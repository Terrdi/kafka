/*
 * Licensed to the Apache Software Foundation (ASF) under one or more
 * contributor license agreements. See the NOTICE file distributed with
 * this work for additional information regarding copyright ownership.
 * The ASF licenses this file to You under the Apache License, Version 2.0
 * (the "License"); you may not use this file except in compliance with
 * the License. You may obtain a copy of the License at
 *
 *    http://www.apache.org/licenses/LICENSE-2.0
 *
 * Unless required by applicable law or agreed to in writing, software
 * distributed under the License is distributed on an "AS IS" BASIS,
 * WITHOUT WARRANTIES OR CONDITIONS OF ANY KIND, either express or implied.
 * See the License for the specific language governing permissions and
 * limitations under the License.
 */

package kafka.test.junit;

import kafka.test.ClusterConfig;
import kafka.test.ClusterGenerator;
import kafka.test.annotation.ClusterTestDefaults;
import kafka.test.annotation.ClusterConfigProperty;
import kafka.test.annotation.ClusterTemplate;
import kafka.test.annotation.ClusterTest;
import kafka.test.annotation.ClusterTests;
import kafka.test.annotation.Type;
import org.junit.jupiter.api.extension.ExtensionContext;
import org.junit.jupiter.api.extension.TestTemplateInvocationContext;
import org.junit.jupiter.api.extension.TestTemplateInvocationContextProvider;
import org.junit.platform.commons.util.ReflectionUtils;

import java.lang.reflect.Method;
import java.util.ArrayList;
import java.util.List;
import java.util.Optional;
import java.util.Properties;
import java.util.function.Consumer;
import java.util.stream.Stream;

/**
 * This class is a custom JUnit extension that will generate some number of test invocations depending on the processing
 * of a few custom annotations. These annotations are placed on so-called test template methods. Template methods look
 * like normal JUnit test methods, but instead of being invoked directly, they are used as templates for generating
 * multiple test invocations.
 *
 * Test class that use this extension should use one of the following annotations on each template method:
 *
 * <ul>
 *     <li>{@link ClusterTest}, define a single cluster configuration</li>
 *     <li>{@link ClusterTests}, provide multiple instances of @ClusterTest</li>
 *     <li>{@link ClusterTemplate}, define a static method that generates cluster configurations</li>
 * </ul>
 *
 * Any combination of these annotations may be used on a given test template method. If no test invocations are
 * generated after processing the annotations, an error is thrown.
 *
 * Depending on which annotations are used, and what values are given, different {@link ClusterConfig} will be
 * generated. Each ClusterConfig is used to create an underlying Kafka cluster that is used for the actual test
 * invocation.
 *
 * For example:
 *
 * <pre>
 * &#64;ExtendWith(value = Array(classOf[ClusterTestExtensions]))
 * class SomeIntegrationTest {
 *   &#64;ClusterTest(brokers = 1, controllers = 1, clusterType = ClusterType.Both)
 *   def someTest(): Unit = {
 *     assertTrue(condition)
 *   }
 * }
 * </pre>
 *
 * will generate two invocations of "someTest" (since ClusterType.Both was given). For each invocation, the test class
 * SomeIntegrationTest will be instantiated, lifecycle methods (before/after) will be run, and "someTest" will be invoked.
 *
 **/
public class ClusterTestExtensions implements TestTemplateInvocationContextProvider {
    @Override
    public boolean supportsTestTemplate(ExtensionContext context) {
        return true;
    }

    @Override
    public Stream<TestTemplateInvocationContext> provideTestTemplateInvocationContexts(ExtensionContext context) {
        ClusterTestDefaults defaults = getClusterTestDefaults(context.getRequiredTestClass());
        List<TestTemplateInvocationContext> generatedContexts = new ArrayList<>();

        // Process the @ClusterTemplate annotation
        ClusterTemplate clusterTemplateAnnot = context.getRequiredTestMethod().getDeclaredAnnotation(ClusterTemplate.class);
        if (clusterTemplateAnnot != null) {
            processClusterTemplate(context, clusterTemplateAnnot, generatedContexts::add);
            if (generatedContexts.size() == 0) {
                throw new IllegalStateException("ClusterConfig generator method should provide at least one config");
            }
        }

        // Process single @ClusterTest annotation
        ClusterTest clusterTestAnnot = context.getRequiredTestMethod().getDeclaredAnnotation(ClusterTest.class);
        if (clusterTestAnnot != null) {
            processClusterTest(context, clusterTestAnnot, defaults, generatedContexts::add);
        }

        // Process multiple @ClusterTest annotation within @ClusterTests
        ClusterTests clusterTestsAnnot = context.getRequiredTestMethod().getDeclaredAnnotation(ClusterTests.class);
        if (clusterTestsAnnot != null) {
            for (ClusterTest annot : clusterTestsAnnot.value()) {
                processClusterTest(context, annot, defaults, generatedContexts::add);
            }
        }

        if (generatedContexts.size() == 0) {
            throw new IllegalStateException("Please annotate test methods with @ClusterTemplate, @ClusterTest, or " +
                    "@ClusterTests when using the ClusterTestExtensions provider");
        }

        return generatedContexts.stream();
    }

    private void processClusterTemplate(ExtensionContext context, ClusterTemplate annot,
                                        Consumer<TestTemplateInvocationContext> testInvocations) {
        // If specified, call cluster config generated method (must be static)
        List<ClusterConfig> generatedClusterConfigs = new ArrayList<>();
        if (!annot.value().isEmpty()) {
            generateClusterConfigurations(context, annot.value(), generatedClusterConfigs::add);
        } else {
            // Ensure we have at least one cluster config
            generatedClusterConfigs.add(ClusterConfig.defaultClusterBuilder().build());
        }

        generatedClusterConfigs.forEach(config -> config.clusterType().invocationContexts(config, testInvocations));
    }

    private void generateClusterConfigurations(ExtensionContext context, String generateClustersMethods, ClusterGenerator generator) {
        Object testInstance = context.getTestInstance().orElse(null);
        Method method = ReflectionUtils.getRequiredMethod(context.getRequiredTestClass(), generateClustersMethods, ClusterGenerator.class);
        ReflectionUtils.invokeMethod(method, testInstance, generator);
    }

    private void processClusterTest(ExtensionContext context, ClusterTest annot, ClusterTestDefaults defaults,
                                    Consumer<TestTemplateInvocationContext> testInvocations) {
        final Type type;
        if (annot.clusterType() == Type.DEFAULT) {
            type = defaults.clusterType();
        } else {
            type = annot.clusterType();
        }

        final int brokers;
        if (annot.brokers() == 0) {
            brokers = defaults.brokers();
        } else {
            brokers = annot.brokers();
        }

        final int controllers;
        if (annot.controllers() == 0) {
            controllers = defaults.controllers();
        } else {
            controllers = annot.controllers();
        }

        if (brokers <= 0 || controllers <= 0) {
            throw new IllegalArgumentException("Number of brokers/controllers must be greater than zero.");
        }

        final boolean autoStart;
        switch (annot.autoStart()) {
            case YES:
                autoStart = true;
                break;
            case NO:
                autoStart = false;
                break;
            case DEFAULT:
                autoStart = defaults.autoStart();
                break;
            default:
                throw new IllegalStateException();
        }

        ClusterConfig.Builder builder = ClusterConfig.clusterBuilder(type, brokers, controllers, autoStart, annot.securityProtocol());
        if (!annot.name().isEmpty()) {
            builder.name(annot.name());
        } else {
            builder.name(context.getRequiredTestMethod().getName());
        }
        if (!annot.listener().isEmpty()) {
            builder.listenerName(annot.listener());
        }

        Properties properties = new Properties();
        for (ClusterConfigProperty property : annot.serverProperties()) {
            properties.put(property.key(), property.value());
        }

<<<<<<< HEAD
=======
        if (!annot.ibp().isEmpty()) {
            builder.ibp(annot.ibp());
        }

>>>>>>> 7da881ff
        ClusterConfig config = builder.build();
        config.serverProperties().putAll(properties);
        type.invocationContexts(config, testInvocations);
    }

    private ClusterTestDefaults getClusterTestDefaults(Class<?> testClass) {
        return Optional.ofNullable(testClass.getDeclaredAnnotation(ClusterTestDefaults.class))
            .orElseGet(() -> EmptyClass.class.getDeclaredAnnotation(ClusterTestDefaults.class));
    }

    @ClusterTestDefaults
    private final static class EmptyClass {
        // Just used as a convenience to get default values from the annotation
    }
}<|MERGE_RESOLUTION|>--- conflicted
+++ resolved
@@ -194,13 +194,10 @@
             properties.put(property.key(), property.value());
         }
 
-<<<<<<< HEAD
-=======
         if (!annot.ibp().isEmpty()) {
             builder.ibp(annot.ibp());
         }
 
->>>>>>> 7da881ff
         ClusterConfig config = builder.build();
         config.serverProperties().putAll(properties);
         type.invocationContexts(config, testInvocations);
