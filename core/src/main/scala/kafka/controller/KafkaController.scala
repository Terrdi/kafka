--- conflicted
+++ resolved
@@ -2675,11 +2675,6 @@
     }
   }
 
-<<<<<<< HEAD
-  /**
-   * 如果是 ControllerChange 事件， 仅执行卸任逻辑即可
-   */
-=======
   def allocateProducerIds(allocateProducerIdsRequest: AllocateProducerIdsRequestData,
                           callback: AllocateProducerIdsResponseData => Unit): Unit = {
 
@@ -2728,7 +2723,9 @@
     }
   }
 
->>>>>>> 01bffa15
+  /**
+   * 如果是 ControllerChange 事件， 仅执行卸任逻辑即可
+   */
   private def processControllerChange(): Unit = {
     maybeResign()
   }
