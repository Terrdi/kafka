--- conflicted
+++ resolved
@@ -44,8 +44,7 @@
 import scala.compat.java8.OptionConverters._
 
 /**
-<<<<<<< HEAD
- *
+ * 主要职责是 帮助 Follower 副本像 Leader 副本拉去消息，并写入到本地日志中
  * @param name 线程名称
  * @param fetcherId Follower 拉去的线程Id, 也就是线程的编号
  * @param sourceBroker 数据源Broker地址 Leader
@@ -57,19 +56,6 @@
  * @param quota 用作限流 {@link ReplicationQuotaManager}
  * @param leaderEndpointBlockingSend 用于实现同步发送请求的类。所谓的同步发送，是指该线程使用它给指定 Broker 发送请求
  *                                   然后线程处于阻塞状态，直到接收到 Broker 返回的 Response
-=======
- * 主要职责是 帮助 Follower 副本像 Leader 副本拉去消息，并写入到本地日志中
- * @param name
- * @param fetcherId
- * @param sourceBroker
- * @param brokerConfig
- * @param failedPartitions
- * @param replicaMgr
- * @param metrics
- * @param time
- * @param quota
- * @param leaderEndpointBlockingSend
->>>>>>> 01bffa15
  */
 class ReplicaFetcherThread(name: String,
                            fetcherId: Int,
