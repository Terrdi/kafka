--- conflicted
+++ resolved
@@ -49,17 +49,6 @@
  * A Kafka controller that runs in KRaft (Kafka Raft) mode.
  */
 class ControllerServer(
-<<<<<<< HEAD
-                        val metaProperties: MetaProperties,
-                        val config: KafkaConfig,
-                        val metaLogManager: MetaLogManager,
-                        val raftManager: RaftManager[ApiMessageAndVersion],
-                        val time: Time,
-                        val metrics: Metrics,
-                        val threadNamePrefix: Option[String],
-                        val controllerQuorumVotersFuture: CompletableFuture[util.Map[Integer, AddressSpec]]
-                      ) extends Logging with KafkaMetricsGroup {
-=======
   val metaProperties: MetaProperties,
   val config: KafkaConfig,
   val raftManager: RaftManager[ApiMessageAndVersion],
@@ -68,7 +57,6 @@
   val threadNamePrefix: Option[String],
   val controllerQuorumVotersFuture: CompletableFuture[util.Map[Integer, AddressSpec]]
 ) extends Logging with KafkaMetricsGroup {
->>>>>>> 7da881ff
   import kafka.server.Server._
 
   val lock = new ReentrantLock()
