/**
  * Licensed to the Apache Software Foundation (ASF) under one or more
  * contributor license agreements.  See the NOTICE file distributed with
  * this work for additional information regarding copyright ownership.
  * The ASF licenses this file to You under the Apache License, Version 2.0
  * (the "License"); you may not use this file except in compliance with
  * the License.  You may obtain a copy of the License at
  *
  * http://www.apache.org/licenses/LICENSE-2.0
  *
  * Unless required by applicable law or agreed to in writing, software
  * distributed under the License is distributed on an "AS IS" BASIS,
  * WITHOUT WARRANTIES OR CONDITIONS OF ANY KIND, either express or implied.
  * See the License for the specific language governing permissions and
  * limitations under the License.
  */
package kafka.server.epoch

import java.util
import java.util.concurrent.locks.ReentrantReadWriteLock

import kafka.server.checkpoints.LeaderEpochCheckpoint
import kafka.utils.CoreUtils._
import kafka.utils.Logging
import org.apache.kafka.common.TopicPartition
import org.apache.kafka.common.requests.OffsetsForLeaderEpochResponse.{UNDEFINED_EPOCH, UNDEFINED_EPOCH_OFFSET}

import scala.collection.{Seq, mutable}
import scala.jdk.CollectionConverters._

/**
 * Represents a cache of (LeaderEpoch => Offset) mappings for a particular replica.
 *
 * Leader Epoch = epoch assigned to each leader by the controller.
 * Offset = offset of the first message in each epoch.
 *
 * @param topicPartition the associated topic partition
 * @param checkpoint the checkpoint file
 */
class LeaderEpochFileCache(topicPartition: TopicPartition,
                           checkpoint: LeaderEpochCheckpoint) extends Logging {
  this.logIdent = s"[LeaderEpochCache $topicPartition] "

  private val lock = new ReentrantReadWriteLock()
  private val epochs = new util.TreeMap[Int, EpochEntry]()

  inWriteLock(lock) {
    checkpoint.read().foreach(assign)
  }

  /**
    * Assigns the supplied Leader Epoch to the supplied Offset
    * Once the epoch is assigned it cannot be reassigned
    */
  def assign(epoch: Int, startOffset: Long): Unit = {
    val entry = EpochEntry(epoch, startOffset)
    if (assign(entry)) {
      debug(s"Appended new epoch entry $entry. Cache now contains ${epochs.size} entries.")
      flush()
    }
  }

  private def assign(entry: EpochEntry): Boolean = {
    if (entry.epoch < 0 || entry.startOffset < 0) {
      throw new IllegalArgumentException(s"Received invalid partition leader epoch entry $entry")
    }

    def isUpdateNeeded: Boolean = {
      latestEntry match {
        case Some(lastEntry) =>
          entry.epoch != lastEntry.epoch || entry.startOffset < lastEntry.startOffset
        case None =>
          true
      }
    }

    // Check whether the append is needed before acquiring the write lock
    // in order to avoid contention with readers in the common case
    if (!isUpdateNeeded)
      return false

    inWriteLock(lock) {
      if (isUpdateNeeded) {
        maybeTruncateNonMonotonicEntries(entry)
        epochs.put(entry.epoch, entry)
        true
      } else {
        false
      }
    }
  }

  /**
   * Remove any entries which violate monotonicity prior to appending a new entry
   */
  private def maybeTruncateNonMonotonicEntries(newEntry: EpochEntry): Unit = {
    val removedEpochs = removeFromEnd { entry =>
      entry.epoch >= newEntry.epoch || entry.startOffset >= newEntry.startOffset
    }

    if (removedEpochs.size > 1
      || (removedEpochs.nonEmpty && removedEpochs.head.startOffset != newEntry.startOffset)) {

      // Only log a warning if there were non-trivial removals. If the start offset of the new entry
      // matches the start offset of the removed epoch, then no data has been written and the truncation
      // is expected.
      warn(s"New epoch entry $newEntry caused truncation of conflicting entries $removedEpochs. " +
        s"Cache now contains ${epochs.size} entries.")
    }
  }

  private def removeFromEnd(predicate: EpochEntry => Boolean): Seq[EpochEntry] = {
    removeWhileMatching(epochs.descendingMap.entrySet().iterator(), predicate)
  }

  private def removeFromStart(predicate: EpochEntry => Boolean): Seq[EpochEntry] = {
    removeWhileMatching(epochs.entrySet().iterator(), predicate)
  }

  private def removeWhileMatching(
    iterator: util.Iterator[util.Map.Entry[Int, EpochEntry]],
    predicate: EpochEntry => Boolean
  ): Seq[EpochEntry] = {
    val removedEpochs = mutable.ListBuffer.empty[EpochEntry]

    while (iterator.hasNext) {
      val entry = iterator.next().getValue
      if (predicate.apply(entry)) {
        removedEpochs += entry
        iterator.remove()
      } else {
        return removedEpochs
      }
    }

    removedEpochs
  }

  def nonEmpty: Boolean = inReadLock(lock) {
    !epochs.isEmpty
  }

  def latestEntry: Option[EpochEntry] = {
    inReadLock(lock) {
      Option(epochs.lastEntry).map(_.getValue)
    }
  }

  /**
   * Returns the current Leader Epoch if one exists. This is the latest epoch
   * which has messages assigned to it.
   */
  def latestEpoch: Option[Int] = {
    latestEntry.map(_.epoch)
  }

  def previousEpoch: Option[Int] = {
    inReadLock(lock) {
      latestEntry.flatMap(entry => Option(epochs.lowerEntry(entry.epoch))).map(_.getKey)
    }
  }

  /**
   * Get the earliest cached entry if one exists.
   */
  def earliestEntry: Option[EpochEntry] = {
    inReadLock(lock) {
      Option(epochs.firstEntry).map(_.getValue)
    }
  }

  /**
    * Returns the Leader Epoch and the End Offset for a requested Leader Epoch.
    *
    * The Leader Epoch returned is the largest epoch less than or equal to the requested Leader
    * Epoch. The End Offset is the end offset of this epoch, which is defined as the start offset
    * of the first Leader Epoch larger than the Leader Epoch requested, or else the Log End
    * Offset if the latest epoch was requested.
    *
    * During the upgrade phase, where there are existing messages may not have a leader epoch,
    * if requestedEpoch is < the first epoch cached, UNDEFINED_EPOCH_OFFSET will be returned
    * so that the follower falls back to High Water Mark.
    *
    * @param requestedEpoch requested leader epoch
    * @param logEndOffset the existing Log End Offset
<<<<<<< HEAD
    * @return found leader epoch and end offset  
=======
    * @return found leader epoch and end offset
>>>>>>> 7da881ff
    */
  def endOffsetFor(requestedEpoch: Int, logEndOffset: Long): (Int, Long) = {
    inReadLock(lock) {
      val epochAndOffset =
        if (requestedEpoch == UNDEFINED_EPOCH) {
          // This may happen if a bootstrapping follower sends a request with undefined epoch or
          // a follower is on the older message format where leader epochs are not recorded
          (UNDEFINED_EPOCH, UNDEFINED_EPOCH_OFFSET)
        } else if (latestEpoch.contains(requestedEpoch)) {
          // For the leader, the latest epoch is always the current leader epoch that is still being written to.
          // Followers should not have any reason to query for the end offset of the current epoch, but a consumer
          // might if it is verifying its committed offset following a group rebalance. In this case, we return
          // the current log end offset which makes the truncation check work as expected.
          (requestedEpoch, logEndOffset)
        } else {
          val higherEntry = epochs.higherEntry(requestedEpoch)
          if (higherEntry == null) {
            // The requested epoch is larger than any known epoch. This case should never be hit because
            // the latest cached epoch is always the largest.
            (UNDEFINED_EPOCH, UNDEFINED_EPOCH_OFFSET)
          } else {
            val floorEntry = epochs.floorEntry(requestedEpoch)
            if (floorEntry == null) {
              // The requested epoch is smaller than any known epoch, so we return the start offset of the first
              // known epoch which is larger than it. This may be inaccurate as there could have been
              // epochs in between, but the point is that the data has already been removed from the log
              // and we want to ensure that the follower can replicate correctly beginning from the leader's
              // start offset.
              (requestedEpoch, higherEntry.getValue.startOffset)
            } else {
              // We have at least one previous epoch and one subsequent epoch. The result is the first
              // prior epoch and the starting offset of the first subsequent epoch.
              (floorEntry.getValue.epoch, higherEntry.getValue.startOffset)
            }
          }
        }
      trace(s"Processed end offset request for epoch $requestedEpoch and returning epoch ${epochAndOffset._1} " +
        s"with end offset ${epochAndOffset._2} from epoch cache of size ${epochs.size}")
      epochAndOffset
    }
  }

  /**
    * Removes all epoch entries from the store with start offsets greater than or equal to the passed offset.
    */
  def truncateFromEnd(endOffset: Long): Unit = {
    inWriteLock(lock) {
      if (endOffset >= 0 && latestEntry.exists(_.startOffset >= endOffset)) {
        val removedEntries = removeFromEnd(_.startOffset >= endOffset)

        flush()

        debug(s"Cleared entries $removedEntries from epoch cache after " +
          s"truncating to end offset $endOffset, leaving ${epochs.size} entries in the cache.")
      }
    }
  }

  /**
    * Clears old epoch entries. This method searches for the oldest epoch < offset, updates the saved epoch offset to
    * be offset, then clears any previous epoch entries.
    *
    * This method is exclusive: so truncateFromStart(6) will retain an entry at offset 6.
    *
    * @param startOffset the offset to clear up to
    */
  def truncateFromStart(startOffset: Long): Unit = {
    inWriteLock(lock) {
      val removedEntries = removeFromStart { entry =>
        entry.startOffset <= startOffset
      }

      removedEntries.lastOption.foreach { firstBeforeStartOffset =>
        val updatedFirstEntry = EpochEntry(firstBeforeStartOffset.epoch, startOffset)
        epochs.put(updatedFirstEntry.epoch, updatedFirstEntry)

        flush()

        debug(s"Cleared entries $removedEntries and rewrote first entry $updatedFirstEntry after " +
          s"truncating to start offset $startOffset, leaving ${epochs.size} in the cache.")
      }
    }
  }

  /**
    * Delete all entries.
    */
  def clearAndFlush(): Unit = {
    inWriteLock(lock) {
      epochs.clear()
      flush()
    }
  }

  def clear(): Unit = {
    inWriteLock(lock) {
      epochs.clear()
    }
  }

  // Visible for testing
  def epochEntries: Seq[EpochEntry] = epochs.values.asScala.toSeq

  private def flush(): Unit = {
    checkpoint.write(epochs.values.asScala)
  }

}

// Mapping of epoch to the first offset of the subsequent epoch
case class EpochEntry(epoch: Int, startOffset: Long) {
  override def toString: String = {
    s"EpochEntry(epoch=$epoch, startOffset=$startOffset)"
  }
}<|MERGE_RESOLUTION|>--- conflicted
+++ resolved
@@ -183,11 +183,7 @@
     *
     * @param requestedEpoch requested leader epoch
     * @param logEndOffset the existing Log End Offset
-<<<<<<< HEAD
-    * @return found leader epoch and end offset  
-=======
     * @return found leader epoch and end offset
->>>>>>> 7da881ff
     */
   def endOffsetFor(requestedEpoch: Int, logEndOffset: Long): (Int, Long) = {
     inReadLock(lock) {
