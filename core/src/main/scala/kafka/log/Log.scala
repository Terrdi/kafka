/**
 * Licensed to the Apache Software Foundation (ASF) under one or more
 * contributor license agreements.  See the NOTICE file distributed with
 * this work for additional information regarding copyright ownership.
 * The ASF licenses this file to You under the Apache License, Version 2.0
 * (the "License"); you may not use this file except in compliance with
 * the License.  You may obtain a copy of the License at
 *
 *    http://www.apache.org/licenses/LICENSE-2.0
 *
 * Unless required by applicable law or agreed to in writing, software
 * distributed under the License is distributed on an "AS IS" BASIS,
 * WITHOUT WARRANTIES OR CONDITIONS OF ANY KIND, either express or implied.
 * See the License for the specific language governing permissions and
 * limitations under the License.
 */

package kafka.log

import java.io.{File, IOException}
import java.nio.file.Files
import java.text.NumberFormat
import java.util.Optional
import java.util.concurrent.atomic._
import java.util.concurrent.TimeUnit
import java.util.regex.Pattern
import kafka.api.{ApiVersion, KAFKA_0_10_0_IV0}
import kafka.common.{LongRef, OffsetsOutOfOrderException, UnexpectedAppendOffsetException}
import kafka.log.AppendOrigin.RaftLeader
import kafka.message.{BrokerCompressionCodec, CompressionCodec, NoCompressionCodec}
import kafka.metrics.KafkaMetricsGroup
import kafka.server.checkpoints.LeaderEpochCheckpointFile
import kafka.server.epoch.LeaderEpochFileCache
import kafka.server.{BrokerTopicStats, FetchDataInfo, FetchHighWatermark, FetchIsolation, FetchLogEnd, FetchTxnCommitted, LogDirFailureChannel, LogOffsetMetadata, OffsetAndEpoch, PartitionMetadataFile, RequestLocal}
import kafka.utils._
import org.apache.kafka.common.errors._
import org.apache.kafka.common.message.{DescribeProducersResponseData, FetchResponseData}
import org.apache.kafka.common.record.FileRecords.TimestampAndOffset
import org.apache.kafka.common.record._
import org.apache.kafka.common.requests.ListOffsetsRequest
import org.apache.kafka.common.requests.OffsetsForLeaderEpochResponse.UNDEFINED_EPOCH_OFFSET
import org.apache.kafka.common.requests.ProduceResponse.RecordError
import org.apache.kafka.common.utils.{Time, Utils}
import org.apache.kafka.common.{InvalidRecordException, KafkaException, TopicPartition, Uuid}

import scala.jdk.CollectionConverters._
import scala.collection.mutable.{ArrayBuffer, ListBuffer}
import scala.collection.{Seq, immutable, mutable}

object LogAppendInfo {
  val UnknownLogAppendInfo = LogAppendInfo(None, -1, None, RecordBatch.NO_TIMESTAMP, -1L, RecordBatch.NO_TIMESTAMP, -1L,
    RecordConversionStats.EMPTY, NoCompressionCodec, NoCompressionCodec, -1, -1, offsetsMonotonic = false, -1L)

  def unknownLogAppendInfoWithLogStartOffset(logStartOffset: Long): LogAppendInfo =
    LogAppendInfo(None, -1, None, RecordBatch.NO_TIMESTAMP, -1L, RecordBatch.NO_TIMESTAMP, logStartOffset,
      RecordConversionStats.EMPTY, NoCompressionCodec, NoCompressionCodec, -1, -1,
      offsetsMonotonic = false, -1L)

  /**
   * In ProduceResponse V8+, we add two new fields record_errors and error_message (see KIP-467).
   * For any record failures with InvalidTimestamp or InvalidRecordException, we construct a LogAppendInfo object like the one
   * in unknownLogAppendInfoWithLogStartOffset, but with additiona fields recordErrors and errorMessage
   */
  def unknownLogAppendInfoWithAdditionalInfo(logStartOffset: Long, recordErrors: Seq[RecordError], errorMessage: String): LogAppendInfo =
    LogAppendInfo(None, -1, None, RecordBatch.NO_TIMESTAMP, -1L, RecordBatch.NO_TIMESTAMP, logStartOffset,
      RecordConversionStats.EMPTY, NoCompressionCodec, NoCompressionCodec, -1, -1,
      offsetsMonotonic = false, -1L, recordErrors, errorMessage)
}

sealed trait LeaderHwChange
object LeaderHwChange {
  case object Increased extends LeaderHwChange
  case object Same extends LeaderHwChange
  case object None extends LeaderHwChange
}

/**
 * Struct to hold various quantities we compute about each message set before appending to the log
 *
 * @param firstOffset The first offset in the message set unless the message format is less than V2 and we are appending
 *                    to the follower. If the message is a duplicate message the segment base offset and relative position
 *                    in segment will be unknown.
 * @param lastOffset The last offset in the message set
 * @param lastLeaderEpoch The partition leader epoch corresponding to the last offset, if available.
 * @param maxTimestamp The maximum timestamp of the message set.
 * @param offsetOfMaxTimestamp The offset of the message with the maximum timestamp.
 * @param logAppendTime The log append time (if used) of the message set, otherwise Message.NoTimestamp
 * @param logStartOffset The start offset of the log at the time of this append.
 * @param recordConversionStats Statistics collected during record processing, `null` if `assignOffsets` is `false`
 * @param sourceCodec The source codec used in the message set (send by the producer)
 * @param targetCodec The target codec of the message set(after applying the broker compression configuration if any)
 * @param shallowCount The number of shallow messages
 * @param validBytes The number of valid bytes
 * @param offsetsMonotonic Are the offsets in this message set monotonically increasing
 * @param lastOffsetOfFirstBatch The last offset of the first batch
 * @param leaderHwChange Incremental if the high watermark needs to be increased after appending record.
 *                       Same if high watermark is not changed. None is the default value and it means append failed
 *
 */
case class LogAppendInfo(var firstOffset: Option[LogOffsetMetadata],
                         var lastOffset: Long,
                         var lastLeaderEpoch: Option[Int],
                         var maxTimestamp: Long,
                         var offsetOfMaxTimestamp: Long,
                         var logAppendTime: Long,
                         var logStartOffset: Long,
                         var recordConversionStats: RecordConversionStats,
                         sourceCodec: CompressionCodec,
                         targetCodec: CompressionCodec,
                         shallowCount: Int,
                         validBytes: Int,
                         offsetsMonotonic: Boolean,
                         lastOffsetOfFirstBatch: Long,
                         recordErrors: Seq[RecordError] = List(),
                         errorMessage: String = null,
                         leaderHwChange: LeaderHwChange = LeaderHwChange.None) {
  /**
   * Get the first offset if it exists, else get the last offset of the first batch
   * For magic versions 2 and newer, this method will return first offset. For magic versions
   * older than 2, we use the last offset of the first batch as an approximation of the first
   * offset to avoid decompressing the data.
   */
  def firstOrLastOffsetOfFirstBatch: Long = firstOffset.map(_.messageOffset).getOrElse(lastOffsetOfFirstBatch)

  /**
   * Get the (maximum) number of messages described by LogAppendInfo
   * @return Maximum possible number of messages described by LogAppendInfo
   */
  def numMessages: Long = {
    firstOffset match {
      case Some(firstOffsetVal) if (firstOffsetVal.messageOffset >= 0 && lastOffset >= 0) =>
        (lastOffset - firstOffsetVal.messageOffset + 1)
      case _ => 0
    }
  }
}

/**
 * Container class which represents a snapshot of the significant offsets for a partition. This allows fetching
 * of these offsets atomically without the possibility of a leader change affecting their consistency relative
 * to each other. See [[Log.fetchOffsetSnapshot()]].
 */
case class LogOffsetSnapshot(logStartOffset: Long,
                             logEndOffset: LogOffsetMetadata,
                             highWatermark: LogOffsetMetadata,
                             lastStableOffset: LogOffsetMetadata)

/**
 * Another container which is used for lower level reads using  [[kafka.cluster.Partition.readRecords()]].
 */
case class LogReadInfo(fetchedData: FetchDataInfo,
                       divergingEpoch: Option[FetchResponseData.EpochEndOffset],
                       highWatermark: Long,
                       logStartOffset: Long,
                       logEndOffset: Long,
                       lastStableOffset: Long)

/**
 * A class used to hold useful metadata about a completed transaction. This is used to build
 * the transaction index after appending to the log.
 *
 * @param producerId The ID of the producer
 * @param firstOffset The first offset (inclusive) of the transaction
 * @param lastOffset The last offset (inclusive) of the transaction. This is always the offset of the
 *                   COMMIT/ABORT control record which indicates the transaction's completion.
 * @param isAborted Whether or not the transaction was aborted
 */
case class CompletedTxn(producerId: Long, firstOffset: Long, lastOffset: Long, isAborted: Boolean) {
  override def toString: String = {
    "CompletedTxn(" +
      s"producerId=$producerId, " +
      s"firstOffset=$firstOffset, " +
      s"lastOffset=$lastOffset, " +
      s"isAborted=$isAborted)"
  }
}

/**
 * A class used to hold params required to decide to rotate a log segment or not.
 */
case class RollParams(maxSegmentMs: Long,
                      maxSegmentBytes: Int,
                      maxTimestampInMessages: Long,
                      maxOffsetInMessages: Long,
                      messagesSize: Int,
                      now: Long)

object RollParams {
  def apply(config: LogConfig, appendInfo: LogAppendInfo, messagesSize: Int, now: Long): RollParams = {
   new RollParams(config.maxSegmentMs,
     config.segmentSize,
     appendInfo.maxTimestamp,
     appendInfo.lastOffset,
     messagesSize, now)
  }
}

sealed trait LogStartOffsetIncrementReason
case object ClientRecordDeletion extends LogStartOffsetIncrementReason {
  override def toString: String = "client delete records request"
}
case object LeaderOffsetIncremented extends LogStartOffsetIncrementReason {
  override def toString: String = "leader offset increment"
}
case object SegmentDeletion extends LogStartOffsetIncrementReason {
  override def toString: String = "segment deletion"
}
case object SnapshotGenerated extends LogStartOffsetIncrementReason {
  override def toString: String = "snapshot generated"
}

/**
 * An append-only log for storing messages.
 *
 * The log is a sequence of LogSegments, each with a base offset denoting the first message in the segment.
 *
 * New log segments are created according to a configurable policy that controls the size in bytes or time interval
 * for a given segment.
 *
 * @param _dir The directory in which log segments are created.
 * @param config The log configuration settings
 * @param segments The non-empty log segments recovered from disk
 * @param logStartOffset The earliest offset allowed to be exposed to kafka client.
 *                       The logStartOffset can be updated by :
 *                       - user's DeleteRecordsRequest
 *                       - broker's log retention
 *                       - broker's log truncation
 *                       - broker's log recovery
 *                       The logStartOffset is used to decide the following:
 *                       - Log deletion. LogSegment whose nextOffset <= log's logStartOffset can be deleted.
 *                         It may trigger log rolling if the active segment is deleted.
 *                       - Earliest offset of the log in response to ListOffsetRequest. To avoid OffsetOutOfRange exception after user seeks to earliest offset,
 *                         we make sure that logStartOffset <= log's highWatermark
 *                       Other activities such as log cleaning are not affected by logStartOffset.
 * @param recoveryPoint The offset at which to begin the next recovery i.e. the first offset which has not been flushed to disk
 * @param nextOffsetMetadata The offset where the next message could be appended
 * @param scheduler The thread pool scheduler used for background actions
 * @param brokerTopicStats Container for Broker Topic Yammer Metrics
 * @param time The time instance used for checking the clock
 * @param producerIdExpirationCheckIntervalMs How often to check for producer ids which need to be expired
 * @param topicPartition The topic partition associated with this Log instance
 * @param leaderEpochCache The LeaderEpochFileCache instance (if any) containing state associated
 *                         with the provided logStartOffset and nextOffsetMetadata
 * @param producerStateManager The ProducerStateManager instance containing state associated with the provided segments
 * @param logDirFailureChannel The LogDirFailureChannel instance to asynchronously handle log directory failure
 * @param _topicId optional Uuid to specify the topic ID for the topic if it exists. Should only be specified when
 *                first creating the log through Partition.makeLeader or Partition.makeFollower. When reloading a log,
 *                this field will be populated by reading the topic ID value from partition.metadata if it exists.
 * @param keepPartitionMetadataFile boolean flag to indicate whether the partition.metadata file should be kept in the
 *                                  log directory. A partition.metadata file is only created when the raft controller is used
 *                                  or the ZK controller and this broker's inter-broker protocol version is at least 2.8.
 *                                  This file will persist the topic ID on the broker. If inter-broker protocol for a ZK controller
 *                                  is downgraded below 2.8, a topic ID may be lost and a new ID generated upon re-upgrade.
 *                                  If the inter-broker protocol version on a ZK cluster is below 2.8, partition.metadata
 *                                  will be deleted to avoid ID conflicts upon re-upgrade.
 */
@threadsafe
class Log(@volatile private var _dir: File,
          @volatile var config: LogConfig,
          val segments: LogSegments,
          @volatile var logStartOffset: Long,
          @volatile var recoveryPoint: Long,
          @volatile var nextOffsetMetadata: LogOffsetMetadata,
          scheduler: Scheduler,
          brokerTopicStats: BrokerTopicStats,
          val time: Time,
          val producerIdExpirationCheckIntervalMs: Int,
          val topicPartition: TopicPartition,
          @volatile var leaderEpochCache: Option[LeaderEpochFileCache],
          val producerStateManager: ProducerStateManager,
          logDirFailureChannel: LogDirFailureChannel,
          @volatile private var _topicId: Option[Uuid],
          val keepPartitionMetadataFile: Boolean) extends Logging with KafkaMetricsGroup {

  import kafka.log.Log._

  this.logIdent = s"[Log partition=$topicPartition, dir=${dir.getParent}] "

  /* A lock that guards all modifications to the log */
  private val lock = new Object

  // The memory mapped buffer for index files of this log will be closed with either delete() or closeHandlers()
  // After memory mapped buffer is closed, no disk IO operation should be performed for this log
  @volatile private var isMemoryMappedBufferClosed = false

  // Cache value of parent directory to avoid allocations in hot paths like ReplicaManager.checkpointHighWatermarks
  @volatile private var _parentDir: String = dir.getParent

  /* last time it was flushed */
  private val lastFlushedTime = new AtomicLong(time.milliseconds)

<<<<<<< HEAD
  @volatile private var nextOffsetMetadata: LogOffsetMetadata = _

=======
>>>>>>> 7da881ff
  /* The earliest offset which is part of an incomplete transaction. This is used to compute the
   * last stable offset (LSO) in ReplicaManager. Note that it is possible that the "true" first unstable offset
   * gets removed from the log (through record or segment deletion). In this case, the first unstable offset
   * will point to the log start offset, which may actually be either part of a completed transaction or not
   * part of a transaction at all. However, since we only use the LSO for the purpose of restricting the
   * read_committed consumer to fetching decided data (i.e. committed, aborted, or non-transactional), this
   * temporary abuse seems justifiable and saves us from scanning the log after deletion to find the first offsets
   * of each ongoing transaction in order to compute a new first unstable offset. It is possible, however,
   * that this could result in disagreement between replicas depending on when they began replicating the log.
   * In the worst case, the LSO could be seen by a consumer to go backwards.
   */
  @volatile private var firstUnstableOffsetMetadata: Option[LogOffsetMetadata] = None

  /* Keep track of the current high watermark in order to ensure that segments containing offsets at or above it are
   * not eligible for deletion. This means that the active segment is only eligible for deletion if the high watermark
   * equals the log end offset (which may never happen for a partition under consistent load). This is needed to
   * prevent the log start offset (which is exposed in fetch responses) from getting ahead of the high watermark.
   */
  @volatile private var highWatermarkMetadata: LogOffsetMetadata = LogOffsetMetadata(logStartOffset)

<<<<<<< HEAD
  /* the actual segments of the log */
  private val segments: LogSegments = new LogSegments(topicPartition)

  // Visible for testing
  @volatile var leaderEpochCache: Option[LeaderEpochFileCache] = None

=======
>>>>>>> 7da881ff
  @volatile var partitionMetadataFile : PartitionMetadataFile = null

  locally {
    initializePartitionMetadata()
    updateLogStartOffset(logStartOffset)
    maybeIncrementFirstUnstableOffset()
    initializeTopicId()
  }

<<<<<<< HEAD
    val nextOffset = loadSegments()

    /* Calculate the offset of the next message */
    nextOffsetMetadata = LogOffsetMetadata(nextOffset, activeSegment.baseOffset, activeSegment.size)

    leaderEpochCache.foreach(_.truncateFromEnd(nextOffsetMetadata.messageOffset))

    updateLogStartOffset(math.max(logStartOffset, segments.firstSegment.get.baseOffset))

    // The earliest leader epoch may not be flushed during a hard failure. Recover it here.
    leaderEpochCache.foreach(_.truncateFromStart(logStartOffset))

    // Any segment loading or recovery code must not use producerStateManager, so that we can build the full state here
    // from scratch.
    if (!producerStateManager.isEmpty)
      throw new IllegalStateException("Producer state must be empty during log initialization")

    // Reload all snapshots into the ProducerStateManager cache, the intermediate ProducerStateManager used
    // during log recovery may have deleted some files without the Log.producerStateManager instance witnessing the
    // deletion.
    producerStateManager.removeStraySnapshots(segments.baseOffsets.toSeq)
    loadProducerState(logEndOffset, reloadFromCleanShutdown = hadCleanShutdown)
=======
  /**
   * Initialize topic ID information for the log by maintaining the partition metadata file and setting the in-memory _topicId.
   * Delete partition metadata file if the version does not support topic IDs.
   * Set _topicId based on a few scenarios:
   *   - Recover topic ID if present and topic IDs are supported. Ensure we do not try to assign a provided topicId that is inconsistent
   *     with the ID on file.
   *   - If we were provided a topic ID when creating the log, partition metadata files are supported, and one does not yet exist
   *     set _topicId and write to the partition metadata file.
   *   - Otherwise set _topicId to None
   */
  def initializeTopicId(): Unit =  {
    if (partitionMetadataFile.exists()) {
      if (keepPartitionMetadataFile) {
        val fileTopicId = partitionMetadataFile.read().topicId
        if (_topicId.isDefined && !_topicId.contains(fileTopicId))
          throw new InconsistentTopicIdException(s"Tried to assign topic ID $topicId to log for topic partition $topicPartition," +
            s"but log already contained topic ID $fileTopicId")

        _topicId = Some(fileTopicId)
>>>>>>> 7da881ff

      } else {
        try partitionMetadataFile.delete()
        catch {
          case e: IOException =>
            error(s"Error while trying to delete partition metadata file ${partitionMetadataFile}", e)
        }
      }
    } else if (keepPartitionMetadataFile) {
      _topicId.foreach(partitionMetadataFile.write)
    } else {
      // We want to keep the file and the in-memory topic ID in sync.
      _topicId = None
    }
  }

  def topicId: Option[Uuid] = _topicId

  def dir: File = _dir

  def parentDir: String = _parentDir

  def parentDirFile: File = new File(_parentDir)

  def updateConfig(newConfig: LogConfig): Unit = {
    val oldConfig = this.config
    this.config = newConfig
    val oldRecordVersion = oldConfig.messageFormatVersion.recordVersion
    val newRecordVersion = newConfig.messageFormatVersion.recordVersion
    if (newRecordVersion.precedes(oldRecordVersion))
      warn(s"Record format version has been downgraded from $oldRecordVersion to $newRecordVersion.")
    if (newRecordVersion.value != oldRecordVersion.value)
      initializeLeaderEpochCache()
  }

  private def checkIfMemoryMappedBufferClosed(): Unit = {
    if (isMemoryMappedBufferClosed)
      throw new KafkaStorageException(s"The memory mapped buffer for log of $topicPartition is already closed")
  }

  def highWatermark: Long = highWatermarkMetadata.messageOffset

  /**
   * Update the high watermark to a new offset. The new high watermark will be lower
   * bounded by the log start offset and upper bounded by the log end offset.
   *
   * This is intended to be called when initializing the high watermark or when updating
   * it on a follower after receiving a Fetch response from the leader.
   *
   * @param hw the suggested new value for the high watermark
   * @return the updated high watermark offset
   */
  def updateHighWatermark(hw: Long): Long = {
    updateHighWatermark(LogOffsetMetadata(hw))
  }

  /**
   * Update high watermark with offset metadata. The new high watermark will be lower
   * bounded by the log start offset and upper bounded by the log end offset.
   *
   * @param highWatermarkMetadata the suggested high watermark with offset metadata
   * @return the updated high watermark offset
   */
  def updateHighWatermark(highWatermarkMetadata: LogOffsetMetadata): Long = {
    val endOffsetMetadata = logEndOffsetMetadata
    val newHighWatermarkMetadata = if (highWatermarkMetadata.messageOffset < logStartOffset) {
      LogOffsetMetadata(logStartOffset)
    } else if (highWatermarkMetadata.messageOffset >= endOffsetMetadata.messageOffset) {
      endOffsetMetadata
    } else {
      highWatermarkMetadata
    }

    updateHighWatermarkMetadata(newHighWatermarkMetadata)
    newHighWatermarkMetadata.messageOffset
  }

  /**
   * Update the high watermark to a new value if and only if it is larger than the old value. It is
   * an error to update to a value which is larger than the log end offset.
   *
   * This method is intended to be used by the leader to update the high watermark after follower
   * fetch offsets have been updated.
   *
   * @return the old high watermark, if updated by the new value
   */
  def maybeIncrementHighWatermark(newHighWatermark: LogOffsetMetadata): Option[LogOffsetMetadata] = {
    if (newHighWatermark.messageOffset > logEndOffset)
      throw new IllegalArgumentException(s"High watermark $newHighWatermark update exceeds current " +
        s"log end offset $logEndOffsetMetadata")

    lock.synchronized {
      val oldHighWatermark = fetchHighWatermarkMetadata

      // Ensure that the high watermark increases monotonically. We also update the high watermark when the new
      // offset metadata is on a newer segment, which occurs whenever the log is rolled to a new segment.
      if (oldHighWatermark.messageOffset < newHighWatermark.messageOffset ||
        (oldHighWatermark.messageOffset == newHighWatermark.messageOffset && oldHighWatermark.onOlderSegment(newHighWatermark))) {
        updateHighWatermarkMetadata(newHighWatermark)
        Some(oldHighWatermark)
      } else {
        None
      }
    }
  }

  /**
   * Get the offset and metadata for the current high watermark. If offset metadata is not
   * known, this will do a lookup in the index and cache the result.
   */
  private def fetchHighWatermarkMetadata: LogOffsetMetadata = {
    checkIfMemoryMappedBufferClosed()

    val offsetMetadata = highWatermarkMetadata
    if (offsetMetadata.messageOffsetOnly) {
      lock.synchronized {
        val fullOffset = convertToOffsetMetadataOrThrow(highWatermark)
        updateHighWatermarkMetadata(fullOffset)
        fullOffset
      }
    } else {
      offsetMetadata
    }
  }

  private def updateHighWatermarkMetadata(newHighWatermark: LogOffsetMetadata): Unit = {
    if (newHighWatermark.messageOffset < 0)
      throw new IllegalArgumentException("High watermark offset should be non-negative")

    lock synchronized {
      if (newHighWatermark.messageOffset < highWatermarkMetadata.messageOffset) {
        warn(s"Non-monotonic update of high watermark from $highWatermarkMetadata to $newHighWatermark")
      }

      highWatermarkMetadata = newHighWatermark
      producerStateManager.onHighWatermarkUpdated(newHighWatermark.messageOffset)
      maybeIncrementFirstUnstableOffset()
    }
    trace(s"Setting high watermark $newHighWatermark")
  }

  /**
   * Get the first unstable offset. Unlike the last stable offset, which is always defined,
   * the first unstable offset only exists if there are transactions in progress.
   *
   * @return the first unstable offset, if it exists
   */
  private[log] def firstUnstableOffset: Option[Long] = firstUnstableOffsetMetadata.map(_.messageOffset)

  private def fetchLastStableOffsetMetadata: LogOffsetMetadata = {
    checkIfMemoryMappedBufferClosed()

    // cache the current high watermark to avoid a concurrent update invalidating the range check
    val highWatermarkMetadata = fetchHighWatermarkMetadata

    firstUnstableOffsetMetadata match {
      case Some(offsetMetadata) if offsetMetadata.messageOffset < highWatermarkMetadata.messageOffset =>
        if (offsetMetadata.messageOffsetOnly) {
          lock synchronized {
            val fullOffset = convertToOffsetMetadataOrThrow(offsetMetadata.messageOffset)
            if (firstUnstableOffsetMetadata.contains(offsetMetadata))
              firstUnstableOffsetMetadata = Some(fullOffset)
            fullOffset
          }
        } else {
          offsetMetadata
        }
      case _ => highWatermarkMetadata
    }
  }

  /**
   * The last stable offset (LSO) is defined as the first offset such that all lower offsets have been "decided."
   * Non-transactional messages are considered decided immediately, but transactional messages are only decided when
   * the corresponding COMMIT or ABORT marker is written. This implies that the last stable offset will be equal
   * to the high watermark if there are no transactional messages in the log. Note also that the LSO cannot advance
   * beyond the high watermark.
   */
  def lastStableOffset: Long = {
    firstUnstableOffsetMetadata match {
      case Some(offsetMetadata) if offsetMetadata.messageOffset < highWatermark => offsetMetadata.messageOffset
      case _ => highWatermark
    }
  }

  def lastStableOffsetLag: Long = highWatermark - lastStableOffset

  /**
    * Fully materialize and return an offset snapshot including segment position info. This method will update
    * the LogOffsetMetadata for the high watermark and last stable offset if they are message-only. Throws an
    * offset out of range error if the segment info cannot be loaded.
    */
  def fetchOffsetSnapshot: LogOffsetSnapshot = {
    val lastStable = fetchLastStableOffsetMetadata
    val highWatermark = fetchHighWatermarkMetadata

    LogOffsetSnapshot(
      logStartOffset,
      logEndOffsetMetadata,
      highWatermark,
      lastStable
    )
  }

  private val tags = {
    val maybeFutureTag = if (isFuture) Map("is-future" -> "true") else Map.empty[String, String]
    Map("topic" -> topicPartition.topic, "partition" -> topicPartition.partition.toString) ++ maybeFutureTag
  }

  newGauge(LogMetricNames.NumLogSegments, () => numberOfSegments, tags)
  newGauge(LogMetricNames.LogStartOffset, () => logStartOffset, tags)
  newGauge(LogMetricNames.LogEndOffset, () => logEndOffset, tags)
  newGauge(LogMetricNames.Size, () => size, tags)

  val producerExpireCheck = scheduler.schedule(name = "PeriodicProducerExpirationCheck", fun = () => {
    lock synchronized {
      producerStateManager.removeExpiredProducers(time.milliseconds)
    }
  }, period = producerIdExpirationCheckIntervalMs, delay = producerIdExpirationCheckIntervalMs, unit = TimeUnit.MILLISECONDS)

  /** The name of this log */
  def name  = dir.getName()

  private def recordVersion: RecordVersion = config.messageFormatVersion.recordVersion

  private def initializePartitionMetadata(): Unit = lock synchronized {
    val partitionMetadata = PartitionMetadataFile.newFile(dir)
    partitionMetadataFile = new PartitionMetadataFile(partitionMetadata, logDirFailureChannel)
  }

<<<<<<< HEAD
  private def initializeLeaderEpochCache(): Unit = lock synchronized {
    val leaderEpochFile = LeaderEpochCheckpointFile.newFile(dir)

    def newLeaderEpochFileCache(): LeaderEpochFileCache = {
      val checkpointFile = new LeaderEpochCheckpointFile(leaderEpochFile, logDirFailureChannel)
      new LeaderEpochFileCache(topicPartition, checkpointFile)
    }

    if (recordVersion.precedes(RecordVersion.V2)) {
      val currentCache = if (leaderEpochFile.exists())
        Some(newLeaderEpochFileCache())
      else
        None

      if (currentCache.exists(_.nonEmpty))
        warn(s"Deleting non-empty leader epoch cache due to incompatible message format $recordVersion")

      Files.deleteIfExists(leaderEpochFile.toPath)
      leaderEpochCache = None
    } else {
      leaderEpochCache = Some(newLeaderEpochFileCache())
    }
  }

  /**
   * Removes any temporary files found in log directory, and creates a list of all .swap files which could be swapped
   * in place of existing segment(s). For log splitting, we know that any .swap file whose base offset is higher than
   * the smallest offset .clean file could be part of an incomplete split operation. Such .swap files are also deleted
   * by this method.
   * @return Set of .swap files that are valid to be swapped in as segment files
   */
  private def removeTempFilesAndCollectSwapFiles(): Set[File] = {

    def deleteIndicesIfExist(baseFile: File, suffix: String = ""): Unit = {
      info(s"Deleting index files with suffix $suffix for baseFile $baseFile")
      val offset = offsetFromFile(baseFile)
      Files.deleteIfExists(Log.offsetIndexFile(dir, offset, suffix).toPath)
      Files.deleteIfExists(Log.timeIndexFile(dir, offset, suffix).toPath)
      Files.deleteIfExists(Log.transactionIndexFile(dir, offset, suffix).toPath)
    }

    val swapFiles = mutable.Set[File]()
    val cleanFiles = mutable.Set[File]()
    var minCleanedFileOffset = Long.MaxValue

    for (file <- dir.listFiles if file.isFile) {
      if (!file.canRead)
        throw new IOException(s"Could not read file $file")
      val filename = file.getName
      if (filename.endsWith(DeletedFileSuffix)) {
        debug(s"Deleting stray temporary file ${file.getAbsolutePath}")
        Files.deleteIfExists(file.toPath)
      } else if (filename.endsWith(CleanedFileSuffix)) {
        minCleanedFileOffset = Math.min(offsetFromFileName(filename), minCleanedFileOffset)
        cleanFiles += file
      } else if (filename.endsWith(SwapFileSuffix)) {
        // we crashed in the middle of a swap operation, to recover:
        // if a log, delete the index files, complete the swap operation later
        // if an index just delete the index files, they will be rebuilt
        val baseFile = new File(CoreUtils.replaceSuffix(file.getPath, SwapFileSuffix, ""))
        info(s"Found file ${file.getAbsolutePath} from interrupted swap operation.")
        if (isIndexFile(baseFile)) {
          deleteIndicesIfExist(baseFile)
        } else if (isLogFile(baseFile)) {
          deleteIndicesIfExist(baseFile)
          swapFiles += file
        }
      }
    }

    // KAFKA-6264: Delete all .swap files whose base offset is greater than the minimum .cleaned segment offset. Such .swap
    // files could be part of an incomplete split operation that could not complete. See Log#splitOverflowedSegment
    // for more details about the split operation.
    val (invalidSwapFiles, validSwapFiles) = swapFiles.partition(file => offsetFromFile(file) >= minCleanedFileOffset)
    invalidSwapFiles.foreach { file =>
      debug(s"Deleting invalid swap file ${file.getAbsoluteFile} minCleanedFileOffset: $minCleanedFileOffset")
      val baseFile = new File(CoreUtils.replaceSuffix(file.getPath, SwapFileSuffix, ""))
      deleteIndicesIfExist(baseFile, SwapFileSuffix)
      Files.deleteIfExists(file.toPath)
    }

    // Now that we have deleted all .swap files that constitute an incomplete split operation, let's delete all .clean files
    cleanFiles.foreach { file =>
      debug(s"Deleting stray .clean file ${file.getAbsolutePath}")
      Files.deleteIfExists(file.toPath)
    }

    validSwapFiles
  }

  /**
   * This method does not need to convert IOException to KafkaStorageException because it is only called before all logs are loaded
   * It is possible that we encounter a segment with index offset overflow in which case the LogSegmentOffsetOverflowException
   * will be thrown. Note that any segments that were opened before we encountered the exception will remain open and the
   * caller is responsible for closing them appropriately, if needed.
   * @throws LogSegmentOffsetOverflowException if the log directory contains a segment with messages that overflow the index offset
   */
  private def loadSegmentFiles(): Unit = {
    // load segments in ascending order because transactional data from one segment may depend on the
    // segments that come before it
    for (file <- dir.listFiles.sortBy(_.getName) if file.isFile) {
      if (isIndexFile(file)) {
        // if it is an index file, make sure it has a corresponding .log file
        val offset = offsetFromFile(file)
        val logFile = Log.logFile(dir, offset)
        if (!logFile.exists) {
          warn(s"Found an orphaned index file ${file.getAbsolutePath}, with no corresponding log file.")
          Files.deleteIfExists(file.toPath)
        }
      } else if (isLogFile(file)) {
        // if it's a log file, load the corresponding log segment
        val baseOffset = offsetFromFile(file)
        val timeIndexFileNewlyCreated = !Log.timeIndexFile(dir, baseOffset).exists()
        val segment = LogSegment.open(dir = dir,
          baseOffset = baseOffset,
          config,
          time = time,
          fileAlreadyExists = true)

        try segment.sanityCheck(timeIndexFileNewlyCreated)
        catch {
          case _: NoSuchFileException =>
            error(s"Could not find offset index file corresponding to log file ${segment.log.file.getAbsolutePath}, " +
              "recovering segment and rebuilding index files...")
            recoverSegment(segment)
          case e: CorruptIndexException =>
            warn(s"Found a corrupted index file corresponding to log file ${segment.log.file.getAbsolutePath} due " +
              s"to ${e.getMessage}}, recovering segment and rebuilding index files...")
            recoverSegment(segment)
        }
        addSegment(segment)
      }
    }
  }

  /**
   * Recover the given segment.
   * @param segment Segment to recover
   * @param leaderEpochCache Optional cache for updating the leader epoch during recovery
   * @return The number of bytes truncated from the segment
   * @throws LogSegmentOffsetOverflowException if the segment contains messages that cause index offset overflow
   */
  private def recoverSegment(segment: LogSegment,
                             leaderEpochCache: Option[LeaderEpochFileCache] = None): Int = lock synchronized {
    val producerStateManager = new ProducerStateManager(topicPartition, dir, maxProducerIdExpirationMs)
    rebuildProducerState(segment.baseOffset, reloadFromCleanShutdown = false, producerStateManager)
    val bytesTruncated = segment.recover(producerStateManager, leaderEpochCache)
    // once we have recovered the segment's data, take a snapshot to ensure that we won't
    // need to reload the same segment again while recovering another segment.
    producerStateManager.takeSnapshot()
    bytesTruncated
  }

  /**
   * This method does not need to convert IOException to KafkaStorageException because it is only called before all logs
   * are loaded.
   * @throws LogSegmentOffsetOverflowException if the swap file contains messages that cause the log segment offset to
   *                                           overflow. Note that this is currently a fatal exception as we do not have
   *                                           a way to deal with it. The exception is propagated all the way up to
   *                                           KafkaServer#startup which will cause the broker to shut down if we are in
   *                                           this situation. This is expected to be an extremely rare scenario in practice,
   *                                           and manual intervention might be required to get out of it.
   */
  private def completeSwapOperations(swapFiles: Set[File]): Unit = {
    for (swapFile <- swapFiles) {
      val logFile = new File(CoreUtils.replaceSuffix(swapFile.getPath, SwapFileSuffix, ""))
      val baseOffset = offsetFromFile(logFile)
      val swapSegment = LogSegment.open(swapFile.getParentFile,
        baseOffset = baseOffset,
        config,
        time = time,
        fileSuffix = SwapFileSuffix)
      info(s"Found log file ${swapFile.getPath} from interrupted swap operation, repairing.")
      recoverSegment(swapSegment)

      // We create swap files for two cases:
      // (1) Log cleaning where multiple segments are merged into one, and
      // (2) Log splitting where one segment is split into multiple.
      //
      // Both of these mean that the resultant swap segments be composed of the original set, i.e. the swap segment
      // must fall within the range of existing segment(s). If we cannot find such a segment, it means the deletion
      // of that segment was successful. In such an event, we should simply rename the .swap to .log without having to
      // do a replace with an existing segment.
      val oldSegments = logSegments(swapSegment.baseOffset, swapSegment.readNextOffset).filter { segment =>
        segment.readNextOffset > swapSegment.baseOffset
      }
      replaceSegments(Seq(swapSegment), oldSegments.toSeq, isRecoveredSwapFile = true)
    }
  }

  /**
   * Load the log segments from the log files on disk and return the next offset.
   * This method does not need to convert IOException to KafkaStorageException because it is only called before all logs
   * are loaded.
   * @throws LogSegmentOffsetOverflowException if we encounter a .swap file with messages that overflow index offset; or when
   *                                           we find an unexpected number of .log files with overflow
   */
  private def loadSegments(): Long = {
    // first do a pass through the files in the log directory and remove any temporary files
    // and find any interrupted swap operations
    val swapFiles = removeTempFilesAndCollectSwapFiles()

    // Now do a second pass and load all the log and index files.
    // We might encounter legacy log segments with offset overflow (KAFKA-6264). We need to split such segments. When
    // this happens, restart loading segment files from scratch.
    retryOnOffsetOverflow {
      // In case we encounter a segment with offset overflow, the retry logic will split it after which we need to retry
      // loading of segments. In that case, we also need to close all segments that could have been left open in previous
      // call to loadSegmentFiles().
      segments.close()
      segments.clear()
      loadSegmentFiles()
    }

    // Finally, complete any interrupted swap operations. To be crash-safe,
    // log files that are replaced by the swap segment should be renamed to .deleted
    // before the swap file is restored as the new segment file.
    completeSwapOperations(swapFiles)

    if (!dir.getAbsolutePath.endsWith(Log.DeleteDirSuffix)) {
      val nextOffset = retryOnOffsetOverflow {
        recoverLog()
      }

      // reset the index size of the currently active log segment to allow more entries
      activeSegment.resizeIndexes(config.maxIndexSize)
      nextOffset
    } else {
       if (logSegments.isEmpty) {
          addSegment(LogSegment.open(dir = dir,
            baseOffset = 0,
            config,
            time = time,
            initFileSize = this.initFileSize))
       }
      0
    }
=======
  /** Only used for ZK clusters when we update and start using topic IDs on existing topics */
  def assignTopicId(topicId: Uuid): Unit = {
    if (keepPartitionMetadataFile) {
      partitionMetadataFile.write(topicId)
      _topicId = Some(topicId)
    }
  }

  private def initializeLeaderEpochCache(): Unit = lock synchronized {
    leaderEpochCache = Log.maybeCreateLeaderEpochCache(dir, topicPartition, logDirFailureChannel, recordVersion, logIdent)
>>>>>>> 7da881ff
  }

  private def updateLogEndOffset(offset: Long): Unit = {
    nextOffsetMetadata = LogOffsetMetadata(offset, activeSegment.baseOffset, activeSegment.size)

    // Update the high watermark in case it has gotten ahead of the log end offset following a truncation
    // or if a new segment has been rolled and the offset metadata needs to be updated.
    if (highWatermark >= offset) {
      updateHighWatermarkMetadata(nextOffsetMetadata)
    }

    if (this.recoveryPoint > offset) {
      this.recoveryPoint = offset
    }
  }

  private def updateLogStartOffset(offset: Long): Unit = {
    logStartOffset = offset

    if (highWatermark < offset) {
      updateHighWatermark(offset)
    }

    if (this.recoveryPoint < offset) {
      this.recoveryPoint = offset
    }
  }

<<<<<<< HEAD
  /**
   * Recover the log segments and return the next offset after recovery.
   * This method does not need to convert IOException to KafkaStorageException because it is only called before all
   * logs are loaded.
   * @throws LogSegmentOffsetOverflowException if we encountered a legacy segment with offset overflow
   */
  private[log] def recoverLog(): Long = {
    /** return the log end offset if valid */
    def deleteSegmentsIfLogStartGreaterThanLogEnd(): Option[Long] = {
      if (segments.nonEmpty) {
        val logEndOffset = activeSegment.readNextOffset
        if (logEndOffset >= logStartOffset)
          Some(logEndOffset)
        else {
          warn(s"Deleting all segments because logEndOffset ($logEndOffset) is smaller than logStartOffset ($logStartOffset). " +
            "This could happen if segment files were deleted from the file system.")
          removeAndDeleteSegments(logSegments, asyncDelete = true, LogRecovery)
          leaderEpochCache.foreach(_.clearAndFlush())
          producerStateManager.truncateFullyAndStartAt(logStartOffset)
          None
        }
      } else None
    }

    // if we have the clean shutdown marker, skip recovery
    if (!hadCleanShutdown) {
      val unflushed = logSegments(this.recoveryPoint, Long.MaxValue).iterator
      var truncated = false

      while (unflushed.hasNext && !truncated) {
        val segment = unflushed.next()
        info(s"Recovering unflushed segment ${segment.baseOffset}")
        val truncatedBytes =
          try {
            recoverSegment(segment, leaderEpochCache)
          } catch {
            case _: InvalidOffsetException =>
              val startOffset = segment.baseOffset
              warn("Found invalid offset during recovery. Deleting the corrupt segment and " +
                s"creating an empty one with starting offset $startOffset")
              segment.truncateTo(startOffset)
          }
        if (truncatedBytes > 0) {
          // we had an invalid message, delete all remaining log
          warn(s"Corruption found in segment ${segment.baseOffset}, truncating to offset ${segment.readNextOffset}")
          removeAndDeleteSegments(unflushed.toList,
            asyncDelete = true,
            reason = LogRecovery)
          truncated = true
        }
      }
    }

    val logEndOffsetOption = deleteSegmentsIfLogStartGreaterThanLogEnd()

    if (logSegments.isEmpty) {
      // no existing segments, create a new mutable segment beginning at logStartOffset
      addSegment(LogSegment.open(dir = dir,
        baseOffset = logStartOffset,
        config,
        time = time,
        initFileSize = this.initFileSize,
        preallocate = config.preallocate))
    }

    // Update the recovery point if there was a clean shutdown and did not perform any changes to
    // the segment. Otherwise, we just ensure that the recovery point is not ahead of the log end
    // offset. To ensure correctness and to make it easier to reason about, it's best to only advance
    // the recovery point in flush(Long). If we advanced the recovery point here, we could skip recovery for
    // unflushed segments if the broker crashed after we checkpoint the recovery point and before we flush the
    // segment.
    (hadCleanShutdown, logEndOffsetOption) match {
      case (true, Some(logEndOffset)) =>
        recoveryPoint = logEndOffset
        logEndOffset
      case _ =>
        val logEndOffset = logEndOffsetOption.getOrElse(activeSegment.readNextOffset)
        recoveryPoint = Math.min(recoveryPoint, logEndOffset)
        logEndOffset
    }
  }

=======
>>>>>>> 7da881ff
  // Rebuild producer state until lastOffset. This method may be called from the recovery code path, and thus must be
  // free of all side-effects, i.e. it must not update any log-specific state.
  private def rebuildProducerState(lastOffset: Long,
                                   producerStateManager: ProducerStateManager): Unit = lock synchronized {
    checkIfMemoryMappedBufferClosed()
<<<<<<< HEAD
    val allSegments = logSegments
    val offsetsToSnapshot =
      if (allSegments.nonEmpty) {
        val nextLatestSegmentBaseOffset = segments.lowerSegment(allSegments.last.baseOffset).map(_.baseOffset)
        Seq(nextLatestSegmentBaseOffset, Some(allSegments.last.baseOffset), Some(lastOffset))
      } else {
        Seq(Some(lastOffset))
      }
    info(s"Loading producer state till offset $lastOffset with message format version ${recordVersion.value}")

    // We want to avoid unnecessary scanning of the log to build the producer state when the broker is being
    // upgraded. The basic idea is to use the absence of producer snapshot files to detect the upgrade case,
    // but we have to be careful not to assume too much in the presence of broker failures. The two most common
    // upgrade cases in which we expect to find no snapshots are the following:
    //
    // 1. The broker has been upgraded, but the topic is still on the old message format.
    // 2. The broker has been upgraded, the topic is on the new message format, and we had a clean shutdown.
    //
    // If we hit either of these cases, we skip producer state loading and write a new snapshot at the log end
    // offset (see below). The next time the log is reloaded, we will load producer state using this snapshot
    // (or later snapshots). Otherwise, if there is no snapshot file, then we have to rebuild producer state
    // from the first segment.
    if (recordVersion.value < RecordBatch.MAGIC_VALUE_V2 ||
        (producerStateManager.latestSnapshotOffset.isEmpty && reloadFromCleanShutdown)) {
      // To avoid an expensive scan through all of the segments, we take empty snapshots from the start of the
      // last two segments and the last offset. This should avoid the full scan in the case that the log needs
      // truncation.
      offsetsToSnapshot.flatten.foreach { offset =>
        producerStateManager.updateMapEndOffset(offset)
        producerStateManager.takeSnapshot()
      }
    } else {
      info(s"Reloading from producer snapshot and rebuilding producer state from offset $lastOffset")
      val isEmptyBeforeTruncation = producerStateManager.isEmpty && producerStateManager.mapEndOffset >= lastOffset
      val producerStateLoadStart = time.milliseconds()
      producerStateManager.truncateAndReload(logStartOffset, lastOffset, time.milliseconds())
      val segmentRecoveryStart = time.milliseconds()

      // Only do the potentially expensive reloading if the last snapshot offset is lower than the log end
      // offset (which would be the case on first startup) and there were active producers prior to truncation
      // (which could be the case if truncating after initial loading). If there weren't, then truncating
      // shouldn't change that fact (although it could cause a producerId to expire earlier than expected),
      // and we can skip the loading. This is an optimization for users which are not yet using
      // idempotent/transactional features yet.
      if (lastOffset > producerStateManager.mapEndOffset && !isEmptyBeforeTruncation) {
        val segmentOfLastOffset = segments.floorSegment(lastOffset)

        logSegments(producerStateManager.mapEndOffset, lastOffset).foreach { segment =>
          val startOffset = Utils.max(segment.baseOffset, producerStateManager.mapEndOffset, logStartOffset)
          producerStateManager.updateMapEndOffset(startOffset)

          if (offsetsToSnapshot.contains(Some(segment.baseOffset)))
            producerStateManager.takeSnapshot()

          val maxPosition = if (segmentOfLastOffset.contains(segment)) {
            Option(segment.translateOffset(lastOffset))
              .map(_.position)
              .getOrElse(segment.size)
          } else {
            segment.size
          }

          val fetchDataInfo = segment.read(startOffset,
            maxSize = Int.MaxValue,
            maxPosition = maxPosition,
            minOneMessage = false)
          if (fetchDataInfo != null)
            loadProducersFromRecords(producerStateManager, fetchDataInfo.records)
        }
      }
      producerStateManager.updateMapEndOffset(lastOffset)
      producerStateManager.takeSnapshot()
      info(s"Producer state recovery took ${producerStateLoadStart - segmentRecoveryStart}ms for snapshot load " +
        s"and ${time.milliseconds() - segmentRecoveryStart}ms for segment recovery from offset $lastOffset")
    }
  }

  private def loadProducerState(lastOffset: Long, reloadFromCleanShutdown: Boolean): Unit = lock synchronized {
    rebuildProducerState(lastOffset, reloadFromCleanShutdown, producerStateManager)
    maybeIncrementFirstUnstableOffset()
=======
    Log.rebuildProducerState(producerStateManager, segments, logStartOffset, lastOffset, recordVersion, time,
      reloadFromCleanShutdown = false, logIdent)
>>>>>>> 7da881ff
  }

  def activeProducers: Seq[DescribeProducersResponseData.ProducerState] = {
    lock synchronized {
      producerStateManager.activeProducers.map { case (producerId, state) =>
        new DescribeProducersResponseData.ProducerState()
          .setProducerId(producerId)
          .setProducerEpoch(state.producerEpoch)
          .setLastSequence(state.lastSeq)
          .setLastTimestamp(state.lastTimestamp)
          .setCoordinatorEpoch(state.coordinatorEpoch)
          .setCurrentTxnStartOffset(state.currentTxnFirstOffset.getOrElse(-1L))
      }
    }.toSeq
  }

  private[log] def activeProducersWithLastSequence: Map[Long, Int] = lock synchronized {
    producerStateManager.activeProducers.map { case (producerId, producerIdEntry) =>
      (producerId, producerIdEntry.lastSeq)
    }
  }

  private[log] def lastRecordsOfActiveProducers: Map[Long, LastRecord] = lock synchronized {
    producerStateManager.activeProducers.map { case (producerId, producerIdEntry) =>
      val lastDataOffset = if (producerIdEntry.lastDataOffset >= 0 ) Some(producerIdEntry.lastDataOffset) else None
      val lastRecord = LastRecord(lastDataOffset, producerIdEntry.producerEpoch)
      producerId -> lastRecord
    }
  }

  /**
   * The number of segments in the log.
   * Take care! this is an O(n) operation.
   */
  def numberOfSegments: Int = segments.numberOfSegments

  /**
   * Close this log.
   * The memory mapped buffer for index files of this log will be left open until the log is deleted.
   */
  def close(): Unit = {
    debug("Closing log")
    lock synchronized {
      checkIfMemoryMappedBufferClosed()
      producerExpireCheck.cancel(true)
      maybeHandleIOException(s"Error while renaming dir for $topicPartition in dir ${dir.getParent}") {
        // We take a snapshot at the last written offset to hopefully avoid the need to scan the log
        // after restarting and to ensure that we cannot inadvertently hit the upgrade optimization
        // (the clean shutdown file is written after the logs are all closed).
        producerStateManager.takeSnapshot()
        segments.close()
      }
    }
  }

  /**
   * Rename the directory of the log
   *
   * @throws KafkaStorageException if rename fails
   */
  def renameDir(name: String): Unit = {
    lock synchronized {
      maybeHandleIOException(s"Error while renaming dir for $topicPartition in log dir ${dir.getParent}") {
        val renamedDir = new File(dir.getParent, name)
        Utils.atomicMoveWithFallback(dir.toPath, renamedDir.toPath)
        if (renamedDir != dir) {
          _dir = renamedDir
          _parentDir = renamedDir.getParent
          segments.updateParentDir(renamedDir)
          producerStateManager.updateParentDir(dir)
          // re-initialize leader epoch cache so that LeaderEpochCheckpointFile.checkpoint can correctly reference
          // the checkpoint file in renamed log directory
          initializeLeaderEpochCache()
          initializePartitionMetadata()
        }
      }
    }
  }

  /**
   * Close file handlers used by log but don't write to disk. This is called if the log directory is offline
   */
  def closeHandlers(): Unit = {
    debug("Closing handlers")
    lock synchronized {
      segments.closeHandlers()
      isMemoryMappedBufferClosed = true
    }
  }

  /**
   * Append this message set to the active segment of the log, assigning offsets and Partition Leader Epochs
   *
   * @param records The records to append
   * @param origin Declares the origin of the append which affects required validations
   * @param interBrokerProtocolVersion Inter-broker message protocol version
   * @param requestLocal request local instance
   * @throws KafkaStorageException If the append fails due to an I/O error.
   * @return Information about the appended messages including the first and last offset.
   */
  def appendAsLeader(records: MemoryRecords,
                     leaderEpoch: Int,
                     origin: AppendOrigin = AppendOrigin.Client,
                     interBrokerProtocolVersion: ApiVersion = ApiVersion.latestVersion,
                     requestLocal: RequestLocal = RequestLocal.NoCaching): LogAppendInfo = {
    val validateAndAssignOffsets = origin != AppendOrigin.RaftLeader
    append(records, origin, interBrokerProtocolVersion, validateAndAssignOffsets, leaderEpoch, Some(requestLocal), ignoreRecordSize = false)
  }

  /**
   * Append this message set to the active segment of the log without assigning offsets or Partition Leader Epochs
   *
   * @param records The records to append
   * @throws KafkaStorageException If the append fails due to an I/O error.
   * @return Information about the appended messages including the first and last offset.
   */
  def appendAsFollower(records: MemoryRecords): LogAppendInfo = {
    append(records,
      origin = AppendOrigin.Replication,
      interBrokerProtocolVersion = ApiVersion.latestVersion,
      validateAndAssignOffsets = false,
      leaderEpoch = -1,
      None,
      // disable to check the validation of record size since the record is already accepted by leader.
      ignoreRecordSize = true)
  }

  /**
   * Append this message set to the active segment of the log, rolling over to a fresh segment if necessary.
   *
   * This method will generally be responsible for assigning offsets to the messages,
   * however if the assignOffsets=false flag is passed we will only check that the existing offsets are valid.
   *
   * @param records The log records to append
   * @param origin Declares the origin of the append which affects required validations
   * @param interBrokerProtocolVersion Inter-broker message protocol version
   * @param validateAndAssignOffsets Should the log assign offsets to this message set or blindly apply what it is given
   * @param leaderEpoch The partition's leader epoch which will be applied to messages when offsets are assigned on the leader
   * @param requestLocal The request local instance if assignOffsets is true
   * @param ignoreRecordSize true to skip validation of record size.
   * @throws KafkaStorageException If the append fails due to an I/O error.
   * @throws OffsetsOutOfOrderException If out of order offsets found in 'records'
   * @throws UnexpectedAppendOffsetException If the first or last offset in append is less than next offset
   * @return Information about the appended messages including the first and last offset.
   */
  private def append(records: MemoryRecords,
                     origin: AppendOrigin,
                     interBrokerProtocolVersion: ApiVersion,
                     validateAndAssignOffsets: Boolean,
                     leaderEpoch: Int,
                     requestLocal: Option[RequestLocal],
                     ignoreRecordSize: Boolean): LogAppendInfo = {

    val appendInfo = analyzeAndValidateRecords(records, origin, ignoreRecordSize, leaderEpoch)

    // return if we have no valid messages or if this is a duplicate of the last appended entry
    if (appendInfo.shallowCount == 0) appendInfo
    else {

      // trim any invalid bytes or partial messages before appending it to the on-disk log
      var validRecords = trimInvalidBytes(records, appendInfo)

      // they are valid, insert them in the log
      lock synchronized {
        maybeHandleIOException(s"Error while appending records to $topicPartition in dir ${dir.getParent}") {
          checkIfMemoryMappedBufferClosed()
          if (validateAndAssignOffsets) {
            // assign offsets to the message set
            val offset = new LongRef(nextOffsetMetadata.messageOffset)
            appendInfo.firstOffset = Some(LogOffsetMetadata(offset.value))
            val now = time.milliseconds
            val validateAndOffsetAssignResult = try {
              LogValidator.validateMessagesAndAssignOffsets(validRecords,
                topicPartition,
                offset,
                time,
                now,
                appendInfo.sourceCodec,
                appendInfo.targetCodec,
                config.compact,
                config.messageFormatVersion.recordVersion.value,
                config.messageTimestampType,
                config.messageTimestampDifferenceMaxMs,
                leaderEpoch,
                origin,
                interBrokerProtocolVersion,
                brokerTopicStats,
                requestLocal.getOrElse(throw new IllegalArgumentException(
                  "requestLocal should be defined if assignOffsets is true")))
            } catch {
              case e: IOException =>
                throw new KafkaException(s"Error validating messages while appending to log $name", e)
            }
            validRecords = validateAndOffsetAssignResult.validatedRecords
            appendInfo.maxTimestamp = validateAndOffsetAssignResult.maxTimestamp
            appendInfo.offsetOfMaxTimestamp = validateAndOffsetAssignResult.shallowOffsetOfMaxTimestamp
            appendInfo.lastOffset = offset.value - 1
            appendInfo.recordConversionStats = validateAndOffsetAssignResult.recordConversionStats
            if (config.messageTimestampType == TimestampType.LOG_APPEND_TIME)
              appendInfo.logAppendTime = now

            // re-validate message sizes if there's a possibility that they have changed (due to re-compression or message
            // format conversion)
            if (!ignoreRecordSize && validateAndOffsetAssignResult.messageSizeMaybeChanged) {
              validRecords.batches.forEach { batch =>
                if (batch.sizeInBytes > config.maxMessageSize) {
                  // we record the original message set size instead of the trimmed size
                  // to be consistent with pre-compression bytesRejectedRate recording
                  brokerTopicStats.topicStats(topicPartition.topic).bytesRejectedRate.mark(records.sizeInBytes)
                  brokerTopicStats.allTopicsStats.bytesRejectedRate.mark(records.sizeInBytes)
                  throw new RecordTooLargeException(s"Message batch size is ${batch.sizeInBytes} bytes in append to" +
                    s"partition $topicPartition which exceeds the maximum configured size of ${config.maxMessageSize}.")
                }
              }
            }
          } else {
            // we are taking the offsets we are given
            if (!appendInfo.offsetsMonotonic)
              throw new OffsetsOutOfOrderException(s"Out of order offsets found in append to $topicPartition: " +
                records.records.asScala.map(_.offset))

            if (appendInfo.firstOrLastOffsetOfFirstBatch < nextOffsetMetadata.messageOffset) {
              // we may still be able to recover if the log is empty
              // one example: fetching from log start offset on the leader which is not batch aligned,
              // which may happen as a result of AdminClient#deleteRecords()
              val firstOffset = appendInfo.firstOffset match {
                case Some(offsetMetadata) => offsetMetadata.messageOffset
                case None => records.batches.asScala.head.baseOffset()
              }

              val firstOrLast = if (appendInfo.firstOffset.isDefined) "First offset" else "Last offset of the first batch"
              throw new UnexpectedAppendOffsetException(
                s"Unexpected offset in append to $topicPartition. $firstOrLast " +
                  s"${appendInfo.firstOrLastOffsetOfFirstBatch} is less than the next offset ${nextOffsetMetadata.messageOffset}. " +
                  s"First 10 offsets in append: ${records.records.asScala.take(10).map(_.offset)}, last offset in" +
                  s" append: ${appendInfo.lastOffset}. Log start offset = $logStartOffset",
                firstOffset, appendInfo.lastOffset)
            }
          }

          // update the epoch cache with the epoch stamped onto the message by the leader
          validRecords.batches.forEach { batch =>
            if (batch.magic >= RecordBatch.MAGIC_VALUE_V2) {
              maybeAssignEpochStartOffset(batch.partitionLeaderEpoch, batch.baseOffset)
            } else {
              // In partial upgrade scenarios, we may get a temporary regression to the message format. In
              // order to ensure the safety of leader election, we clear the epoch cache so that we revert
              // to truncation by high watermark after the next leader election.
              leaderEpochCache.filter(_.nonEmpty).foreach { cache =>
                warn(s"Clearing leader epoch cache after unexpected append with message format v${batch.magic}")
                cache.clearAndFlush()
              }
            }
          }

          // check messages set size may be exceed config.segmentSize
          if (validRecords.sizeInBytes > config.segmentSize) {
            throw new RecordBatchTooLargeException(s"Message batch size is ${validRecords.sizeInBytes} bytes in append " +
              s"to partition $topicPartition, which exceeds the maximum configured segment size of ${config.segmentSize}.")
          }

          // maybe roll the log if this segment is full
          val segment = maybeRoll(validRecords.sizeInBytes, appendInfo)

          val logOffsetMetadata = LogOffsetMetadata(
            messageOffset = appendInfo.firstOrLastOffsetOfFirstBatch,
            segmentBaseOffset = segment.baseOffset,
            relativePositionInSegment = segment.size)

          // now that we have valid records, offsets assigned, and timestamps updated, we need to
          // validate the idempotent/transactional state of the producers and collect some metadata
          val (updatedProducers, completedTxns, maybeDuplicate) = analyzeAndValidateProducerState(
            logOffsetMetadata, validRecords, origin)

          maybeDuplicate match {
            case Some(duplicate) =>
              appendInfo.firstOffset = Some(LogOffsetMetadata(duplicate.firstOffset))
              appendInfo.lastOffset = duplicate.lastOffset
              appendInfo.logAppendTime = duplicate.timestamp
              appendInfo.logStartOffset = logStartOffset
            case None =>
              // Before appending update the first offset metadata to include segment information
              appendInfo.firstOffset = appendInfo.firstOffset.map { offsetMetadata =>
                offsetMetadata.copy(segmentBaseOffset = segment.baseOffset, relativePositionInSegment = segment.size)
              }

              segment.append(largestOffset = appendInfo.lastOffset,
                largestTimestamp = appendInfo.maxTimestamp,
                shallowOffsetOfMaxTimestamp = appendInfo.offsetOfMaxTimestamp,
                records = validRecords)

              // Increment the log end offset. We do this immediately after the append because a
              // write to the transaction index below may fail and we want to ensure that the offsets
              // of future appends still grow monotonically. The resulting transaction index inconsistency
              // will be cleaned up after the log directory is recovered. Note that the end offset of the
              // ProducerStateManager will not be updated and the last stable offset will not advance
              // if the append to the transaction index fails.
              updateLogEndOffset(appendInfo.lastOffset + 1)

              // update the producer state
              updatedProducers.values.foreach(producerAppendInfo => producerStateManager.update(producerAppendInfo))

              // update the transaction index with the true last stable offset. The last offset visible
              // to consumers using READ_COMMITTED will be limited by this value and the high watermark.
              completedTxns.foreach { completedTxn =>
                val lastStableOffset = producerStateManager.lastStableOffset(completedTxn)
                segment.updateTxnIndex(completedTxn, lastStableOffset)
                producerStateManager.completeTxn(completedTxn)
              }

              // always update the last producer id map offset so that the snapshot reflects the current offset
              // even if there isn't any idempotent data being written
              producerStateManager.updateMapEndOffset(appendInfo.lastOffset + 1)

              // update the first unstable offset (which is used to compute LSO)
              maybeIncrementFirstUnstableOffset()

              trace(s"Appended message set with last offset: ${appendInfo.lastOffset}, " +
                s"first offset: ${appendInfo.firstOffset}, " +
                s"next offset: ${nextOffsetMetadata.messageOffset}, " +
                s"and messages: $validRecords")

              if (unflushedMessages >= config.flushInterval) flush()
          }
          appendInfo
        }
      }
    }
  }

  def maybeAssignEpochStartOffset(leaderEpoch: Int, startOffset: Long): Unit = {
    leaderEpochCache.foreach { cache =>
      cache.assign(leaderEpoch, startOffset)
    }
  }

  def latestEpoch: Option[Int] = leaderEpochCache.flatMap(_.latestEpoch)

  def endOffsetForEpoch(leaderEpoch: Int): Option[OffsetAndEpoch] = {
    leaderEpochCache.flatMap { cache =>
      val (foundEpoch, foundOffset) = cache.endOffsetFor(leaderEpoch, logEndOffset)
      if (foundOffset == UNDEFINED_EPOCH_OFFSET)
        None
      else
        Some(OffsetAndEpoch(foundOffset, foundEpoch))
    }
  }

  private def maybeIncrementFirstUnstableOffset(): Unit = lock synchronized {
    checkIfMemoryMappedBufferClosed()

    val updatedFirstStableOffset = producerStateManager.firstUnstableOffset match {
      case Some(logOffsetMetadata) if logOffsetMetadata.messageOffsetOnly || logOffsetMetadata.messageOffset < logStartOffset =>
        val offset = math.max(logOffsetMetadata.messageOffset, logStartOffset)
        Some(convertToOffsetMetadataOrThrow(offset))
      case other => other
    }

    if (updatedFirstStableOffset != this.firstUnstableOffsetMetadata) {
      debug(s"First unstable offset updated to $updatedFirstStableOffset")
      this.firstUnstableOffsetMetadata = updatedFirstStableOffset
    }
  }

  /**
   * Increment the log start offset if the provided offset is larger.
   *
   * If the log start offset changed, then this method also update a few key offset such that
   * `logStartOffset <= logStableOffset <= highWatermark`. The leader epoch cache is also updated
   * such that all of offsets referenced in that component point to valid offset in this log.
   *
   * @throws OffsetOutOfRangeException if the log start offset is greater than the high watermark
   * @return true if the log start offset was updated; otherwise false
   */
  def maybeIncrementLogStartOffset(newLogStartOffset: Long, reason: LogStartOffsetIncrementReason): Boolean = {
    // We don't have to write the log start offset to log-start-offset-checkpoint immediately.
    // The deleteRecordsOffset may be lost only if all in-sync replicas of this broker are shutdown
    // in an unclean manner within log.flush.start.offset.checkpoint.interval.ms. The chance of this happening is low.
    var updatedLogStartOffset = false
    maybeHandleIOException(s"Exception while increasing log start offset for $topicPartition to $newLogStartOffset in dir ${dir.getParent}") {
      lock synchronized {
        if (newLogStartOffset > highWatermark)
          throw new OffsetOutOfRangeException(s"Cannot increment the log start offset to $newLogStartOffset of partition $topicPartition " +
            s"since it is larger than the high watermark $highWatermark")

        checkIfMemoryMappedBufferClosed()
        if (newLogStartOffset > logStartOffset) {
          updatedLogStartOffset = true
          updateLogStartOffset(newLogStartOffset)
          info(s"Incremented log start offset to $newLogStartOffset due to $reason")
          leaderEpochCache.foreach(_.truncateFromStart(logStartOffset))
          producerStateManager.onLogStartOffsetIncremented(newLogStartOffset)
          maybeIncrementFirstUnstableOffset()
        }
      }
    }

    updatedLogStartOffset
  }

  private def analyzeAndValidateProducerState(appendOffsetMetadata: LogOffsetMetadata,
                                              records: MemoryRecords,
                                              origin: AppendOrigin):
  (mutable.Map[Long, ProducerAppendInfo], List[CompletedTxn], Option[BatchMetadata]) = {
    val updatedProducers = mutable.Map.empty[Long, ProducerAppendInfo]
    val completedTxns = ListBuffer.empty[CompletedTxn]
    var relativePositionInSegment = appendOffsetMetadata.relativePositionInSegment

    records.batches.forEach { batch =>
      if (batch.hasProducerId) {
        // if this is a client produce request, there will be up to 5 batches which could have been duplicated.
        // If we find a duplicate, we return the metadata of the appended batch to the client.
        if (origin == AppendOrigin.Client) {
          val maybeLastEntry = producerStateManager.lastEntry(batch.producerId)

          maybeLastEntry.flatMap(_.findDuplicateBatch(batch)).foreach { duplicate =>
            return (updatedProducers, completedTxns.toList, Some(duplicate))
          }
        }

        // We cache offset metadata for the start of each transaction. This allows us to
        // compute the last stable offset without relying on additional index lookups.
        val firstOffsetMetadata = if (batch.isTransactional)
          Some(LogOffsetMetadata(batch.baseOffset, appendOffsetMetadata.segmentBaseOffset, relativePositionInSegment))
        else
          None

        val maybeCompletedTxn = updateProducers(producerStateManager, batch, updatedProducers, firstOffsetMetadata, origin)
        maybeCompletedTxn.foreach(completedTxns += _)
      }

      relativePositionInSegment += batch.sizeInBytes
    }
    (updatedProducers, completedTxns.toList, None)
  }

  /**
   * Validate the following:
   * <ol>
   * <li> each message matches its CRC
   * <li> each message size is valid (if ignoreRecordSize is false)
   * <li> that the sequence numbers of the incoming record batches are consistent with the existing state and with each other.
   * </ol>
   *
   * Also compute the following quantities:
   * <ol>
   * <li> First offset in the message set
   * <li> Last offset in the message set
   * <li> Number of messages
   * <li> Number of valid bytes
   * <li> Whether the offsets are monotonically increasing
   * <li> Whether any compression codec is used (if many are used, then the last one is given)
   * </ol>
   */
  private def analyzeAndValidateRecords(records: MemoryRecords,
                                        origin: AppendOrigin,
                                        ignoreRecordSize: Boolean,
                                        leaderEpoch: Int): LogAppendInfo = {
    var shallowMessageCount = 0
    var validBytesCount = 0
    var firstOffset: Option[LogOffsetMetadata] = None
    var lastOffset = -1L
    var lastLeaderEpoch = RecordBatch.NO_PARTITION_LEADER_EPOCH
    var sourceCodec: CompressionCodec = NoCompressionCodec
    var monotonic = true
    var maxTimestamp = RecordBatch.NO_TIMESTAMP
    var offsetOfMaxTimestamp = -1L
    var readFirstMessage = false
    var lastOffsetOfFirstBatch = -1L

    records.batches.forEach { batch =>
      if (origin == RaftLeader && batch.partitionLeaderEpoch != leaderEpoch) {
        throw new InvalidRecordException("Append from Raft leader did not set the batch epoch correctly")
      }
      // we only validate V2 and higher to avoid potential compatibility issues with older clients
      if (batch.magic >= RecordBatch.MAGIC_VALUE_V2 && origin == AppendOrigin.Client && batch.baseOffset != 0)
        throw new InvalidRecordException(s"The baseOffset of the record batch in the append to $topicPartition should " +
          s"be 0, but it is ${batch.baseOffset}")

      // update the first offset if on the first message. For magic versions older than 2, we use the last offset
      // to avoid the need to decompress the data (the last offset can be obtained directly from the wrapper message).
      // For magic version 2, we can get the first offset directly from the batch header.
      // When appending to the leader, we will update LogAppendInfo.baseOffset with the correct value. In the follower
      // case, validation will be more lenient.
      // Also indicate whether we have the accurate first offset or not
      if (!readFirstMessage) {
        if (batch.magic >= RecordBatch.MAGIC_VALUE_V2)
          firstOffset = Some(LogOffsetMetadata(batch.baseOffset))
        lastOffsetOfFirstBatch = batch.lastOffset
        readFirstMessage = true
      }

      // check that offsets are monotonically increasing
      if (lastOffset >= batch.lastOffset)
        monotonic = false

      // update the last offset seen
      lastOffset = batch.lastOffset
      lastLeaderEpoch = batch.partitionLeaderEpoch

      // Check if the message sizes are valid.
      val batchSize = batch.sizeInBytes
      if (!ignoreRecordSize && batchSize > config.maxMessageSize) {
        brokerTopicStats.topicStats(topicPartition.topic).bytesRejectedRate.mark(records.sizeInBytes)
        brokerTopicStats.allTopicsStats.bytesRejectedRate.mark(records.sizeInBytes)
        throw new RecordTooLargeException(s"The record batch size in the append to $topicPartition is $batchSize bytes " +
          s"which exceeds the maximum configured value of ${config.maxMessageSize}.")
      }

      // check the validity of the message by checking CRC
      if (!batch.isValid) {
        brokerTopicStats.allTopicsStats.invalidMessageCrcRecordsPerSec.mark()
        throw new CorruptRecordException(s"Record is corrupt (stored crc = ${batch.checksum()}) in topic partition $topicPartition.")
      }

      if (batch.maxTimestamp > maxTimestamp) {
        maxTimestamp = batch.maxTimestamp
        offsetOfMaxTimestamp = lastOffset
      }

      shallowMessageCount += 1
      validBytesCount += batchSize

      val messageCodec = CompressionCodec.getCompressionCodec(batch.compressionType.id)
      if (messageCodec != NoCompressionCodec)
        sourceCodec = messageCodec
    }

    // Apply broker-side compression if any
    val targetCodec = BrokerCompressionCodec.getTargetCompressionCodec(config.compressionType, sourceCodec)
    val lastLeaderEpochOpt: Option[Int] = if (lastLeaderEpoch != RecordBatch.NO_PARTITION_LEADER_EPOCH)
      Some(lastLeaderEpoch)
    else
      None
    LogAppendInfo(firstOffset, lastOffset, lastLeaderEpochOpt, maxTimestamp, offsetOfMaxTimestamp, RecordBatch.NO_TIMESTAMP, logStartOffset,
      RecordConversionStats.EMPTY, sourceCodec, targetCodec, shallowMessageCount, validBytesCount, monotonic, lastOffsetOfFirstBatch)
  }

  /**
   * Trim any invalid bytes from the end of this message set (if there are any)
   *
   * @param records The records to trim
   * @param info The general information of the message set
   * @return A trimmed message set. This may be the same as what was passed in or it may not.
   */
  private def trimInvalidBytes(records: MemoryRecords, info: LogAppendInfo): MemoryRecords = {
    val validBytes = info.validBytes
    if (validBytes < 0)
      throw new CorruptRecordException(s"Cannot append record batch with illegal length $validBytes to " +
        s"log for $topicPartition. A possible cause is a corrupted produce request.")
    if (validBytes == records.sizeInBytes) {
      records
    } else {
      // trim invalid bytes
      val validByteBuffer = records.buffer.duplicate()
      validByteBuffer.limit(validBytes)
      MemoryRecords.readableRecords(validByteBuffer)
    }
  }

  private def emptyFetchDataInfo(fetchOffsetMetadata: LogOffsetMetadata,
                                 includeAbortedTxns: Boolean): FetchDataInfo = {
    val abortedTransactions =
      if (includeAbortedTxns) Some(List.empty[FetchResponseData.AbortedTransaction])
      else None
    FetchDataInfo(fetchOffsetMetadata,
      MemoryRecords.EMPTY,
      firstEntryIncomplete = false,
      abortedTransactions = abortedTransactions)
  }

  /**
   * Read messages from the log.
   *
   * @param startOffset The offset to begin reading at
   * @param maxLength The maximum number of bytes to read
   * @param isolation The fetch isolation, which controls the maximum offset we are allowed to read
   * @param minOneMessage If this is true, the first message will be returned even if it exceeds `maxLength` (if one exists)
   * @throws OffsetOutOfRangeException If startOffset is beyond the log end offset or before the log start offset
   * @return The fetch data information including fetch starting offset metadata and messages read.
   */
  def read(startOffset: Long,
           maxLength: Int,
           isolation: FetchIsolation,
           minOneMessage: Boolean): FetchDataInfo = {
    maybeHandleIOException(s"Exception while reading from $topicPartition in dir ${dir.getParent}") {
      trace(s"Reading maximum $maxLength bytes at offset $startOffset from log with " +
        s"total length $size bytes")

      val includeAbortedTxns = isolation == FetchTxnCommitted

      // Because we don't use the lock for reading, the synchronization is a little bit tricky.
      // We create the local variables to avoid race conditions with updates to the log.
      val endOffsetMetadata = nextOffsetMetadata
      val endOffset = endOffsetMetadata.messageOffset
<<<<<<< HEAD
      var segmentEntryOpt = segments.floorEntry(startOffset)

      // return error on attempt to read beyond the log end offset or read below log start offset
      if (startOffset > endOffset || segmentEntryOpt.isEmpty || startOffset < logStartOffset)
=======
      var segmentOpt = segments.floorSegment(startOffset)

      // return error on attempt to read beyond the log end offset or read below log start offset
      if (startOffset > endOffset || segmentOpt.isEmpty || startOffset < logStartOffset)
>>>>>>> 7da881ff
        throw new OffsetOutOfRangeException(s"Received request for offset $startOffset for partition $topicPartition, " +
          s"but we only have log segments in the range $logStartOffset to $endOffset.")

      val maxOffsetMetadata = isolation match {
        case FetchLogEnd => endOffsetMetadata
        case FetchHighWatermark => fetchHighWatermarkMetadata
        case FetchTxnCommitted => fetchLastStableOffsetMetadata
      }

      if (startOffset == maxOffsetMetadata.messageOffset)
        emptyFetchDataInfo(maxOffsetMetadata, includeAbortedTxns)
      else if (startOffset > maxOffsetMetadata.messageOffset)
        emptyFetchDataInfo(convertToOffsetMetadataOrThrow(startOffset), includeAbortedTxns)
      else {
        // Do the read on the segment with a base offset less than the target offset
        // but if that segment doesn't contain any messages with an offset greater than that
        // continue to read from successive segments until we get some messages or we reach the end of the log
<<<<<<< HEAD
        var done = segmentEntryOpt.isEmpty
        var fetchDataInfo: FetchDataInfo = null
        while (!done) {
          val segmentEntry = segmentEntryOpt.get
          val baseOffset = segmentEntry.getKey
          val segment = segmentEntry.getValue
=======
        var fetchDataInfo: FetchDataInfo = null
        while (fetchDataInfo == null && segmentOpt.isDefined) {
          val segment = segmentOpt.get
          val baseOffset = segment.baseOffset
>>>>>>> 7da881ff

          val maxPosition =
            // Use the max offset position if it is on this segment; otherwise, the segment size is the limit.
            if (maxOffsetMetadata.segmentBaseOffset == segment.baseOffset) maxOffsetMetadata.relativePositionInSegment
            else segment.size

          fetchDataInfo = segment.read(startOffset, maxLength, maxPosition, minOneMessage)
          if (fetchDataInfo != null) {
            if (includeAbortedTxns)
<<<<<<< HEAD
              fetchDataInfo = addAbortedTransactions(startOffset, segmentEntry, fetchDataInfo)
          } else segmentEntryOpt = segments.higherEntry(baseOffset)

          done = fetchDataInfo != null || segmentEntryOpt.isEmpty
=======
              fetchDataInfo = addAbortedTransactions(startOffset, segment, fetchDataInfo)
          } else segmentOpt = segments.higherSegment(baseOffset)
>>>>>>> 7da881ff
        }

        if (fetchDataInfo != null) fetchDataInfo
        else {
          // okay we are beyond the end of the last segment with no data fetched although the start offset is in range,
          // this can happen when all messages with offset larger than start offsets have been deleted.
          // In this case, we will return the empty set with log end offset metadata
          FetchDataInfo(nextOffsetMetadata, MemoryRecords.EMPTY)
        }
      }
    }
  }

  private[log] def collectAbortedTransactions(startOffset: Long, upperBoundOffset: Long): List[AbortedTxn] = {
<<<<<<< HEAD
    val segmentEntryOpt = segments.floorEntry(startOffset)
    val allAbortedTxns = ListBuffer.empty[AbortedTxn]
    def accumulator(abortedTxns: List[AbortedTxn]): Unit = allAbortedTxns ++= abortedTxns
    collectAbortedTransactions(logStartOffset, upperBoundOffset, segmentEntryOpt.get, accumulator)
=======
    val segmentEntry = segments.floorSegment(startOffset)
    val allAbortedTxns = ListBuffer.empty[AbortedTxn]
    def accumulator(abortedTxns: List[AbortedTxn]): Unit = allAbortedTxns ++= abortedTxns
    segmentEntry.foreach(segment => collectAbortedTransactions(logStartOffset, upperBoundOffset, segment, accumulator))
>>>>>>> 7da881ff
    allAbortedTxns.toList
  }

  private def addAbortedTransactions(startOffset: Long, segment: LogSegment,
                                     fetchInfo: FetchDataInfo): FetchDataInfo = {
    val fetchSize = fetchInfo.records.sizeInBytes
    val startOffsetPosition = OffsetPosition(fetchInfo.fetchOffsetMetadata.messageOffset,
      fetchInfo.fetchOffsetMetadata.relativePositionInSegment)
<<<<<<< HEAD
    val upperBoundOffset = segmentEntry.getValue.fetchUpperBoundOffset(startOffsetPosition, fetchSize).getOrElse {
      segments.higherSegment(segmentEntry.getKey).map(_.baseOffset).getOrElse(logEndOffset)
=======
    val upperBoundOffset = segment.fetchUpperBoundOffset(startOffsetPosition, fetchSize).getOrElse {
      segments.higherSegment(segment.baseOffset).map(_.baseOffset).getOrElse(logEndOffset)
>>>>>>> 7da881ff
    }

    val abortedTransactions = ListBuffer.empty[FetchResponseData.AbortedTransaction]
    def accumulator(abortedTxns: List[AbortedTxn]): Unit = abortedTransactions ++= abortedTxns.map(_.asAbortedTransaction)
    collectAbortedTransactions(startOffset, upperBoundOffset, segment, accumulator)

    FetchDataInfo(fetchOffsetMetadata = fetchInfo.fetchOffsetMetadata,
      records = fetchInfo.records,
      firstEntryIncomplete = fetchInfo.firstEntryIncomplete,
      abortedTransactions = Some(abortedTransactions.toList))
  }

  private def collectAbortedTransactions(startOffset: Long, upperBoundOffset: Long,
                                         startingSegment: LogSegment,
                                         accumulator: List[AbortedTxn] => Unit): Unit = {
<<<<<<< HEAD
    var segmentEntryOpt = Option(startingSegmentEntry)
    while (segmentEntryOpt.isDefined) {
      val baseOffset = segmentEntryOpt.get.getKey
      val segment = segmentEntryOpt.get.getValue
=======
    val higherSegments = segments.higherSegments(startingSegment.baseOffset).iterator
    var segmentEntryOpt = Option(startingSegment)
    while (segmentEntryOpt.isDefined) {
      val segment = segmentEntryOpt.get
>>>>>>> 7da881ff
      val searchResult = segment.collectAbortedTxns(startOffset, upperBoundOffset)
      accumulator(searchResult.abortedTransactions)
      if (searchResult.isComplete)
        return
<<<<<<< HEAD
      segmentEntryOpt = segments.higherEntry(baseOffset)
=======
      segmentEntryOpt = nextOption(higherSegments)
>>>>>>> 7da881ff
    }
  }

  /**
   * Get an offset based on the given timestamp
   * The offset returned is the offset of the first message whose timestamp is greater than or equals to the
   * given timestamp.
   *
   * If no such message is found, the log end offset is returned.
   *
   * `NOTE:` OffsetRequest V0 does not use this method, the behavior of OffsetRequest V0 remains the same as before
   * , i.e. it only gives back the timestamp based on the last modification time of the log segments.
   *
   * @param targetTimestamp The given timestamp for offset fetching.
   * @return The offset of the first message whose timestamp is greater than or equals to the given timestamp.
   *         None if no such message is found.
   */
  def fetchOffsetByTimestamp(targetTimestamp: Long): Option[TimestampAndOffset] = {
    maybeHandleIOException(s"Error while fetching offset by timestamp for $topicPartition in dir ${dir.getParent}") {
      debug(s"Searching offset for timestamp $targetTimestamp")

      if (config.messageFormatVersion < KAFKA_0_10_0_IV0 &&
        targetTimestamp != ListOffsetsRequest.EARLIEST_TIMESTAMP &&
        targetTimestamp != ListOffsetsRequest.LATEST_TIMESTAMP)
        throw new UnsupportedForMessageFormatException(s"Cannot search offsets based on timestamp because message format version " +
          s"for partition $topicPartition is ${config.messageFormatVersion} which is earlier than the minimum " +
          s"required version $KAFKA_0_10_0_IV0")

      // For the earliest and latest, we do not need to return the timestamp.
      if (targetTimestamp == ListOffsetsRequest.EARLIEST_TIMESTAMP) {
        // The first cached epoch usually corresponds to the log start offset, but we have to verify this since
        // it may not be true following a message format version bump as the epoch will not be available for
        // log entries written in the older format.
        val earliestEpochEntry = leaderEpochCache.flatMap(_.earliestEntry)
        val epochOpt = earliestEpochEntry match {
          case Some(entry) if entry.startOffset <= logStartOffset => Optional.of[Integer](entry.epoch)
          case _ => Optional.empty[Integer]()
        }
        Some(new TimestampAndOffset(RecordBatch.NO_TIMESTAMP, logStartOffset, epochOpt))
      } else if (targetTimestamp == ListOffsetsRequest.LATEST_TIMESTAMP) {
        val latestEpochOpt = leaderEpochCache.flatMap(_.latestEpoch).map(_.asInstanceOf[Integer])
        val epochOptional = Optional.ofNullable(latestEpochOpt.orNull)
        Some(new TimestampAndOffset(RecordBatch.NO_TIMESTAMP, logEndOffset, epochOptional))
      } else {
        // Cache to avoid race conditions. `toBuffer` is faster than most alternatives and provides
        // constant time access while being safe to use with concurrent collections unlike `toArray`.
        val segmentsCopy = logSegments.toBuffer
        // We need to search the first segment whose largest timestamp is >= the target timestamp if there is one.
        val targetSeg = segmentsCopy.find(_.largestTimestamp >= targetTimestamp)
        targetSeg.flatMap(_.findOffsetByTimestamp(targetTimestamp, logStartOffset))
      }
    }
  }

  def legacyFetchOffsetsBefore(timestamp: Long, maxNumOffsets: Int): Seq[Long] = {
    // Cache to avoid race conditions. `toBuffer` is faster than most alternatives and provides
    // constant time access while being safe to use with concurrent collections unlike `toArray`.
    val allSegments = logSegments.toBuffer
    val lastSegmentHasSize = allSegments.last.size > 0

    val offsetTimeArray =
      if (lastSegmentHasSize)
        new Array[(Long, Long)](allSegments.length + 1)
      else
        new Array[(Long, Long)](allSegments.length)

    for (i <- allSegments.indices)
      offsetTimeArray(i) = (math.max(allSegments(i).baseOffset, logStartOffset), allSegments(i).lastModified)
    if (lastSegmentHasSize)
      offsetTimeArray(allSegments.length) = (logEndOffset, time.milliseconds)

    var startIndex = -1
    timestamp match {
      case ListOffsetsRequest.LATEST_TIMESTAMP =>
        startIndex = offsetTimeArray.length - 1
      case ListOffsetsRequest.EARLIEST_TIMESTAMP =>
        startIndex = 0
      case _ =>
        var isFound = false
        debug("Offset time array = " + offsetTimeArray.foreach(o => "%d, %d".format(o._1, o._2)))
        startIndex = offsetTimeArray.length - 1
        while (startIndex >= 0 && !isFound) {
          if (offsetTimeArray(startIndex)._2 <= timestamp)
            isFound = true
          else
            startIndex -= 1
        }
    }

    val retSize = maxNumOffsets.min(startIndex + 1)
    val ret = new Array[Long](retSize)
    for (j <- 0 until retSize) {
      ret(j) = offsetTimeArray(startIndex)._1
      startIndex -= 1
    }
    // ensure that the returned seq is in descending order of offsets
    ret.toSeq.sortBy(-_)
  }

  /**
    * Given a message offset, find its corresponding offset metadata in the log.
    * If the message offset is out of range, throw an OffsetOutOfRangeException
    */
  private def convertToOffsetMetadataOrThrow(offset: Long): LogOffsetMetadata = {
    val fetchDataInfo = read(offset,
      maxLength = 1,
      isolation = FetchLogEnd,
      minOneMessage = false)
    fetchDataInfo.fetchOffsetMetadata
  }

  /**
   * Delete any log segments matching the given predicate function,
   * starting with the oldest segment and moving forward until a segment doesn't match.
   *
   * @param predicate A function that takes in a candidate log segment and the next higher segment
   *                  (if there is one) and returns true iff it is deletable
   * @return The number of segments deleted
   */
  private def deleteOldSegments(predicate: (LogSegment, Option[LogSegment]) => Boolean,
                                reason: SegmentDeletionReason): Int = {
    lock synchronized {
      val deletable = deletableSegments(predicate)
      if (deletable.nonEmpty)
        deleteSegments(deletable, reason)
      else
        0
    }
  }

  private def deleteSegments(deletable: Iterable[LogSegment], reason: SegmentDeletionReason): Int = {
    maybeHandleIOException(s"Error while deleting segments for $topicPartition in dir ${dir.getParent}") {
      val numToDelete = deletable.size
      if (numToDelete > 0) {
        // we must always have at least one segment, so if we are going to delete all the segments, create a new one first
        if (numberOfSegments == numToDelete)
          roll()
        lock synchronized {
          checkIfMemoryMappedBufferClosed()
          // remove the segments for lookups
          removeAndDeleteSegments(deletable, asyncDelete = true, reason)
          maybeIncrementLogStartOffset(segments.firstSegment.get.baseOffset, SegmentDeletion)
        }
      }
      numToDelete
    }
  }

  /**
   * Find segments starting from the oldest until the user-supplied predicate is false or the segment
   * containing the current high watermark is reached. We do not delete segments with offsets at or beyond
   * the high watermark to ensure that the log start offset can never exceed it. If the high watermark
   * has not yet been initialized, no segments are eligible for deletion.
   *
   * A final segment that is empty will never be returned (since we would just end up re-creating it).
   *
   * @param predicate A function that takes in a candidate log segment and the next higher segment
   *                  (if there is one) and returns true iff it is deletable
   * @return the segments ready to be deleted
   */
  private def deletableSegments(predicate: (LogSegment, Option[LogSegment]) => Boolean): Iterable[LogSegment] = {
    if (segments.isEmpty) {
      Seq.empty
    } else {
      val deletable = ArrayBuffer.empty[LogSegment]
<<<<<<< HEAD
      var segmentEntryOpt = segments.firstEntry
      while (segmentEntryOpt.isDefined) {
        val segmentEntry = segmentEntryOpt.get
        val segment = segmentEntry.getValue
        val nextSegmentEntryOpt = segments.higherEntry(segmentEntry.getKey)
        val (nextSegment, upperBoundOffset, isLastSegmentAndEmpty) =
          nextSegmentEntryOpt.map {
            entry => (entry.getValue, entry.getValue.baseOffset, false)
          }.getOrElse {
            (null, logEndOffset, segment.size == 0)
=======
      val segmentsIterator = segments.values.iterator
      var segmentOpt = nextOption(segmentsIterator)
      while (segmentOpt.isDefined) {
        val segment = segmentOpt.get
        val nextSegmentOpt = nextOption(segmentsIterator)
        val (upperBoundOffset: Long, isLastSegmentAndEmpty: Boolean) =
          nextSegmentOpt.map {
            nextSegment => (nextSegment.baseOffset, false)
          }.getOrElse {
            (logEndOffset, segment.size == 0)
>>>>>>> 7da881ff
          }

        if (highWatermark >= upperBoundOffset && predicate(segment, nextSegmentOpt) && !isLastSegmentAndEmpty) {
          deletable += segment
<<<<<<< HEAD
          segmentEntryOpt = nextSegmentEntryOpt
        } else {
          segmentEntryOpt = Option.empty
=======
          segmentOpt = nextSegmentOpt
        } else {
          segmentOpt = Option.empty
>>>>>>> 7da881ff
        }
      }
      deletable
    }
  }

  /**
   * If topic deletion is enabled, delete any log segments that have either expired due to time based retention
   * or because the log size is > retentionSize.
   *
   * Whether or not deletion is enabled, delete any log segments that are before the log start offset
   */
  def deleteOldSegments(): Int = {
    if (config.delete) {
      deleteLogStartOffsetBreachedSegments() +
        deleteRetentionSizeBreachedSegments() +
        deleteRetentionMsBreachedSegments()
    } else {
      deleteLogStartOffsetBreachedSegments()
    }
  }

  private def deleteRetentionMsBreachedSegments(): Int = {
    if (config.retentionMs < 0) return 0
    val startMs = time.milliseconds

    def shouldDelete(segment: LogSegment, nextSegmentOpt: Option[LogSegment]): Boolean = {
      startMs - segment.largestTimestamp > config.retentionMs
    }

    deleteOldSegments(shouldDelete, RetentionMsBreach)
  }

  private def deleteRetentionSizeBreachedSegments(): Int = {
    if (config.retentionSize < 0 || size < config.retentionSize) return 0
    var diff = size - config.retentionSize
    def shouldDelete(segment: LogSegment, nextSegmentOpt: Option[LogSegment]): Boolean = {
      if (diff - segment.size >= 0) {
        diff -= segment.size
        true
      } else {
        false
      }
    }

    deleteOldSegments(shouldDelete, RetentionSizeBreach)
  }

  private def deleteLogStartOffsetBreachedSegments(): Int = {
    def shouldDelete(segment: LogSegment, nextSegmentOpt: Option[LogSegment]): Boolean = {
      nextSegmentOpt.exists(_.baseOffset <= logStartOffset)
    }

    deleteOldSegments(shouldDelete, StartOffsetBreach)
  }

  def isFuture: Boolean = dir.getName.endsWith(Log.FutureDirSuffix)

  /**
   * The size of the log in bytes
   */
  def size: Long = Log.sizeInBytes(logSegments)

  /**
   * The offset metadata of the next message that will be appended to the log
   */
  def logEndOffsetMetadata: LogOffsetMetadata = nextOffsetMetadata

  /**
   * The offset of the next message that will be appended to the log
   */
  def logEndOffset: Long = nextOffsetMetadata.messageOffset

  /**
   * Roll the log over to a new empty log segment if necessary.
   *
   * @param messagesSize The messages set size in bytes.
   * @param appendInfo log append information
   * logSegment will be rolled if one of the following conditions met
   * <ol>
   * <li> The logSegment is full
   * <li> The maxTime has elapsed since the timestamp of first message in the segment (or since the create time if
   * the first message does not have a timestamp)
   * <li> The index is full
   * </ol>
   * @return The currently active segment after (perhaps) rolling to a new segment
   */
  private def maybeRoll(messagesSize: Int, appendInfo: LogAppendInfo): LogSegment = {
    val segment = activeSegment
    val now = time.milliseconds

    val maxTimestampInMessages = appendInfo.maxTimestamp
    val maxOffsetInMessages = appendInfo.lastOffset

    if (segment.shouldRoll(RollParams(config, appendInfo, messagesSize, now))) {
      debug(s"Rolling new log segment (log_size = ${segment.size}/${config.segmentSize}}, " +
        s"offset_index_size = ${segment.offsetIndex.entries}/${segment.offsetIndex.maxEntries}, " +
        s"time_index_size = ${segment.timeIndex.entries}/${segment.timeIndex.maxEntries}, " +
        s"inactive_time_ms = ${segment.timeWaitedForRoll(now, maxTimestampInMessages)}/${config.segmentMs - segment.rollJitterMs}).")

      /*
        maxOffsetInMessages - Integer.MAX_VALUE is a heuristic value for the first offset in the set of messages.
        Since the offset in messages will not differ by more than Integer.MAX_VALUE, this is guaranteed <= the real
        first offset in the set. Determining the true first offset in the set requires decompression, which the follower
        is trying to avoid during log append. Prior behavior assigned new baseOffset = logEndOffset from old segment.
        This was problematic in the case that two consecutive messages differed in offset by
        Integer.MAX_VALUE.toLong + 2 or more.  In this case, the prior behavior would roll a new log segment whose
        base offset was too low to contain the next message.  This edge case is possible when a replica is recovering a
        highly compacted topic from scratch.
        Note that this is only required for pre-V2 message formats because these do not store the first message offset
        in the header.
      */
      val rollOffset = appendInfo
        .firstOffset
        .map(_.messageOffset)
        .getOrElse(maxOffsetInMessages - Integer.MAX_VALUE)

      roll(Some(rollOffset))
    } else {
      segment
    }
  }

  /**
   * Roll the log over to a new active segment starting with the current logEndOffset.
   * This will trim the index to the exact size of the number of entries it currently contains.
   *
   * @return The newly rolled segment
   */
  def roll(expectedNextOffset: Option[Long] = None): LogSegment = {
    maybeHandleIOException(s"Error while rolling log segment for $topicPartition in dir ${dir.getParent}") {
      val start = time.hiResClockMs()
      lock synchronized {
        checkIfMemoryMappedBufferClosed()
        val newOffset = math.max(expectedNextOffset.getOrElse(0L), logEndOffset)
        val logFile = Log.logFile(dir, newOffset)

        if (segments.contains(newOffset)) {
          // segment with the same base offset already exists and loaded
          if (activeSegment.baseOffset == newOffset && activeSegment.size == 0) {
            // We have seen this happen (see KAFKA-6388) after shouldRoll() returns true for an
            // active segment of size zero because of one of the indexes is "full" (due to _maxEntries == 0).
            warn(s"Trying to roll a new log segment with start offset $newOffset " +
                 s"=max(provided offset = $expectedNextOffset, LEO = $logEndOffset) while it already " +
                 s"exists and is active with size 0. Size of time index: ${activeSegment.timeIndex.entries}," +
                 s" size of offset index: ${activeSegment.offsetIndex.entries}.")
            removeAndDeleteSegments(Seq(activeSegment), asyncDelete = true, LogRoll)
          } else {
            throw new KafkaException(s"Trying to roll a new log segment for topic partition $topicPartition with start offset $newOffset" +
                                     s" =max(provided offset = $expectedNextOffset, LEO = $logEndOffset) while it already exists. Existing " +
                                     s"segment is ${segments.get(newOffset)}.")
          }
        } else if (!segments.isEmpty && newOffset < activeSegment.baseOffset) {
          throw new KafkaException(
            s"Trying to roll a new log segment for topic partition $topicPartition with " +
            s"start offset $newOffset =max(provided offset = $expectedNextOffset, LEO = $logEndOffset) lower than start offset of the active segment $activeSegment")
        } else {
          val offsetIdxFile = offsetIndexFile(dir, newOffset)
          val timeIdxFile = timeIndexFile(dir, newOffset)
          val txnIdxFile = transactionIndexFile(dir, newOffset)

          for (file <- List(logFile, offsetIdxFile, timeIdxFile, txnIdxFile) if file.exists) {
            warn(s"Newly rolled segment file ${file.getAbsolutePath} already exists; deleting it first")
            Files.delete(file.toPath)
          }

          segments.lastSegment.foreach(_.onBecomeInactiveSegment())
        }

        // take a snapshot of the producer state to facilitate recovery. It is useful to have the snapshot
        // offset align with the new segment offset since this ensures we can recover the segment by beginning
        // with the corresponding snapshot file and scanning the segment data. Because the segment base offset
        // may actually be ahead of the current producer state end offset (which corresponds to the log end offset),
        // we manually override the state offset here prior to taking the snapshot.
        producerStateManager.updateMapEndOffset(newOffset)
        producerStateManager.takeSnapshot()

        val segment = LogSegment.open(dir,
          baseOffset = newOffset,
          config,
          time = time,
          initFileSize = config.initFileSize,
          preallocate = config.preallocate)
        addSegment(segment)

        // We need to update the segment base offset and append position data of the metadata when log rolls.
        // The next offset should not change.
        updateLogEndOffset(nextOffsetMetadata.messageOffset)

        // schedule an asynchronous flush of the old segment
        scheduler.schedule("flush-log", () => flush(newOffset), delay = 0L)

        info(s"Rolled new log segment at offset $newOffset in ${time.hiResClockMs() - start} ms.")

        segment
      }
    }
  }

  /**
   * The number of messages appended to the log since the last flush
   */
  private def unflushedMessages: Long = this.logEndOffset - this.recoveryPoint

  /**
   * Flush all log segments
   */
  def flush(): Unit = flush(this.logEndOffset)

  /**
   * Flush log segments for all offsets up to offset-1
   *
   * @param offset The offset to flush up to (non-inclusive); the new recovery point
   */
  def flush(offset: Long): Unit = {
    maybeHandleIOException(s"Error while flushing log for $topicPartition in dir ${dir.getParent} with offset $offset") {
      if (offset > this.recoveryPoint) {
        debug(s"Flushing log up to offset $offset, last flushed: $lastFlushTime,  current time: ${time.milliseconds()}, " +
          s"unflushed: $unflushedMessages")
        val segments = logSegments(this.recoveryPoint, offset)
        segments.foreach(_.flush())
        // if there are any new segments, we need to flush the parent directory for crash consistency
        segments.lastOption.filter(_.baseOffset >= this.recoveryPoint).foreach(_ => Utils.flushDir(dir.toPath))

        lock synchronized {
          checkIfMemoryMappedBufferClosed()
          if (offset > this.recoveryPoint) {
            this.recoveryPoint = offset
            lastFlushedTime.set(time.milliseconds)
          }
        }
      }
    }
  }

  /**
   * Completely delete this log directory and all contents from the file system with no delay
   */
  private[log] def delete(): Unit = {
    maybeHandleIOException(s"Error while deleting log for $topicPartition in dir ${dir.getParent}") {
      lock synchronized {
        checkIfMemoryMappedBufferClosed()
        producerExpireCheck.cancel(true)
        removeAndDeleteSegments(logSegments, asyncDelete = false, LogDeletion)
        leaderEpochCache.foreach(_.clear())
        Utils.delete(dir)
        // File handlers will be closed if this log is deleted
        isMemoryMappedBufferClosed = true
      }
    }
  }

  // visible for testing
  private[log] def takeProducerSnapshot(): Unit = lock synchronized {
    checkIfMemoryMappedBufferClosed()
    producerStateManager.takeSnapshot()
  }

  // visible for testing
  private[log] def latestProducerSnapshotOffset: Option[Long] = lock synchronized {
    producerStateManager.latestSnapshotOffset
  }

  // visible for testing
  private[log] def oldestProducerSnapshotOffset: Option[Long] = lock synchronized {
    producerStateManager.oldestSnapshotOffset
  }

  // visible for testing
  private[log] def latestProducerStateEndOffset: Long = lock synchronized {
    producerStateManager.mapEndOffset
  }

  /**
   * Truncate this log so that it ends with the greatest offset < targetOffset.
   *
   * @param targetOffset The offset to truncate to, an upper bound on all offsets in the log after truncation is complete.
   * @return True iff targetOffset < logEndOffset
   */
  private[kafka] def truncateTo(targetOffset: Long): Boolean = {
    maybeHandleIOException(s"Error while truncating log to offset $targetOffset for $topicPartition in dir ${dir.getParent}") {
      if (targetOffset < 0)
        throw new IllegalArgumentException(s"Cannot truncate partition $topicPartition to a negative offset (%d).".format(targetOffset))
      if (targetOffset >= logEndOffset) {
        info(s"Truncating to $targetOffset has no effect as the largest offset in the log is ${logEndOffset - 1}")

        // Always truncate epoch cache since we may have a conflicting epoch entry at the
        // end of the log from the leader. This could happen if this broker was a leader
        // and inserted the first start offset entry, but then failed to append any entries
        // before another leader was elected.
        lock synchronized {
          leaderEpochCache.foreach(_.truncateFromEnd(logEndOffset))
        }

        false
      } else {
        info(s"Truncating to offset $targetOffset")
        lock synchronized {
          checkIfMemoryMappedBufferClosed()
          if (segments.firstSegment.get.baseOffset > targetOffset) {
            truncateFullyAndStartAt(targetOffset)
          } else {
            val deletable = logSegments.filter(segment => segment.baseOffset > targetOffset)
            removeAndDeleteSegments(deletable, asyncDelete = true, LogTruncation)
            activeSegment.truncateTo(targetOffset)
            leaderEpochCache.foreach(_.truncateFromEnd(targetOffset))

            completeTruncation(
              startOffset = math.min(targetOffset, logStartOffset),
              endOffset = targetOffset
            )
          }
          true
        }
      }
    }
  }

  /**
   *  Delete all data in the log and start at the new offset
   *
   *  @param newOffset The new offset to start the log with
   */
  def truncateFullyAndStartAt(newOffset: Long): Unit = {
    maybeHandleIOException(s"Error while truncating the entire log for $topicPartition in dir ${dir.getParent}") {
      debug(s"Truncate and start at offset $newOffset")
      lock synchronized {
        checkIfMemoryMappedBufferClosed()
        removeAndDeleteSegments(logSegments, asyncDelete = true, LogTruncation)
        addSegment(LogSegment.open(dir,
          baseOffset = newOffset,
          config = config,
          time = time,
          initFileSize = config.initFileSize,
          preallocate = config.preallocate))
        leaderEpochCache.foreach(_.clearAndFlush())
        producerStateManager.truncateFullyAndStartAt(newOffset)

        completeTruncation(
          startOffset = newOffset,
          endOffset = newOffset
        )
      }
    }
  }

  private def completeTruncation(
    startOffset: Long,
    endOffset: Long
  ): Unit = {
    logStartOffset = startOffset
    nextOffsetMetadata = LogOffsetMetadata(endOffset, activeSegment.baseOffset, activeSegment.size)
    recoveryPoint = math.min(recoveryPoint, endOffset)
    rebuildProducerState(endOffset, producerStateManager)
    updateHighWatermark(math.min(highWatermark, endOffset))
  }

  /**
   * The time this log is last known to have been fully flushed to disk
   */
  def lastFlushTime: Long = lastFlushedTime.get

  /**
   * The active segment that is currently taking appends
   */
  def activeSegment = segments.lastSegment.get

  /**
   * All the log segments in this log ordered from oldest to newest
   */
  def logSegments: Iterable[LogSegment] = segments.values

  /**
   * Get all segments beginning with the segment that includes "from" and ending with the segment
   * that includes up to "to-1" or the end of the log (if to > logEndOffset).
   */
  def logSegments(from: Long, to: Long): Iterable[LogSegment] = lock synchronized {
    segments.values(from, to)
  }

  def nonActiveLogSegmentsFrom(from: Long): Iterable[LogSegment] = lock synchronized {
    segments.nonActiveLogSegmentsFrom(from)
  }

  override def toString: String = {
    val logString = new StringBuilder
    logString.append(s"Log(dir=$dir")
    logString.append(s", topic=${topicPartition.topic}")
    logString.append(s", partition=${topicPartition.partition}")
    logString.append(s", highWatermark=$highWatermark")
    logString.append(s", lastStableOffset=$lastStableOffset")
    logString.append(s", logStartOffset=$logStartOffset")
    logString.append(s", logEndOffset=$logEndOffset")
    logString.append(")")
    logString.toString
  }

  /**
   * This method deletes the given log segments by doing the following for each of them:
   * <ol>
   *   <li>It removes the segment from the segment map so that it will no longer be used for reads.
   *   <li>It renames the index and log files by appending .deleted to the respective file name
   *   <li>It can either schedule an asynchronous delete operation to occur in the future or perform the deletion synchronously
   * </ol>
   * Asynchronous deletion allows reads to happen concurrently without synchronization and without the possibility of
   * physically deleting a file while it is being read.
   *
   * This method does not need to convert IOException to KafkaStorageException because it is either called before all logs are loaded
   * or the immediate caller will catch and handle IOException
   *
   * @param segments The log segments to schedule for deletion
   * @param asyncDelete Whether the segment files should be deleted asynchronously
   */
  private def removeAndDeleteSegments(segments: Iterable[LogSegment],
                                      asyncDelete: Boolean,
                                      reason: SegmentDeletionReason): Unit = {
    if (segments.nonEmpty) {
      lock synchronized {
        // Most callers hold an iterator into the `segments` collection and `removeAndDeleteSegment` mutates it by
        // removing the deleted segment, we should force materialization of the iterator here, so that results of the
        // iteration remain valid and deterministic. We should also pass only the materialized view of the
        // iterator to the logic that actually deletes the segments.
        val toDelete = segments.toList
        reason.logReason(this, toDelete)
        toDelete.foreach { segment =>
          this.segments.remove(segment.baseOffset)
        }
        deleteSegmentFiles(toDelete, asyncDelete)
      }
    }
  }

  private def deleteSegmentFiles(segments: immutable.Iterable[LogSegment], asyncDelete: Boolean, deleteProducerStateSnapshots: Boolean = true): Unit = {
    Log.deleteSegmentFiles(segments, asyncDelete, deleteProducerStateSnapshots, dir, topicPartition,
      config, scheduler, logDirFailureChannel, producerStateManager, this.logIdent)
  }

  private[log] def replaceSegments(newSegments: Seq[LogSegment], oldSegments: Seq[LogSegment], isRecoveredSwapFile: Boolean = false): Unit = {
    lock synchronized {
<<<<<<< HEAD
      val sortedNewSegments = newSegments.sortBy(_.baseOffset)
      // Some old segments may have been removed from index and scheduled for async deletion after the caller reads segments
      // but before this method is executed. We want to filter out those segments to avoid calling asyncDeleteSegment()
      // multiple times for the same segment.
      val sortedOldSegments = oldSegments.filter(seg => segments.contains(seg.baseOffset)).sortBy(_.baseOffset)

=======
>>>>>>> 7da881ff
      checkIfMemoryMappedBufferClosed()
      Log.replaceSegments(segments, newSegments, oldSegments, isRecoveredSwapFile, dir, topicPartition,
        config, scheduler, logDirFailureChannel, producerStateManager, this.logIdent)
    }
  }

  /**
    * This function does not acquire Log.lock. The caller has to make sure log segments don't get deleted during
    * this call, and also protects against calling this function on the same segment in parallel.
    *
    * Currently, it is used by LogCleaner threads on log compact non-active segments only with LogCleanerManager's lock
    * to ensure no other logcleaner threads and retention thread can work on the same segment.
    */
  private[log] def getFirstBatchTimestampForSegments(segments: Iterable[LogSegment]): Iterable[Long] = {
    segments.map {
      segment =>
        segment.getFirstBatchTimestamp()
    }
  }

  /**
   * remove deleted log metrics
   */
  private[log] def removeLogMetrics(): Unit = {
    removeMetric(LogMetricNames.NumLogSegments, tags)
    removeMetric(LogMetricNames.LogStartOffset, tags)
    removeMetric(LogMetricNames.LogEndOffset, tags)
    removeMetric(LogMetricNames.Size, tags)
  }

  /**
   * Add the given segment to the segments in this log. If this segment replaces an existing segment, delete it.
   * @param segment The segment to add
   */
  @threadsafe
  private[log] def addSegment(segment: LogSegment): LogSegment = this.segments.add(segment)

  private def maybeHandleIOException[T](msg: => String)(fun: => T): T = {
<<<<<<< HEAD
    if (logDirFailureChannel.hasOfflineLogDir(parentDir)) {
      throw new KafkaStorageException(s"The log dir $parentDir is offline due to a previous IO exception.")
    }
    try {
      fun
    } catch {
      case e: IOException =>
        logDirFailureChannel.maybeAddOfflineLogDir(parentDir, msg, e)
        throw new KafkaStorageException(msg, e)
=======
    Log.maybeHandleIOException(logDirFailureChannel, parentDir, msg) {
      fun
>>>>>>> 7da881ff
    }
  }

  private[log] def splitOverflowedSegment(segment: LogSegment): List[LogSegment] = lock synchronized {
    Log.splitOverflowedSegment(segment, segments, dir, topicPartition, config, scheduler, logDirFailureChannel, producerStateManager, this.logIdent)
  }

}

/**
 * Helper functions for logs
 */
object Log extends Logging {
  /** a log file */
  val LogFileSuffix = ".log"

  /** an index file */
  val IndexFileSuffix = ".index"

  /** a time index file */
  val TimeIndexFileSuffix = ".timeindex"

  val ProducerSnapshotFileSuffix = ".snapshot"

  /** an (aborted) txn index */
  val TxnIndexFileSuffix = ".txnindex"

  /** a file that is scheduled to be deleted */
  val DeletedFileSuffix = ".deleted"

  /** A temporary file that is being used for log cleaning */
  val CleanedFileSuffix = ".cleaned"

  /** A temporary file used when swapping files into the log */
  val SwapFileSuffix = ".swap"

  /** Clean shutdown file that indicates the broker was cleanly shutdown in 0.8 and higher.
   * This is used to avoid unnecessary recovery after a clean shutdown. In theory this could be
   * avoided by passing in the recovery point, however finding the correct position to do this
   * requires accessing the offset index which may not be safe in an unclean shutdown.
   * For more information see the discussion in PR#2104
   */
  val CleanShutdownFile = ".kafka_cleanshutdown"

  /** a directory that is scheduled to be deleted */
  val DeleteDirSuffix = "-delete"

  /** a directory that is used for future partition */
  val FutureDirSuffix = "-future"

  private[log] val DeleteDirPattern = Pattern.compile(s"^(\\S+)-(\\S+)\\.(\\S+)$DeleteDirSuffix")
  private[log] val FutureDirPattern = Pattern.compile(s"^(\\S+)-(\\S+)\\.(\\S+)$FutureDirSuffix")

  val UnknownOffset = -1L

  def apply(dir: File,
            config: LogConfig,
            logStartOffset: Long,
            recoveryPoint: Long,
            scheduler: Scheduler,
            brokerTopicStats: BrokerTopicStats,
            time: Time = Time.SYSTEM,
            maxProducerIdExpirationMs: Int,
            producerIdExpirationCheckIntervalMs: Int,
            logDirFailureChannel: LogDirFailureChannel,
            lastShutdownClean: Boolean = true,
            topicId: Option[Uuid],
            keepPartitionMetadataFile: Boolean): Log = {
    // create the log directory if it doesn't exist
    Files.createDirectories(dir.toPath)
    val topicPartition = Log.parseTopicPartitionName(dir)
    val segments = new LogSegments(topicPartition)
    val leaderEpochCache = Log.maybeCreateLeaderEpochCache(
      dir,
      topicPartition,
      logDirFailureChannel,
      config.messageFormatVersion.recordVersion,
      s"[Log partition=$topicPartition, dir=${dir.getParent}] ")
    val producerStateManager = new ProducerStateManager(topicPartition, dir, maxProducerIdExpirationMs, time)
    val offsets = LogLoader.load(LoadLogParams(
      dir,
      topicPartition,
      config,
      scheduler,
      time,
      logDirFailureChannel,
      lastShutdownClean,
      segments,
      logStartOffset,
      recoveryPoint,
      maxProducerIdExpirationMs,
      leaderEpochCache,
      producerStateManager))
    new Log(dir, config, segments, offsets.logStartOffset, offsets.recoveryPoint, offsets.nextOffsetMetadata, scheduler,
      brokerTopicStats, time, producerIdExpirationCheckIntervalMs, topicPartition, leaderEpochCache,
      producerStateManager, logDirFailureChannel, topicId, keepPartitionMetadataFile)
  }

  /**
   * Make log segment file name from offset bytes. All this does is pad out the offset number with zeros
   * so that ls sorts the files numerically.
   *
   * @param offset The offset to use in the file name
   * @return The filename
   */
  def filenamePrefixFromOffset(offset: Long): String = {
    val nf = NumberFormat.getInstance()
    nf.setMinimumIntegerDigits(20)
    nf.setMaximumFractionDigits(0)
    nf.setGroupingUsed(false)
    nf.format(offset)
  }

  /**
   * Construct a log file name in the given dir with the given base offset and the given suffix
   *
   * @param dir The directory in which the log will reside
   * @param offset The base offset of the log file
   * @param suffix The suffix to be appended to the file name (e.g. "", ".deleted", ".cleaned", ".swap", etc.)
   */
  def logFile(dir: File, offset: Long, suffix: String = ""): File =
    new File(dir, filenamePrefixFromOffset(offset) + LogFileSuffix + suffix)

  /**
   * Return a directory name to rename the log directory to for async deletion.
   * The name will be in the following format: "topic-partitionId.uniqueId-delete".
   * If the topic name is too long, it will be truncated to prevent the total name
   * from exceeding 255 characters.
   */
  def logDeleteDirName(topicPartition: TopicPartition): String = {
    val uniqueId = java.util.UUID.randomUUID.toString.replaceAll("-", "")
    val suffix = s"-${topicPartition.partition()}.${uniqueId}${DeleteDirSuffix}"
    val prefixLength = Math.min(topicPartition.topic().size, 255 - suffix.size)
    s"${topicPartition.topic().substring(0, prefixLength)}${suffix}"
  }

  /**
   * Return a future directory name for the given topic partition. The name will be in the following
   * format: topic-partition.uniqueId-future where topic, partition and uniqueId are variables.
   */
  def logFutureDirName(topicPartition: TopicPartition): String = {
    logDirNameWithSuffix(topicPartition, FutureDirSuffix)
  }

  private def logDirNameWithSuffix(topicPartition: TopicPartition, suffix: String): String = {
    val uniqueId = java.util.UUID.randomUUID.toString.replaceAll("-", "")
    s"${logDirName(topicPartition)}.$uniqueId$suffix"
  }

  /**
   * Return a directory name for the given topic partition. The name will be in the following
   * format: topic-partition where topic, partition are variables.
   */
  def logDirName(topicPartition: TopicPartition): String = {
    s"${topicPartition.topic}-${topicPartition.partition}"
  }

  /**
   * Construct an index file name in the given dir using the given base offset and the given suffix
   *
   * @param dir The directory in which the log will reside
   * @param offset The base offset of the log file
   * @param suffix The suffix to be appended to the file name ("", ".deleted", ".cleaned", ".swap", etc.)
   */
  def offsetIndexFile(dir: File, offset: Long, suffix: String = ""): File =
    new File(dir, filenamePrefixFromOffset(offset) + IndexFileSuffix + suffix)

  /**
   * Construct a time index file name in the given dir using the given base offset and the given suffix
   *
   * @param dir The directory in which the log will reside
   * @param offset The base offset of the log file
   * @param suffix The suffix to be appended to the file name ("", ".deleted", ".cleaned", ".swap", etc.)
   */
  def timeIndexFile(dir: File, offset: Long, suffix: String = ""): File =
    new File(dir, filenamePrefixFromOffset(offset) + TimeIndexFileSuffix + suffix)

  def deleteFileIfExists(file: File, suffix: String = ""): Unit =
    Files.deleteIfExists(new File(file.getPath + suffix).toPath)

  /**
   * Construct a producer id snapshot file using the given offset.
   *
   * @param dir The directory in which the log will reside
   * @param offset The last offset (exclusive) included in the snapshot
   */
  def producerSnapshotFile(dir: File, offset: Long): File =
    new File(dir, filenamePrefixFromOffset(offset) + ProducerSnapshotFileSuffix)

  /**
   * Construct a transaction index file name in the given dir using the given base offset and the given suffix
   *
   * @param dir The directory in which the log will reside
   * @param offset The base offset of the log file
   * @param suffix The suffix to be appended to the file name ("", ".deleted", ".cleaned", ".swap", etc.)
   */
  def transactionIndexFile(dir: File, offset: Long, suffix: String = ""): File =
    new File(dir, filenamePrefixFromOffset(offset) + TxnIndexFileSuffix + suffix)

  def offsetFromFileName(filename: String): Long = {
    filename.substring(0, filename.indexOf('.')).toLong
  }

  def offsetFromFile(file: File): Long = {
    offsetFromFileName(file.getName)
  }

  /**
   * Calculate a log's size (in bytes) based on its log segments
   *
   * @param segments The log segments to calculate the size of
   * @return Sum of the log segments' sizes (in bytes)
   */
  def sizeInBytes(segments: Iterable[LogSegment]): Long =
    segments.map(_.size.toLong).sum

  /**
   * Parse the topic and partition out of the directory name of a log
   */
  def parseTopicPartitionName(dir: File): TopicPartition = {
    if (dir == null)
      throw new KafkaException("dir should not be null")

    def exception(dir: File): KafkaException = {
      new KafkaException(s"Found directory ${dir.getCanonicalPath}, '${dir.getName}' is not in the form of " +
        "topic-partition or topic-partition.uniqueId-delete (if marked for deletion).\n" +
        "Kafka's log directories (and children) should only contain Kafka topic data.")
    }

    val dirName = dir.getName
    if (dirName == null || dirName.isEmpty || !dirName.contains('-'))
      throw exception(dir)
    if (dirName.endsWith(DeleteDirSuffix) && !DeleteDirPattern.matcher(dirName).matches ||
        dirName.endsWith(FutureDirSuffix) && !FutureDirPattern.matcher(dirName).matches)
      throw exception(dir)

    val name: String =
      if (dirName.endsWith(DeleteDirSuffix) || dirName.endsWith(FutureDirSuffix)) dirName.substring(0, dirName.lastIndexOf('.'))
      else dirName

    val index = name.lastIndexOf('-')
    val topic = name.substring(0, index)
    val partitionString = name.substring(index + 1)
    if (topic.isEmpty || partitionString.isEmpty)
      throw exception(dir)

    val partition =
      try partitionString.toInt
      catch { case _: NumberFormatException => throw exception(dir) }

    new TopicPartition(topic, partition)
  }

  private[log] def isIndexFile(file: File): Boolean = {
    val filename = file.getName
    filename.endsWith(IndexFileSuffix) || filename.endsWith(TimeIndexFileSuffix) || filename.endsWith(TxnIndexFileSuffix)
  }

  private[log] def isLogFile(file: File): Boolean =
    file.getPath.endsWith(LogFileSuffix)

  private def loadProducersFromRecords(producerStateManager: ProducerStateManager, records: Records): Unit = {
    val loadedProducers = mutable.Map.empty[Long, ProducerAppendInfo]
    val completedTxns = ListBuffer.empty[CompletedTxn]
    records.batches.forEach { batch =>
      if (batch.hasProducerId) {
        val maybeCompletedTxn = updateProducers(
          producerStateManager,
          batch,
          loadedProducers,
          firstOffsetMetadata = None,
          origin = AppendOrigin.Replication)
        maybeCompletedTxn.foreach(completedTxns += _)
      }
    }
    loadedProducers.values.foreach(producerStateManager.update)
    completedTxns.foreach(producerStateManager.completeTxn)
  }

  private def updateProducers(producerStateManager: ProducerStateManager,
                              batch: RecordBatch,
                              producers: mutable.Map[Long, ProducerAppendInfo],
                              firstOffsetMetadata: Option[LogOffsetMetadata],
                              origin: AppendOrigin): Option[CompletedTxn] = {
    val producerId = batch.producerId
    val appendInfo = producers.getOrElseUpdate(producerId, producerStateManager.prepareUpdate(producerId, origin))
    appendInfo.append(batch, firstOffsetMetadata)
  }

  /**
   * If the recordVersion is >= RecordVersion.V2, then create and return a LeaderEpochFileCache.
   * Otherwise, the message format is considered incompatible and the existing LeaderEpoch file
   * is deleted.
   *
   * @param dir The directory in which the log will reside
   * @param topicPartition The topic partition
   * @param logDirFailureChannel The LogDirFailureChannel to asynchronously handle log dir failure
   * @param recordVersion The record version
   * @param logPrefix The logging prefix
   * @return The new LeaderEpochFileCache instance (if created), none otherwise
   */
  def maybeCreateLeaderEpochCache(dir: File,
                                  topicPartition: TopicPartition,
                                  logDirFailureChannel: LogDirFailureChannel,
                                  recordVersion: RecordVersion,
                                  logPrefix: String): Option[LeaderEpochFileCache] = {
    val leaderEpochFile = LeaderEpochCheckpointFile.newFile(dir)

    def newLeaderEpochFileCache(): LeaderEpochFileCache = {
      val checkpointFile = new LeaderEpochCheckpointFile(leaderEpochFile, logDirFailureChannel)
      new LeaderEpochFileCache(topicPartition, checkpointFile)
    }

    if (recordVersion.precedes(RecordVersion.V2)) {
      val currentCache = if (leaderEpochFile.exists())
        Some(newLeaderEpochFileCache())
      else
        None

      if (currentCache.exists(_.nonEmpty))
        warn(s"${logPrefix}Deleting non-empty leader epoch cache due to incompatible message format $recordVersion")

      Files.deleteIfExists(leaderEpochFile.toPath)
      None
    } else {
      Some(newLeaderEpochFileCache())
    }
  }

  /**
   * Swap one or more new segment in place and delete one or more existing segments in a crash-safe
   * manner. The old segments will be asynchronously deleted.
   *
   * This method does not need to convert IOException to KafkaStorageException because it is either
   * called before all logs are loaded or the caller will catch and handle IOException
   *
   * The sequence of operations is:
   *
   * - Cleaner creates one or more new segments with suffix .cleaned and invokes replaceSegments() on
   *   the Log instance. If broker crashes at this point, the clean-and-swap operation is aborted and
   *   the .cleaned files are deleted on recovery in LogLoader.
   * - New segments are renamed .swap. If the broker crashes before all segments were renamed to .swap, the
   *   clean-and-swap operation is aborted - .cleaned as well as .swap files are deleted on recovery in
   *   in LogLoader. We detect this situation by maintaining a specific order in which files are renamed
   *   from .cleaned to .swap. Basically, files are renamed in descending order of offsets. On recovery,
   *   all .swap files whose offset is greater than the minimum-offset .clean file are deleted.
   * - If the broker crashes after all new segments were renamed to .swap, the operation is completed,
   *   the swap operation is resumed on recovery as described in the next step.
   * - Old segment files are renamed to .deleted and asynchronous delete is scheduled. If the broker
   *   crashes, any .deleted files left behind are deleted on recovery in LogLoader.
   *   replaceSegments() is then invoked to complete the swap with newSegment recreated from the
   *   .swap file and oldSegments containing segments which were not renamed before the crash.
   * - Swap segment(s) are renamed to replace the existing segments, completing this operation.
   *   If the broker crashes, any .deleted files which may be left behind are deleted
   *   on recovery in LogLoader.
   *
   * @param existingSegments The existing segments of the log
   * @param newSegments The new log segment to add to the log
   * @param oldSegments The old log segments to delete from the log
   * @param isRecoveredSwapFile true if the new segment was created from a swap file during recovery after a crash
   * @param dir The directory in which the log will reside
   * @param topicPartition The topic
   * @param config The log configuration settings
   * @param scheduler The thread pool scheduler used for background actions
   * @param logDirFailureChannel The LogDirFailureChannel to asynchronously handle log dir failure
   * @param producerStateManager The ProducerStateManager instance (if any) containing state associated
   *                             with the existingSegments
   * @param logPrefix The logging prefix
   */
    private[log] def replaceSegments(existingSegments: LogSegments,
                                     newSegments: Seq[LogSegment],
                                     oldSegments: Seq[LogSegment],
                                     isRecoveredSwapFile: Boolean = false,
                                     dir: File,
                                     topicPartition: TopicPartition,
                                     config: LogConfig,
                                     scheduler: Scheduler,
                                     logDirFailureChannel: LogDirFailureChannel,
                                     producerStateManager: ProducerStateManager,
                                     logPrefix: String): Unit = {
      val sortedNewSegments = newSegments.sortBy(_.baseOffset)
      // Some old segments may have been removed from index and scheduled for async deletion after the caller reads segments
      // but before this method is executed. We want to filter out those segments to avoid calling asyncDeleteSegment()
      // multiple times for the same segment.
      val sortedOldSegments = oldSegments.filter(seg => existingSegments.contains(seg.baseOffset)).sortBy(_.baseOffset)

      // need to do this in two phases to be crash safe AND do the delete asynchronously
      // if we crash in the middle of this we complete the swap in loadSegments()
      if (!isRecoveredSwapFile)
        sortedNewSegments.reverse.foreach(_.changeFileSuffixes(Log.CleanedFileSuffix, Log.SwapFileSuffix))
      sortedNewSegments.reverse.foreach(existingSegments.add(_))
      val newSegmentBaseOffsets = sortedNewSegments.map(_.baseOffset).toSet

      // delete the old files
      sortedOldSegments.foreach { seg =>
        // remove the index entry
        if (seg.baseOffset != sortedNewSegments.head.baseOffset)
          existingSegments.remove(seg.baseOffset)
        // delete segment files, but do not delete producer state for segment objects which are being replaced.
        deleteSegmentFiles(
          List(seg),
          asyncDelete = true,
          deleteProducerStateSnapshots = !newSegmentBaseOffsets.contains(seg.baseOffset),
          dir,
          topicPartition,
          config,
          scheduler,
          logDirFailureChannel,
          producerStateManager,
          logPrefix)
      }
      // okay we are safe now, remove the swap suffix
      sortedNewSegments.foreach(_.changeFileSuffixes(Log.SwapFileSuffix, ""))
      Utils.flushDir(dir.toPath)
  }

  /**
   * Perform physical deletion of the index, log and producer snapshot files for the given segment.
   * Prior to the deletion, the index and log files are renamed by appending .deleted to the
   * respective file name. Allows these files to be optionally deleted asynchronously.
   *
   * This method assumes that the file exists. It does not need to convert IOException
   * (thrown from changeFileSuffixes) to KafkaStorageException because it is either called before
   * all logs are loaded or the caller will catch and handle IOException.
   *
   * @param segmentsToDelete The segments to be deleted
   * @param asyncDelete If true, the deletion of the segments is done asynchronously
   * @param deleteProducerStateSnapshots If true, the producer state snapshot associated with a
   *                                     segment will be deleted after the segment is deleted
   * @param dir The directory in which the log will reside
   * @param topicPartition The topic
   * @param config The log configuration settings
   * @param scheduler The thread pool scheduler used for background actions
   * @param logDirFailureChannel The LogDirFailureChannel to asynchronously handle log dir failure
   * @param producerStateManager The ProducerStateManager instance (if any) containing state associated
   *                             with the existingSegments
   * @param logPrefix The logging prefix
   * @throws IOException if the file can't be renamed and still exists
   */
  private[log] def deleteSegmentFiles(segmentsToDelete: immutable.Iterable[LogSegment],
                                      asyncDelete: Boolean,
                                      deleteProducerStateSnapshots: Boolean = true,
                                      dir: File,
                                      topicPartition: TopicPartition,
                                      config: LogConfig,
                                      scheduler: Scheduler,
                                      logDirFailureChannel: LogDirFailureChannel,
                                      producerStateManager: ProducerStateManager,
                                      logPrefix: String): Unit = {
    segmentsToDelete.foreach(_.changeFileSuffixes("", Log.DeletedFileSuffix))

    def deleteSegments(): Unit = {
      info(s"${logPrefix}Deleting segment files ${segmentsToDelete.mkString(",")}")
      val parentDir = dir.getParent
      maybeHandleIOException(logDirFailureChannel, parentDir, s"Error while deleting segments for $topicPartition in dir $parentDir") {
        segmentsToDelete.foreach { segment =>
          segment.deleteIfExists()
          if (deleteProducerStateSnapshots)
            producerStateManager.removeAndDeleteSnapshot(segment.baseOffset)
        }
      }
    }

    if (asyncDelete)
      scheduler.schedule("delete-file", () => deleteSegments(), delay = config.fileDeleteDelayMs)
    else
      deleteSegments()
  }

  /**
   * Invokes the provided function and handles any IOException raised by the function by marking the
   * provided directory offline.
   *
   * @param logDirFailureChannel Used to asynchronously handle log directory failure.
   * @param logDir The log directory to be marked offline during an IOException.
   * @param errorMsg The error message to be used when marking the log directory offline.
   * @param fun The function to be executed.
   * @return The value returned by the function after a successful invocation
   */
  private def maybeHandleIOException[T](logDirFailureChannel: LogDirFailureChannel,
                                        logDir: String,
                                        errorMsg: => String)(fun: => T): T = {
    if (logDirFailureChannel.hasOfflineLogDir(logDir)) {
      throw new KafkaStorageException(s"The log dir $logDir is already offline due to a previous IO exception.")
    }
    try {
      fun
    } catch {
      case e: IOException =>
        logDirFailureChannel.maybeAddOfflineLogDir(logDir, errorMsg, e)
        throw new KafkaStorageException(errorMsg, e)
    }
  }

  /**
   * Rebuilds producer state until the provided lastOffset. This function may be called from the
   * recovery code path, and thus must be free of all side-effects, i.e. it must not update any
   * log-specific state.
   *
   * @param producerStateManager The ProducerStateManager instance to be rebuilt.
   * @param segments The segments of the log whose producer state is being rebuilt
   * @param logStartOffset The log start offset
   * @param lastOffset The last offset upto which the producer state needs to be rebuilt
   * @param recordVersion The record version
   * @param time The time instance used for checking the clock
   * @param reloadFromCleanShutdown True if the producer state is being built after a clean shutdown,
   *                                false otherwise.
   * @param logPrefix The logging prefix
   */
  private[log] def rebuildProducerState(producerStateManager: ProducerStateManager,
                                        segments: LogSegments,
                                        logStartOffset: Long,
                                        lastOffset: Long,
                                        recordVersion: RecordVersion,
                                        time: Time,
                                        reloadFromCleanShutdown: Boolean,
                                        logPrefix: String): Unit = {
    val offsetsToSnapshot =
      if (segments.nonEmpty) {
        val lastSegmentBaseOffset = segments.lastSegment.get.baseOffset
        val nextLatestSegmentBaseOffset = segments.lowerSegment(lastSegmentBaseOffset).map(_.baseOffset)
        Seq(nextLatestSegmentBaseOffset, Some(lastSegmentBaseOffset), Some(lastOffset))
      } else {
        Seq(Some(lastOffset))
      }
    info(s"${logPrefix}Loading producer state till offset $lastOffset with message format version ${recordVersion.value}")

    // We want to avoid unnecessary scanning of the log to build the producer state when the broker is being
    // upgraded. The basic idea is to use the absence of producer snapshot files to detect the upgrade case,
    // but we have to be careful not to assume too much in the presence of broker failures. The two most common
    // upgrade cases in which we expect to find no snapshots are the following:
    //
    // 1. The broker has been upgraded, but the topic is still on the old message format.
    // 2. The broker has been upgraded, the topic is on the new message format, and we had a clean shutdown.
    //
    // If we hit either of these cases, we skip producer state loading and write a new snapshot at the log end
    // offset (see below). The next time the log is reloaded, we will load producer state using this snapshot
    // (or later snapshots). Otherwise, if there is no snapshot file, then we have to rebuild producer state
    // from the first segment.
    if (recordVersion.value < RecordBatch.MAGIC_VALUE_V2 ||
      (producerStateManager.latestSnapshotOffset.isEmpty && reloadFromCleanShutdown)) {
      // To avoid an expensive scan through all of the segments, we take empty snapshots from the start of the
      // last two segments and the last offset. This should avoid the full scan in the case that the log needs
      // truncation.
      offsetsToSnapshot.flatten.foreach { offset =>
        producerStateManager.updateMapEndOffset(offset)
        producerStateManager.takeSnapshot()
      }
    } else {
      info(s"${logPrefix}Reloading from producer snapshot and rebuilding producer state from offset $lastOffset")
      val isEmptyBeforeTruncation = producerStateManager.isEmpty && producerStateManager.mapEndOffset >= lastOffset
      val producerStateLoadStart = time.milliseconds()
      producerStateManager.truncateAndReload(logStartOffset, lastOffset, time.milliseconds())
      val segmentRecoveryStart = time.milliseconds()

      // Only do the potentially expensive reloading if the last snapshot offset is lower than the log end
      // offset (which would be the case on first startup) and there were active producers prior to truncation
      // (which could be the case if truncating after initial loading). If there weren't, then truncating
      // shouldn't change that fact (although it could cause a producerId to expire earlier than expected),
      // and we can skip the loading. This is an optimization for users which are not yet using
      // idempotent/transactional features yet.
      if (lastOffset > producerStateManager.mapEndOffset && !isEmptyBeforeTruncation) {
        val segmentOfLastOffset = segments.floorSegment(lastOffset)

        segments.values(producerStateManager.mapEndOffset, lastOffset).foreach { segment =>
          val startOffset = Utils.max(segment.baseOffset, producerStateManager.mapEndOffset, logStartOffset)
          producerStateManager.updateMapEndOffset(startOffset)

          if (offsetsToSnapshot.contains(Some(segment.baseOffset)))
            producerStateManager.takeSnapshot()

          val maxPosition = if (segmentOfLastOffset.contains(segment)) {
            Option(segment.translateOffset(lastOffset))
              .map(_.position)
              .getOrElse(segment.size)
          } else {
            segment.size
          }

          val fetchDataInfo = segment.read(startOffset,
            maxSize = Int.MaxValue,
            maxPosition = maxPosition)
          if (fetchDataInfo != null)
            loadProducersFromRecords(producerStateManager, fetchDataInfo.records)
        }
      }
      producerStateManager.updateMapEndOffset(lastOffset)
      producerStateManager.takeSnapshot()
      info(s"${logPrefix}Producer state recovery took ${segmentRecoveryStart - producerStateLoadStart}ms for snapshot load " +
        s"and ${time.milliseconds() - segmentRecoveryStart}ms for segment recovery from offset $lastOffset")
    }
  }

  /**
   * Split a segment into one or more segments such that there is no offset overflow in any of them. The
   * resulting segments will contain the exact same messages that are present in the input segment. On successful
   * completion of this method, the input segment will be deleted and will be replaced by the resulting new segments.
   * See replaceSegments for recovery logic, in case the broker dies in the middle of this operation.
   *
   * Note that this method assumes we have already determined that the segment passed in contains records that cause
   * offset overflow.
   *
   * The split logic overloads the use of .clean files that LogCleaner typically uses to make the process of replacing
   * the input segment with multiple new segments atomic and recoverable in the event of a crash. See replaceSegments
   * and completeSwapOperations for the implementation to make this operation recoverable on crashes.</p>
   *
   * @param segment Segment to split
   * @param existingSegments The existing segments of the log
   * @param dir The directory in which the log will reside
   * @param topicPartition The topic
   * @param config The log configuration settings
   * @param scheduler The thread pool scheduler used for background actions
   * @param logDirFailureChannel The LogDirFailureChannel to asynchronously handle log dir failure
   * @param producerStateManager The ProducerStateManager instance (if any) containing state associated
   *                             with the existingSegments
   * @param logPrefix The logging prefix
   * @return List of new segments that replace the input segment
   */
  private[log] def splitOverflowedSegment(segment: LogSegment,
                                          existingSegments: LogSegments,
                                          dir: File,
                                          topicPartition: TopicPartition,
                                          config: LogConfig,
                                          scheduler: Scheduler,
                                          logDirFailureChannel: LogDirFailureChannel,
                                          producerStateManager: ProducerStateManager,
                                          logPrefix: String): List[LogSegment] = {
    require(Log.isLogFile(segment.log.file), s"Cannot split file ${segment.log.file.getAbsoluteFile}")
    require(segment.hasOverflow, "Split operation is only permitted for segments with overflow")

    info(s"${logPrefix}Splitting overflowed segment $segment")

    val newSegments = ListBuffer[LogSegment]()
    try {
      var position = 0
      val sourceRecords = segment.log

      while (position < sourceRecords.sizeInBytes) {
        val firstBatch = sourceRecords.batchesFrom(position).asScala.head
        val newSegment = LogCleaner.createNewCleanedSegment(dir, config, firstBatch.baseOffset)
        newSegments += newSegment

        val bytesAppended = newSegment.appendFromFile(sourceRecords, position)
        if (bytesAppended == 0)
          throw new IllegalStateException(s"Failed to append records from position $position in $segment")

        position += bytesAppended
      }

      // prepare new segments
      var totalSizeOfNewSegments = 0
      newSegments.foreach { splitSegment =>
        splitSegment.onBecomeInactiveSegment()
        splitSegment.flush()
        splitSegment.lastModified = segment.lastModified
        totalSizeOfNewSegments += splitSegment.log.sizeInBytes
      }
      // size of all the new segments combined must equal size of the original segment
      if (totalSizeOfNewSegments != segment.log.sizeInBytes)
        throw new IllegalStateException("Inconsistent segment sizes after split" +
          s" before: ${segment.log.sizeInBytes} after: $totalSizeOfNewSegments")

      // replace old segment with new ones
      info(s"${logPrefix}Replacing overflowed segment $segment with split segments $newSegments")
      replaceSegments(existingSegments, newSegments.toList, List(segment), isRecoveredSwapFile = false,
        dir, topicPartition, config, scheduler, logDirFailureChannel, producerStateManager, logPrefix)
      newSegments.toList
    } catch {
      case e: Exception =>
        newSegments.foreach { splitSegment =>
          splitSegment.close()
          splitSegment.deleteIfExists()
        }
        throw e
    }
  }

  /**
   * Wraps the value of iterator.next() in an option.
   * Note: this facility is a part of the Iterator class starting from scala v2.13.
   *
   * @param iterator
   * @tparam T the type of object held within the iterator
   * @return Some(iterator.next) if a next element exists, None otherwise.
   */
  private def nextOption[T](iterator: Iterator[T]): Option[T] = {
    if (iterator.hasNext)
      Some(iterator.next())
    else
      None
  }
}

object LogMetricNames {
  val NumLogSegments: String = "NumLogSegments"
  val LogStartOffset: String = "LogStartOffset"
  val LogEndOffset: String = "LogEndOffset"
  val Size: String = "Size"

  def allMetricNames: List[String] = {
    List(NumLogSegments, LogStartOffset, LogEndOffset, Size)
  }
}

sealed trait SegmentDeletionReason {
  def logReason(log: Log, toDelete: List[LogSegment]): Unit
}

case object RetentionMsBreach extends SegmentDeletionReason {
  override def logReason(log: Log, toDelete: List[LogSegment]): Unit = {
    val retentionMs = log.config.retentionMs
    toDelete.foreach { segment =>
      segment.largestRecordTimestamp match {
        case Some(_) =>
          log.info(s"Deleting segment $segment due to retention time ${retentionMs}ms breach based on the largest " +
            s"record timestamp in the segment")
        case None =>
          log.info(s"Deleting segment $segment due to retention time ${retentionMs}ms breach based on the " +
            s"last modified time of the segment")
      }
    }
  }
}

case object RetentionSizeBreach extends SegmentDeletionReason {
  override def logReason(log: Log, toDelete: List[LogSegment]): Unit = {
    var size = log.size
    toDelete.foreach { segment =>
      size -= segment.size
      log.info(s"Deleting segment $segment due to retention size ${log.config.retentionSize} breach. Log size " +
        s"after deletion will be $size.")
    }
  }
}

case object StartOffsetBreach extends SegmentDeletionReason {
  override def logReason(log: Log, toDelete: List[LogSegment]): Unit = {
    log.info(s"Deleting segments due to log start offset ${log.logStartOffset} breach: ${toDelete.mkString(",")}")
  }
}

case object LogTruncation extends SegmentDeletionReason {
  override def logReason(log: Log, toDelete: List[LogSegment]): Unit = {
    log.info(s"Deleting segments as part of log truncation: ${toDelete.mkString(",")}")
  }
}

case object LogRoll extends SegmentDeletionReason {
  override def logReason(log: Log, toDelete: List[LogSegment]): Unit = {
    log.info(s"Deleting segments as part of log roll: ${toDelete.mkString(",")}")
  }
}

case object LogDeletion extends SegmentDeletionReason {
  override def logReason(log: Log, toDelete: List[LogSegment]): Unit = {
    log.info(s"Deleting segments as the log has been deleted: ${toDelete.mkString(",")}")
  }
}<|MERGE_RESOLUTION|>--- conflicted
+++ resolved
@@ -289,11 +289,6 @@
   /* last time it was flushed */
   private val lastFlushedTime = new AtomicLong(time.milliseconds)
 
-<<<<<<< HEAD
-  @volatile private var nextOffsetMetadata: LogOffsetMetadata = _
-
-=======
->>>>>>> 7da881ff
   /* The earliest offset which is part of an incomplete transaction. This is used to compute the
    * last stable offset (LSO) in ReplicaManager. Note that it is possible that the "true" first unstable offset
    * gets removed from the log (through record or segment deletion). In this case, the first unstable offset
@@ -314,15 +309,6 @@
    */
   @volatile private var highWatermarkMetadata: LogOffsetMetadata = LogOffsetMetadata(logStartOffset)
 
-<<<<<<< HEAD
-  /* the actual segments of the log */
-  private val segments: LogSegments = new LogSegments(topicPartition)
-
-  // Visible for testing
-  @volatile var leaderEpochCache: Option[LeaderEpochFileCache] = None
-
-=======
->>>>>>> 7da881ff
   @volatile var partitionMetadataFile : PartitionMetadataFile = null
 
   locally {
@@ -332,30 +318,6 @@
     initializeTopicId()
   }
 
-<<<<<<< HEAD
-    val nextOffset = loadSegments()
-
-    /* Calculate the offset of the next message */
-    nextOffsetMetadata = LogOffsetMetadata(nextOffset, activeSegment.baseOffset, activeSegment.size)
-
-    leaderEpochCache.foreach(_.truncateFromEnd(nextOffsetMetadata.messageOffset))
-
-    updateLogStartOffset(math.max(logStartOffset, segments.firstSegment.get.baseOffset))
-
-    // The earliest leader epoch may not be flushed during a hard failure. Recover it here.
-    leaderEpochCache.foreach(_.truncateFromStart(logStartOffset))
-
-    // Any segment loading or recovery code must not use producerStateManager, so that we can build the full state here
-    // from scratch.
-    if (!producerStateManager.isEmpty)
-      throw new IllegalStateException("Producer state must be empty during log initialization")
-
-    // Reload all snapshots into the ProducerStateManager cache, the intermediate ProducerStateManager used
-    // during log recovery may have deleted some files without the Log.producerStateManager instance witnessing the
-    // deletion.
-    producerStateManager.removeStraySnapshots(segments.baseOffsets.toSeq)
-    loadProducerState(logEndOffset, reloadFromCleanShutdown = hadCleanShutdown)
-=======
   /**
    * Initialize topic ID information for the log by maintaining the partition metadata file and setting the in-memory _topicId.
    * Delete partition metadata file if the version does not support topic IDs.
@@ -375,7 +337,6 @@
             s"but log already contained topic ID $fileTopicId")
 
         _topicId = Some(fileTopicId)
->>>>>>> 7da881ff
 
       } else {
         try partitionMetadataFile.delete()
@@ -606,245 +567,6 @@
     partitionMetadataFile = new PartitionMetadataFile(partitionMetadata, logDirFailureChannel)
   }
 
-<<<<<<< HEAD
-  private def initializeLeaderEpochCache(): Unit = lock synchronized {
-    val leaderEpochFile = LeaderEpochCheckpointFile.newFile(dir)
-
-    def newLeaderEpochFileCache(): LeaderEpochFileCache = {
-      val checkpointFile = new LeaderEpochCheckpointFile(leaderEpochFile, logDirFailureChannel)
-      new LeaderEpochFileCache(topicPartition, checkpointFile)
-    }
-
-    if (recordVersion.precedes(RecordVersion.V2)) {
-      val currentCache = if (leaderEpochFile.exists())
-        Some(newLeaderEpochFileCache())
-      else
-        None
-
-      if (currentCache.exists(_.nonEmpty))
-        warn(s"Deleting non-empty leader epoch cache due to incompatible message format $recordVersion")
-
-      Files.deleteIfExists(leaderEpochFile.toPath)
-      leaderEpochCache = None
-    } else {
-      leaderEpochCache = Some(newLeaderEpochFileCache())
-    }
-  }
-
-  /**
-   * Removes any temporary files found in log directory, and creates a list of all .swap files which could be swapped
-   * in place of existing segment(s). For log splitting, we know that any .swap file whose base offset is higher than
-   * the smallest offset .clean file could be part of an incomplete split operation. Such .swap files are also deleted
-   * by this method.
-   * @return Set of .swap files that are valid to be swapped in as segment files
-   */
-  private def removeTempFilesAndCollectSwapFiles(): Set[File] = {
-
-    def deleteIndicesIfExist(baseFile: File, suffix: String = ""): Unit = {
-      info(s"Deleting index files with suffix $suffix for baseFile $baseFile")
-      val offset = offsetFromFile(baseFile)
-      Files.deleteIfExists(Log.offsetIndexFile(dir, offset, suffix).toPath)
-      Files.deleteIfExists(Log.timeIndexFile(dir, offset, suffix).toPath)
-      Files.deleteIfExists(Log.transactionIndexFile(dir, offset, suffix).toPath)
-    }
-
-    val swapFiles = mutable.Set[File]()
-    val cleanFiles = mutable.Set[File]()
-    var minCleanedFileOffset = Long.MaxValue
-
-    for (file <- dir.listFiles if file.isFile) {
-      if (!file.canRead)
-        throw new IOException(s"Could not read file $file")
-      val filename = file.getName
-      if (filename.endsWith(DeletedFileSuffix)) {
-        debug(s"Deleting stray temporary file ${file.getAbsolutePath}")
-        Files.deleteIfExists(file.toPath)
-      } else if (filename.endsWith(CleanedFileSuffix)) {
-        minCleanedFileOffset = Math.min(offsetFromFileName(filename), minCleanedFileOffset)
-        cleanFiles += file
-      } else if (filename.endsWith(SwapFileSuffix)) {
-        // we crashed in the middle of a swap operation, to recover:
-        // if a log, delete the index files, complete the swap operation later
-        // if an index just delete the index files, they will be rebuilt
-        val baseFile = new File(CoreUtils.replaceSuffix(file.getPath, SwapFileSuffix, ""))
-        info(s"Found file ${file.getAbsolutePath} from interrupted swap operation.")
-        if (isIndexFile(baseFile)) {
-          deleteIndicesIfExist(baseFile)
-        } else if (isLogFile(baseFile)) {
-          deleteIndicesIfExist(baseFile)
-          swapFiles += file
-        }
-      }
-    }
-
-    // KAFKA-6264: Delete all .swap files whose base offset is greater than the minimum .cleaned segment offset. Such .swap
-    // files could be part of an incomplete split operation that could not complete. See Log#splitOverflowedSegment
-    // for more details about the split operation.
-    val (invalidSwapFiles, validSwapFiles) = swapFiles.partition(file => offsetFromFile(file) >= minCleanedFileOffset)
-    invalidSwapFiles.foreach { file =>
-      debug(s"Deleting invalid swap file ${file.getAbsoluteFile} minCleanedFileOffset: $minCleanedFileOffset")
-      val baseFile = new File(CoreUtils.replaceSuffix(file.getPath, SwapFileSuffix, ""))
-      deleteIndicesIfExist(baseFile, SwapFileSuffix)
-      Files.deleteIfExists(file.toPath)
-    }
-
-    // Now that we have deleted all .swap files that constitute an incomplete split operation, let's delete all .clean files
-    cleanFiles.foreach { file =>
-      debug(s"Deleting stray .clean file ${file.getAbsolutePath}")
-      Files.deleteIfExists(file.toPath)
-    }
-
-    validSwapFiles
-  }
-
-  /**
-   * This method does not need to convert IOException to KafkaStorageException because it is only called before all logs are loaded
-   * It is possible that we encounter a segment with index offset overflow in which case the LogSegmentOffsetOverflowException
-   * will be thrown. Note that any segments that were opened before we encountered the exception will remain open and the
-   * caller is responsible for closing them appropriately, if needed.
-   * @throws LogSegmentOffsetOverflowException if the log directory contains a segment with messages that overflow the index offset
-   */
-  private def loadSegmentFiles(): Unit = {
-    // load segments in ascending order because transactional data from one segment may depend on the
-    // segments that come before it
-    for (file <- dir.listFiles.sortBy(_.getName) if file.isFile) {
-      if (isIndexFile(file)) {
-        // if it is an index file, make sure it has a corresponding .log file
-        val offset = offsetFromFile(file)
-        val logFile = Log.logFile(dir, offset)
-        if (!logFile.exists) {
-          warn(s"Found an orphaned index file ${file.getAbsolutePath}, with no corresponding log file.")
-          Files.deleteIfExists(file.toPath)
-        }
-      } else if (isLogFile(file)) {
-        // if it's a log file, load the corresponding log segment
-        val baseOffset = offsetFromFile(file)
-        val timeIndexFileNewlyCreated = !Log.timeIndexFile(dir, baseOffset).exists()
-        val segment = LogSegment.open(dir = dir,
-          baseOffset = baseOffset,
-          config,
-          time = time,
-          fileAlreadyExists = true)
-
-        try segment.sanityCheck(timeIndexFileNewlyCreated)
-        catch {
-          case _: NoSuchFileException =>
-            error(s"Could not find offset index file corresponding to log file ${segment.log.file.getAbsolutePath}, " +
-              "recovering segment and rebuilding index files...")
-            recoverSegment(segment)
-          case e: CorruptIndexException =>
-            warn(s"Found a corrupted index file corresponding to log file ${segment.log.file.getAbsolutePath} due " +
-              s"to ${e.getMessage}}, recovering segment and rebuilding index files...")
-            recoverSegment(segment)
-        }
-        addSegment(segment)
-      }
-    }
-  }
-
-  /**
-   * Recover the given segment.
-   * @param segment Segment to recover
-   * @param leaderEpochCache Optional cache for updating the leader epoch during recovery
-   * @return The number of bytes truncated from the segment
-   * @throws LogSegmentOffsetOverflowException if the segment contains messages that cause index offset overflow
-   */
-  private def recoverSegment(segment: LogSegment,
-                             leaderEpochCache: Option[LeaderEpochFileCache] = None): Int = lock synchronized {
-    val producerStateManager = new ProducerStateManager(topicPartition, dir, maxProducerIdExpirationMs)
-    rebuildProducerState(segment.baseOffset, reloadFromCleanShutdown = false, producerStateManager)
-    val bytesTruncated = segment.recover(producerStateManager, leaderEpochCache)
-    // once we have recovered the segment's data, take a snapshot to ensure that we won't
-    // need to reload the same segment again while recovering another segment.
-    producerStateManager.takeSnapshot()
-    bytesTruncated
-  }
-
-  /**
-   * This method does not need to convert IOException to KafkaStorageException because it is only called before all logs
-   * are loaded.
-   * @throws LogSegmentOffsetOverflowException if the swap file contains messages that cause the log segment offset to
-   *                                           overflow. Note that this is currently a fatal exception as we do not have
-   *                                           a way to deal with it. The exception is propagated all the way up to
-   *                                           KafkaServer#startup which will cause the broker to shut down if we are in
-   *                                           this situation. This is expected to be an extremely rare scenario in practice,
-   *                                           and manual intervention might be required to get out of it.
-   */
-  private def completeSwapOperations(swapFiles: Set[File]): Unit = {
-    for (swapFile <- swapFiles) {
-      val logFile = new File(CoreUtils.replaceSuffix(swapFile.getPath, SwapFileSuffix, ""))
-      val baseOffset = offsetFromFile(logFile)
-      val swapSegment = LogSegment.open(swapFile.getParentFile,
-        baseOffset = baseOffset,
-        config,
-        time = time,
-        fileSuffix = SwapFileSuffix)
-      info(s"Found log file ${swapFile.getPath} from interrupted swap operation, repairing.")
-      recoverSegment(swapSegment)
-
-      // We create swap files for two cases:
-      // (1) Log cleaning where multiple segments are merged into one, and
-      // (2) Log splitting where one segment is split into multiple.
-      //
-      // Both of these mean that the resultant swap segments be composed of the original set, i.e. the swap segment
-      // must fall within the range of existing segment(s). If we cannot find such a segment, it means the deletion
-      // of that segment was successful. In such an event, we should simply rename the .swap to .log without having to
-      // do a replace with an existing segment.
-      val oldSegments = logSegments(swapSegment.baseOffset, swapSegment.readNextOffset).filter { segment =>
-        segment.readNextOffset > swapSegment.baseOffset
-      }
-      replaceSegments(Seq(swapSegment), oldSegments.toSeq, isRecoveredSwapFile = true)
-    }
-  }
-
-  /**
-   * Load the log segments from the log files on disk and return the next offset.
-   * This method does not need to convert IOException to KafkaStorageException because it is only called before all logs
-   * are loaded.
-   * @throws LogSegmentOffsetOverflowException if we encounter a .swap file with messages that overflow index offset; or when
-   *                                           we find an unexpected number of .log files with overflow
-   */
-  private def loadSegments(): Long = {
-    // first do a pass through the files in the log directory and remove any temporary files
-    // and find any interrupted swap operations
-    val swapFiles = removeTempFilesAndCollectSwapFiles()
-
-    // Now do a second pass and load all the log and index files.
-    // We might encounter legacy log segments with offset overflow (KAFKA-6264). We need to split such segments. When
-    // this happens, restart loading segment files from scratch.
-    retryOnOffsetOverflow {
-      // In case we encounter a segment with offset overflow, the retry logic will split it after which we need to retry
-      // loading of segments. In that case, we also need to close all segments that could have been left open in previous
-      // call to loadSegmentFiles().
-      segments.close()
-      segments.clear()
-      loadSegmentFiles()
-    }
-
-    // Finally, complete any interrupted swap operations. To be crash-safe,
-    // log files that are replaced by the swap segment should be renamed to .deleted
-    // before the swap file is restored as the new segment file.
-    completeSwapOperations(swapFiles)
-
-    if (!dir.getAbsolutePath.endsWith(Log.DeleteDirSuffix)) {
-      val nextOffset = retryOnOffsetOverflow {
-        recoverLog()
-      }
-
-      // reset the index size of the currently active log segment to allow more entries
-      activeSegment.resizeIndexes(config.maxIndexSize)
-      nextOffset
-    } else {
-       if (logSegments.isEmpty) {
-          addSegment(LogSegment.open(dir = dir,
-            baseOffset = 0,
-            config,
-            time = time,
-            initFileSize = this.initFileSize))
-       }
-      0
-    }
-=======
   /** Only used for ZK clusters when we update and start using topic IDs on existing topics */
   def assignTopicId(topicId: Uuid): Unit = {
     if (keepPartitionMetadataFile) {
@@ -855,7 +577,6 @@
 
   private def initializeLeaderEpochCache(): Unit = lock synchronized {
     leaderEpochCache = Log.maybeCreateLeaderEpochCache(dir, topicPartition, logDirFailureChannel, recordVersion, logIdent)
->>>>>>> 7da881ff
   }
 
   private def updateLogEndOffset(offset: Long): Unit = {
@@ -884,181 +605,13 @@
     }
   }
 
-<<<<<<< HEAD
-  /**
-   * Recover the log segments and return the next offset after recovery.
-   * This method does not need to convert IOException to KafkaStorageException because it is only called before all
-   * logs are loaded.
-   * @throws LogSegmentOffsetOverflowException if we encountered a legacy segment with offset overflow
-   */
-  private[log] def recoverLog(): Long = {
-    /** return the log end offset if valid */
-    def deleteSegmentsIfLogStartGreaterThanLogEnd(): Option[Long] = {
-      if (segments.nonEmpty) {
-        val logEndOffset = activeSegment.readNextOffset
-        if (logEndOffset >= logStartOffset)
-          Some(logEndOffset)
-        else {
-          warn(s"Deleting all segments because logEndOffset ($logEndOffset) is smaller than logStartOffset ($logStartOffset). " +
-            "This could happen if segment files were deleted from the file system.")
-          removeAndDeleteSegments(logSegments, asyncDelete = true, LogRecovery)
-          leaderEpochCache.foreach(_.clearAndFlush())
-          producerStateManager.truncateFullyAndStartAt(logStartOffset)
-          None
-        }
-      } else None
-    }
-
-    // if we have the clean shutdown marker, skip recovery
-    if (!hadCleanShutdown) {
-      val unflushed = logSegments(this.recoveryPoint, Long.MaxValue).iterator
-      var truncated = false
-
-      while (unflushed.hasNext && !truncated) {
-        val segment = unflushed.next()
-        info(s"Recovering unflushed segment ${segment.baseOffset}")
-        val truncatedBytes =
-          try {
-            recoverSegment(segment, leaderEpochCache)
-          } catch {
-            case _: InvalidOffsetException =>
-              val startOffset = segment.baseOffset
-              warn("Found invalid offset during recovery. Deleting the corrupt segment and " +
-                s"creating an empty one with starting offset $startOffset")
-              segment.truncateTo(startOffset)
-          }
-        if (truncatedBytes > 0) {
-          // we had an invalid message, delete all remaining log
-          warn(s"Corruption found in segment ${segment.baseOffset}, truncating to offset ${segment.readNextOffset}")
-          removeAndDeleteSegments(unflushed.toList,
-            asyncDelete = true,
-            reason = LogRecovery)
-          truncated = true
-        }
-      }
-    }
-
-    val logEndOffsetOption = deleteSegmentsIfLogStartGreaterThanLogEnd()
-
-    if (logSegments.isEmpty) {
-      // no existing segments, create a new mutable segment beginning at logStartOffset
-      addSegment(LogSegment.open(dir = dir,
-        baseOffset = logStartOffset,
-        config,
-        time = time,
-        initFileSize = this.initFileSize,
-        preallocate = config.preallocate))
-    }
-
-    // Update the recovery point if there was a clean shutdown and did not perform any changes to
-    // the segment. Otherwise, we just ensure that the recovery point is not ahead of the log end
-    // offset. To ensure correctness and to make it easier to reason about, it's best to only advance
-    // the recovery point in flush(Long). If we advanced the recovery point here, we could skip recovery for
-    // unflushed segments if the broker crashed after we checkpoint the recovery point and before we flush the
-    // segment.
-    (hadCleanShutdown, logEndOffsetOption) match {
-      case (true, Some(logEndOffset)) =>
-        recoveryPoint = logEndOffset
-        logEndOffset
-      case _ =>
-        val logEndOffset = logEndOffsetOption.getOrElse(activeSegment.readNextOffset)
-        recoveryPoint = Math.min(recoveryPoint, logEndOffset)
-        logEndOffset
-    }
-  }
-
-=======
->>>>>>> 7da881ff
   // Rebuild producer state until lastOffset. This method may be called from the recovery code path, and thus must be
   // free of all side-effects, i.e. it must not update any log-specific state.
   private def rebuildProducerState(lastOffset: Long,
                                    producerStateManager: ProducerStateManager): Unit = lock synchronized {
     checkIfMemoryMappedBufferClosed()
-<<<<<<< HEAD
-    val allSegments = logSegments
-    val offsetsToSnapshot =
-      if (allSegments.nonEmpty) {
-        val nextLatestSegmentBaseOffset = segments.lowerSegment(allSegments.last.baseOffset).map(_.baseOffset)
-        Seq(nextLatestSegmentBaseOffset, Some(allSegments.last.baseOffset), Some(lastOffset))
-      } else {
-        Seq(Some(lastOffset))
-      }
-    info(s"Loading producer state till offset $lastOffset with message format version ${recordVersion.value}")
-
-    // We want to avoid unnecessary scanning of the log to build the producer state when the broker is being
-    // upgraded. The basic idea is to use the absence of producer snapshot files to detect the upgrade case,
-    // but we have to be careful not to assume too much in the presence of broker failures. The two most common
-    // upgrade cases in which we expect to find no snapshots are the following:
-    //
-    // 1. The broker has been upgraded, but the topic is still on the old message format.
-    // 2. The broker has been upgraded, the topic is on the new message format, and we had a clean shutdown.
-    //
-    // If we hit either of these cases, we skip producer state loading and write a new snapshot at the log end
-    // offset (see below). The next time the log is reloaded, we will load producer state using this snapshot
-    // (or later snapshots). Otherwise, if there is no snapshot file, then we have to rebuild producer state
-    // from the first segment.
-    if (recordVersion.value < RecordBatch.MAGIC_VALUE_V2 ||
-        (producerStateManager.latestSnapshotOffset.isEmpty && reloadFromCleanShutdown)) {
-      // To avoid an expensive scan through all of the segments, we take empty snapshots from the start of the
-      // last two segments and the last offset. This should avoid the full scan in the case that the log needs
-      // truncation.
-      offsetsToSnapshot.flatten.foreach { offset =>
-        producerStateManager.updateMapEndOffset(offset)
-        producerStateManager.takeSnapshot()
-      }
-    } else {
-      info(s"Reloading from producer snapshot and rebuilding producer state from offset $lastOffset")
-      val isEmptyBeforeTruncation = producerStateManager.isEmpty && producerStateManager.mapEndOffset >= lastOffset
-      val producerStateLoadStart = time.milliseconds()
-      producerStateManager.truncateAndReload(logStartOffset, lastOffset, time.milliseconds())
-      val segmentRecoveryStart = time.milliseconds()
-
-      // Only do the potentially expensive reloading if the last snapshot offset is lower than the log end
-      // offset (which would be the case on first startup) and there were active producers prior to truncation
-      // (which could be the case if truncating after initial loading). If there weren't, then truncating
-      // shouldn't change that fact (although it could cause a producerId to expire earlier than expected),
-      // and we can skip the loading. This is an optimization for users which are not yet using
-      // idempotent/transactional features yet.
-      if (lastOffset > producerStateManager.mapEndOffset && !isEmptyBeforeTruncation) {
-        val segmentOfLastOffset = segments.floorSegment(lastOffset)
-
-        logSegments(producerStateManager.mapEndOffset, lastOffset).foreach { segment =>
-          val startOffset = Utils.max(segment.baseOffset, producerStateManager.mapEndOffset, logStartOffset)
-          producerStateManager.updateMapEndOffset(startOffset)
-
-          if (offsetsToSnapshot.contains(Some(segment.baseOffset)))
-            producerStateManager.takeSnapshot()
-
-          val maxPosition = if (segmentOfLastOffset.contains(segment)) {
-            Option(segment.translateOffset(lastOffset))
-              .map(_.position)
-              .getOrElse(segment.size)
-          } else {
-            segment.size
-          }
-
-          val fetchDataInfo = segment.read(startOffset,
-            maxSize = Int.MaxValue,
-            maxPosition = maxPosition,
-            minOneMessage = false)
-          if (fetchDataInfo != null)
-            loadProducersFromRecords(producerStateManager, fetchDataInfo.records)
-        }
-      }
-      producerStateManager.updateMapEndOffset(lastOffset)
-      producerStateManager.takeSnapshot()
-      info(s"Producer state recovery took ${producerStateLoadStart - segmentRecoveryStart}ms for snapshot load " +
-        s"and ${time.milliseconds() - segmentRecoveryStart}ms for segment recovery from offset $lastOffset")
-    }
-  }
-
-  private def loadProducerState(lastOffset: Long, reloadFromCleanShutdown: Boolean): Unit = lock synchronized {
-    rebuildProducerState(lastOffset, reloadFromCleanShutdown, producerStateManager)
-    maybeIncrementFirstUnstableOffset()
-=======
     Log.rebuildProducerState(producerStateManager, segments, logStartOffset, lastOffset, recordVersion, time,
       reloadFromCleanShutdown = false, logIdent)
->>>>>>> 7da881ff
   }
 
   def activeProducers: Seq[DescribeProducersResponseData.ProducerState] = {
@@ -1654,17 +1207,10 @@
       // We create the local variables to avoid race conditions with updates to the log.
       val endOffsetMetadata = nextOffsetMetadata
       val endOffset = endOffsetMetadata.messageOffset
-<<<<<<< HEAD
-      var segmentEntryOpt = segments.floorEntry(startOffset)
-
-      // return error on attempt to read beyond the log end offset or read below log start offset
-      if (startOffset > endOffset || segmentEntryOpt.isEmpty || startOffset < logStartOffset)
-=======
       var segmentOpt = segments.floorSegment(startOffset)
 
       // return error on attempt to read beyond the log end offset or read below log start offset
       if (startOffset > endOffset || segmentOpt.isEmpty || startOffset < logStartOffset)
->>>>>>> 7da881ff
         throw new OffsetOutOfRangeException(s"Received request for offset $startOffset for partition $topicPartition, " +
           s"but we only have log segments in the range $logStartOffset to $endOffset.")
 
@@ -1682,19 +1228,10 @@
         // Do the read on the segment with a base offset less than the target offset
         // but if that segment doesn't contain any messages with an offset greater than that
         // continue to read from successive segments until we get some messages or we reach the end of the log
-<<<<<<< HEAD
-        var done = segmentEntryOpt.isEmpty
-        var fetchDataInfo: FetchDataInfo = null
-        while (!done) {
-          val segmentEntry = segmentEntryOpt.get
-          val baseOffset = segmentEntry.getKey
-          val segment = segmentEntry.getValue
-=======
         var fetchDataInfo: FetchDataInfo = null
         while (fetchDataInfo == null && segmentOpt.isDefined) {
           val segment = segmentOpt.get
           val baseOffset = segment.baseOffset
->>>>>>> 7da881ff
 
           val maxPosition =
             // Use the max offset position if it is on this segment; otherwise, the segment size is the limit.
@@ -1704,15 +1241,8 @@
           fetchDataInfo = segment.read(startOffset, maxLength, maxPosition, minOneMessage)
           if (fetchDataInfo != null) {
             if (includeAbortedTxns)
-<<<<<<< HEAD
-              fetchDataInfo = addAbortedTransactions(startOffset, segmentEntry, fetchDataInfo)
-          } else segmentEntryOpt = segments.higherEntry(baseOffset)
-
-          done = fetchDataInfo != null || segmentEntryOpt.isEmpty
-=======
               fetchDataInfo = addAbortedTransactions(startOffset, segment, fetchDataInfo)
           } else segmentOpt = segments.higherSegment(baseOffset)
->>>>>>> 7da881ff
         }
 
         if (fetchDataInfo != null) fetchDataInfo
@@ -1727,17 +1257,10 @@
   }
 
   private[log] def collectAbortedTransactions(startOffset: Long, upperBoundOffset: Long): List[AbortedTxn] = {
-<<<<<<< HEAD
-    val segmentEntryOpt = segments.floorEntry(startOffset)
-    val allAbortedTxns = ListBuffer.empty[AbortedTxn]
-    def accumulator(abortedTxns: List[AbortedTxn]): Unit = allAbortedTxns ++= abortedTxns
-    collectAbortedTransactions(logStartOffset, upperBoundOffset, segmentEntryOpt.get, accumulator)
-=======
     val segmentEntry = segments.floorSegment(startOffset)
     val allAbortedTxns = ListBuffer.empty[AbortedTxn]
     def accumulator(abortedTxns: List[AbortedTxn]): Unit = allAbortedTxns ++= abortedTxns
     segmentEntry.foreach(segment => collectAbortedTransactions(logStartOffset, upperBoundOffset, segment, accumulator))
->>>>>>> 7da881ff
     allAbortedTxns.toList
   }
 
@@ -1746,13 +1269,8 @@
     val fetchSize = fetchInfo.records.sizeInBytes
     val startOffsetPosition = OffsetPosition(fetchInfo.fetchOffsetMetadata.messageOffset,
       fetchInfo.fetchOffsetMetadata.relativePositionInSegment)
-<<<<<<< HEAD
-    val upperBoundOffset = segmentEntry.getValue.fetchUpperBoundOffset(startOffsetPosition, fetchSize).getOrElse {
-      segments.higherSegment(segmentEntry.getKey).map(_.baseOffset).getOrElse(logEndOffset)
-=======
     val upperBoundOffset = segment.fetchUpperBoundOffset(startOffsetPosition, fetchSize).getOrElse {
       segments.higherSegment(segment.baseOffset).map(_.baseOffset).getOrElse(logEndOffset)
->>>>>>> 7da881ff
     }
 
     val abortedTransactions = ListBuffer.empty[FetchResponseData.AbortedTransaction]
@@ -1768,26 +1286,15 @@
   private def collectAbortedTransactions(startOffset: Long, upperBoundOffset: Long,
                                          startingSegment: LogSegment,
                                          accumulator: List[AbortedTxn] => Unit): Unit = {
-<<<<<<< HEAD
-    var segmentEntryOpt = Option(startingSegmentEntry)
-    while (segmentEntryOpt.isDefined) {
-      val baseOffset = segmentEntryOpt.get.getKey
-      val segment = segmentEntryOpt.get.getValue
-=======
     val higherSegments = segments.higherSegments(startingSegment.baseOffset).iterator
     var segmentEntryOpt = Option(startingSegment)
     while (segmentEntryOpt.isDefined) {
       val segment = segmentEntryOpt.get
->>>>>>> 7da881ff
       val searchResult = segment.collectAbortedTxns(startOffset, upperBoundOffset)
       accumulator(searchResult.abortedTransactions)
       if (searchResult.isComplete)
         return
-<<<<<<< HEAD
-      segmentEntryOpt = segments.higherEntry(baseOffset)
-=======
       segmentEntryOpt = nextOption(higherSegments)
->>>>>>> 7da881ff
     }
   }
 
@@ -1953,18 +1460,6 @@
       Seq.empty
     } else {
       val deletable = ArrayBuffer.empty[LogSegment]
-<<<<<<< HEAD
-      var segmentEntryOpt = segments.firstEntry
-      while (segmentEntryOpt.isDefined) {
-        val segmentEntry = segmentEntryOpt.get
-        val segment = segmentEntry.getValue
-        val nextSegmentEntryOpt = segments.higherEntry(segmentEntry.getKey)
-        val (nextSegment, upperBoundOffset, isLastSegmentAndEmpty) =
-          nextSegmentEntryOpt.map {
-            entry => (entry.getValue, entry.getValue.baseOffset, false)
-          }.getOrElse {
-            (null, logEndOffset, segment.size == 0)
-=======
       val segmentsIterator = segments.values.iterator
       var segmentOpt = nextOption(segmentsIterator)
       while (segmentOpt.isDefined) {
@@ -1975,20 +1470,13 @@
             nextSegment => (nextSegment.baseOffset, false)
           }.getOrElse {
             (logEndOffset, segment.size == 0)
->>>>>>> 7da881ff
           }
 
         if (highWatermark >= upperBoundOffset && predicate(segment, nextSegmentOpt) && !isLastSegmentAndEmpty) {
           deletable += segment
-<<<<<<< HEAD
-          segmentEntryOpt = nextSegmentEntryOpt
-        } else {
-          segmentEntryOpt = Option.empty
-=======
           segmentOpt = nextSegmentOpt
         } else {
           segmentOpt = Option.empty
->>>>>>> 7da881ff
         }
       }
       deletable
@@ -2428,15 +1916,6 @@
 
   private[log] def replaceSegments(newSegments: Seq[LogSegment], oldSegments: Seq[LogSegment], isRecoveredSwapFile: Boolean = false): Unit = {
     lock synchronized {
-<<<<<<< HEAD
-      val sortedNewSegments = newSegments.sortBy(_.baseOffset)
-      // Some old segments may have been removed from index and scheduled for async deletion after the caller reads segments
-      // but before this method is executed. We want to filter out those segments to avoid calling asyncDeleteSegment()
-      // multiple times for the same segment.
-      val sortedOldSegments = oldSegments.filter(seg => segments.contains(seg.baseOffset)).sortBy(_.baseOffset)
-
-=======
->>>>>>> 7da881ff
       checkIfMemoryMappedBufferClosed()
       Log.replaceSegments(segments, newSegments, oldSegments, isRecoveredSwapFile, dir, topicPartition,
         config, scheduler, logDirFailureChannel, producerStateManager, this.logIdent)
@@ -2475,20 +1954,8 @@
   private[log] def addSegment(segment: LogSegment): LogSegment = this.segments.add(segment)
 
   private def maybeHandleIOException[T](msg: => String)(fun: => T): T = {
-<<<<<<< HEAD
-    if (logDirFailureChannel.hasOfflineLogDir(parentDir)) {
-      throw new KafkaStorageException(s"The log dir $parentDir is offline due to a previous IO exception.")
-    }
-    try {
-      fun
-    } catch {
-      case e: IOException =>
-        logDirFailureChannel.maybeAddOfflineLogDir(parentDir, msg, e)
-        throw new KafkaStorageException(msg, e)
-=======
     Log.maybeHandleIOException(logDirFailureChannel, parentDir, msg) {
       fun
->>>>>>> 7da881ff
     }
   }
 
