--- conflicted
+++ resolved
@@ -17,16 +17,11 @@
 package org.apache.kafka.raft;
 
 import org.apache.kafka.common.utils.LogContext;
-<<<<<<< HEAD
-import org.slf4j.Logger;
-
-=======
 import org.apache.kafka.raft.internals.BatchAccumulator;
 import org.slf4j.Logger;
 
 import org.apache.kafka.common.message.LeaderChangeMessage;
 import org.apache.kafka.common.message.LeaderChangeMessage.Voter;
->>>>>>> 7da881ff
 import java.util.ArrayList;
 import java.util.HashMap;
 import java.util.HashSet;
@@ -44,11 +39,7 @@
  * More specifically, the set of unacknowledged voters are targets for BeginQuorumEpoch requests from the leader until
  * they acknowledge the leader.
  */
-<<<<<<< HEAD
-public class LeaderState implements EpochState {
-=======
 public class LeaderState<T> implements EpochState {
->>>>>>> 7da881ff
     static final long OBSERVER_SESSION_TIMEOUT_MS = 300_000L;
 
     private final int localId;
@@ -60,11 +51,8 @@
     private final Map<Integer, ReplicaState> observerStates = new HashMap<>();
     private final Set<Integer> grantingVoters = new HashSet<>();
     private final Logger log;
-<<<<<<< HEAD
-=======
 
     private final BatchAccumulator<T> accumulator;
->>>>>>> 7da881ff
 
     protected LeaderState(
         int localId,
@@ -72,10 +60,7 @@
         long epochStartOffset,
         Set<Integer> voters,
         Set<Integer> grantingVoters,
-<<<<<<< HEAD
-=======
         BatchAccumulator<T> accumulator,
->>>>>>> 7da881ff
         LogContext logContext
     ) {
         this.localId = localId;
@@ -89,8 +74,6 @@
         }
         this.grantingVoters.addAll(grantingVoters);
         this.log = logContext.logger(LeaderState.class);
-<<<<<<< HEAD
-=======
         this.accumulator = Objects.requireNonNull(accumulator, "accumulator must be non-null");
     }
 
@@ -115,7 +98,6 @@
         
         accumulator.appendLeaderChangeMessage(leaderChangeMessage, currentTimeMs);
         accumulator.forceDrain();
->>>>>>> 7da881ff
     }
 
     @Override
@@ -133,13 +115,6 @@
         return epoch;
     }
 
-<<<<<<< HEAD
-    public Set<Integer> followers() {
-        return voterStates.keySet().stream().filter(id -> id != localId).collect(Collectors.toSet());
-    }
-
-=======
->>>>>>> 7da881ff
     public Set<Integer> grantingVoters() {
         return this.grantingVoters;
     }
@@ -176,11 +151,7 @@
             LogOffsetMetadata highWatermarkUpdateMetadata = highWatermarkUpdateOpt.get();
             long highWatermarkUpdateOffset = highWatermarkUpdateMetadata.offset;
 
-<<<<<<< HEAD
-            if (highWatermarkUpdateOffset >= epochStartOffset) {
-=======
             if (highWatermarkUpdateOffset > epochStartOffset) {
->>>>>>> 7da881ff
                 if (highWatermark.isPresent()) {
                     LogOffsetMetadata currentHighWatermarkMetadata = highWatermark.get();
                     if (highWatermarkUpdateOffset > currentHighWatermarkMetadata.offset
@@ -356,14 +327,6 @@
 
         @Override
         public String toString() {
-<<<<<<< HEAD
-            return "ReplicaState(" +
-                "nodeId=" + nodeId +
-                ", endOffset=" + endOffset +
-                ", lastFetchTimestamp=" + lastFetchTimestamp +
-                ", hasAcknowledgedLeader=" + hasAcknowledgedLeader +
-                ')';
-=======
             return String.format(
                 "ReplicaState(nodeId=%s, endOffset=%s, lastFetchTimestamp=%s, hasAcknowledgedLeader=%s)",
                 nodeId,
@@ -371,7 +334,6 @@
                 lastFetchTimestamp,
                 hasAcknowledgedLeader 
             );
->>>>>>> 7da881ff
         }
     }
 
