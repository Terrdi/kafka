/*
 * Licensed to the Apache Software Foundation (ASF) under one or more
 * contributor license agreements. See the NOTICE file distributed with
 * this work for additional information regarding copyright ownership.
 * The ASF licenses this file to You under the Apache License, Version 2.0
 * (the "License"); you may not use this file except in compliance with
 * the License. You may obtain a copy of the License at
 *
 *    http://www.apache.org/licenses/LICENSE-2.0
 *
 * Unless required by applicable law or agreed to in writing, software
 * distributed under the License is distributed on an "AS IS" BASIS,
 * WITHOUT WARRANTIES OR CONDITIONS OF ANY KIND, either express or implied.
 * See the License for the specific language governing permissions and
 * limitations under the License.
 */
package org.apache.kafka.raft;

import net.jqwik.api.ForAll;
import net.jqwik.api.Property;
import net.jqwik.api.Tag;
import net.jqwik.api.constraints.IntRange;
import org.apache.kafka.common.TopicPartition;
import org.apache.kafka.common.Uuid;
import org.apache.kafka.common.memory.MemoryPool;
import org.apache.kafka.common.metrics.Metrics;
import org.apache.kafka.common.protocol.ObjectSerializationCache;
import org.apache.kafka.common.protocol.Readable;
import org.apache.kafka.common.protocol.Writable;
import org.apache.kafka.common.protocol.types.Type;
import org.apache.kafka.common.utils.BufferSupplier;
import org.apache.kafka.common.utils.LogContext;
import org.apache.kafka.common.utils.MockTime;
import org.apache.kafka.common.utils.Time;
import org.apache.kafka.common.utils.Utils;
import org.apache.kafka.raft.MockLog.LogBatch;
import org.apache.kafka.raft.MockLog.LogEntry;
import org.apache.kafka.raft.internals.BatchMemoryPool;
import org.apache.kafka.server.common.serialization.RecordSerde;
import org.apache.kafka.snapshot.SnapshotReader;

import java.net.InetSocketAddress;
import java.nio.ByteBuffer;
import java.util.ArrayList;
import java.util.Collection;
import java.util.HashMap;
import java.util.HashSet;
import java.util.Iterator;
import java.util.List;
import java.util.Map;
import java.util.Optional;
import java.util.OptionalInt;
import java.util.OptionalLong;
import java.util.PriorityQueue;
import java.util.Random;
import java.util.Set;
import java.util.concurrent.atomic.AtomicInteger;
import java.util.concurrent.atomic.AtomicLong;
import java.util.function.Consumer;
import java.util.function.Supplier;
import java.util.stream.Collectors;

import static org.junit.jupiter.api.Assertions.assertEquals;
import static org.junit.jupiter.api.Assertions.assertFalse;
import static org.junit.jupiter.api.Assertions.assertTrue;
import static org.junit.jupiter.api.Assertions.fail;

/**
 * The simulation testing framework provides a way to verify quorum behavior under
 * different conditions. It is similar to system testing in that the test involves
 * independently executing nodes, but there are several important differences:
 *
 * 1. Simulation behavior is deterministic provided an initial random seed. This
 *    makes it easy to reproduce and debug test failures.
 * 2. The simulation uses an in-memory message router instead of a real network.
 *    Not only is this much cheaper and faster, it provides an easy way to create
 *    flaky network conditions or even network partitions without losing the
 *    simulation determinism.
 * 3. Similarly, persistent state is stored in memory. We can nevertheless simulate
 *    different kinds of failures, such as the loss of unflushed data after a hard
 *    node restart using {@link MockLog}.
 *
 * The framework uses a single event scheduler in order to provide deterministic
 * executions. Each test is setup as a specific scenario with a variable number of
 * voters and observers. Much like system tests, there is typically a warmup
 * period, followed by some cluster event (such as a node failure), and then some
 * logic to validate behavior after recovery.
 *
 * If any of the tests fail, the output will indicate the arguments that failed.
 * The easiest way to reproduce the failure for debugging is to create a separate
 * `@Test` case which invokes the `@Property` method with those arguments directly.
 * This ensures that logging output will only include output from a single
 * simulation execution.
 */
@Tag("integration")
public class RaftEventSimulationTest {
    private static final TopicPartition METADATA_PARTITION = new TopicPartition("@metadata", 0);
    private static final int ELECTION_TIMEOUT_MS = 1000;
    private static final int ELECTION_JITTER_MS = 100;
    private static final int FETCH_TIMEOUT_MS = 3000;
    private static final int RETRY_BACKOFF_MS = 50;
    private static final int REQUEST_TIMEOUT_MS = 3000;
    private static final int FETCH_MAX_WAIT_MS = 100;
    private static final int LINGER_MS = 0;

    @Property(tries = 100)
    void canElectInitialLeader(
        @ForAll int seed,
        @ForAll @IntRange(min = 1, max = 5) int numVoters,
        @ForAll @IntRange(min = 0, max = 5) int numObservers
    ) {
        Random random = new Random(seed);
        Cluster cluster = new Cluster(numVoters, numObservers, random);
        MessageRouter router = new MessageRouter(cluster);
        EventScheduler scheduler = schedulerWithDefaultInvariants(cluster);

        cluster.startAll();
        schedulePolling(scheduler, cluster, 3, 5);
        scheduler.schedule(router::deliverAll, 0, 2, 1);
        scheduler.schedule(new SequentialAppendAction(cluster), 0, 2, 3);
        scheduler.runUntil(cluster::hasConsistentLeader);
        scheduler.runUntil(() -> cluster.allReachedHighWatermark(10));
    }

    @Property(tries = 100)
    void canElectNewLeaderAfterOldLeaderFailure(
        @ForAll int seed,
        @ForAll @IntRange(min = 3, max = 5) int numVoters,
        @ForAll @IntRange(min = 0, max = 5) int numObservers,
        @ForAll boolean isGracefulShutdown
    ) {
        Random random = new Random(seed);
        Cluster cluster = new Cluster(numVoters, numObservers, random);
        MessageRouter router = new MessageRouter(cluster);
        EventScheduler scheduler = schedulerWithDefaultInvariants(cluster);

        // Seed the cluster with some data
        cluster.startAll();
        schedulePolling(scheduler, cluster, 3, 5);
        scheduler.schedule(router::deliverAll, 0, 2, 1);
        scheduler.schedule(new SequentialAppendAction(cluster), 0, 2, 3);
        scheduler.runUntil(cluster::hasConsistentLeader);
        scheduler.runUntil(() -> cluster.anyReachedHighWatermark(10));

        // Shutdown the leader and write some more data. We can verify the new leader has been elected
        // by verifying that the high watermark can still advance.
        int leaderId = cluster.latestLeader().orElseThrow(() ->
            new AssertionError("Failed to find current leader")
        );

        if (isGracefulShutdown) {
            cluster.shutdown(leaderId);
        } else {
            cluster.kill(leaderId);
        }

        scheduler.runUntil(() -> cluster.allReachedHighWatermark(20));
        long highWatermark = cluster.maxHighWatermarkReached();

        // Restart the node and verify it catches up
        cluster.start(leaderId);
        scheduler.runUntil(() -> cluster.allReachedHighWatermark(highWatermark + 10));
    }

    @Property(tries = 100)
    void canRecoverAfterAllNodesKilled(
        @ForAll int seed,
        @ForAll @IntRange(min = 1, max = 5) int numVoters,
        @ForAll @IntRange(min = 0, max = 5) int numObservers
    ) {
        Random random = new Random(seed);
        Cluster cluster = new Cluster(numVoters, numObservers, random);
        MessageRouter router = new MessageRouter(cluster);
        EventScheduler scheduler = schedulerWithDefaultInvariants(cluster);

        // Seed the cluster with some data
        cluster.startAll();
        schedulePolling(scheduler, cluster, 3, 5);
        scheduler.schedule(router::deliverAll, 0, 2, 1);
        scheduler.schedule(new SequentialAppendAction(cluster), 0, 2, 3);
        scheduler.runUntil(cluster::hasConsistentLeader);
        scheduler.runUntil(() -> cluster.anyReachedHighWatermark(10));
        long highWatermark = cluster.maxHighWatermarkReached();

        // We kill all of the nodes. Then we bring back a majority and verify that
        // they are able to elect a leader and continue making progress
        cluster.killAll();

        Iterator<Integer> nodeIdsIterator = cluster.nodes().iterator();
        for (int i = 0; i < cluster.majoritySize(); i++) {
            Integer nodeId = nodeIdsIterator.next();
            cluster.start(nodeId);
        }

        scheduler.runUntil(() -> cluster.allReachedHighWatermark(highWatermark + 10));
    }

    @Property(tries = 100)
    void canElectNewLeaderAfterOldLeaderPartitionedAway(
        @ForAll int seed,
        @ForAll @IntRange(min = 3, max = 5) int numVoters,
        @ForAll @IntRange(min = 0, max = 5) int numObservers
    ) {
        Random random = new Random(seed);
        Cluster cluster = new Cluster(numVoters, numObservers, random);
        MessageRouter router = new MessageRouter(cluster);
        EventScheduler scheduler = schedulerWithDefaultInvariants(cluster);

        // Seed the cluster with some data
        cluster.startAll();
        schedulePolling(scheduler, cluster, 3, 5);
        scheduler.schedule(router::deliverAll, 0, 2, 2);
        scheduler.schedule(new SequentialAppendAction(cluster), 0, 2, 3);
        scheduler.runUntil(cluster::hasConsistentLeader);
        scheduler.runUntil(() -> cluster.anyReachedHighWatermark(10));

        // The leader gets partitioned off. We can verify the new leader has been elected
        // by writing some data and ensuring that it gets replicated
        int leaderId = cluster.latestLeader().orElseThrow(() ->
            new AssertionError("Failed to find current leader")
        );
        router.filter(leaderId, new DropAllTraffic());

        Set<Integer> nonPartitionedNodes = new HashSet<>(cluster.nodes());
        nonPartitionedNodes.remove(leaderId);

        scheduler.runUntil(() -> cluster.allReachedHighWatermark(20, nonPartitionedNodes));
    }

    @Property(tries = 100)
    void canMakeProgressIfMajorityIsReachable(
        @ForAll int seed,
        @ForAll @IntRange(min = 0, max = 3) int numObservers
    ) {
        int numVoters = 5;
        Random random = new Random(seed);
        Cluster cluster = new Cluster(numVoters, numObservers, random);
        MessageRouter router = new MessageRouter(cluster);
        EventScheduler scheduler = schedulerWithDefaultInvariants(cluster);

        // Seed the cluster with some data
        cluster.startAll();
        schedulePolling(scheduler, cluster, 3, 5);
        scheduler.schedule(router::deliverAll, 0, 2, 2);
        scheduler.schedule(new SequentialAppendAction(cluster), 0, 2, 3);
        scheduler.runUntil(cluster::hasConsistentLeader);
        scheduler.runUntil(() -> cluster.anyReachedHighWatermark(10));

        // Partition the nodes into two sets. Nodes are reachable within each set,
        // but the two sets cannot communicate with each other. We should be able
        // to make progress even if an election is needed in the larger set.
        router.filter(0, new DropOutboundRequestsFrom(Utils.mkSet(2, 3, 4)));
        router.filter(1, new DropOutboundRequestsFrom(Utils.mkSet(2, 3, 4)));
        router.filter(2, new DropOutboundRequestsFrom(Utils.mkSet(0, 1)));
        router.filter(3, new DropOutboundRequestsFrom(Utils.mkSet(0, 1)));
        router.filter(4, new DropOutboundRequestsFrom(Utils.mkSet(0, 1)));

        scheduler.runUntil(() -> cluster.anyReachedHighWatermark(20));

        long minorityHighWatermark = cluster.maxHighWatermarkReached(Utils.mkSet(0, 1));
        long majorityHighWatermark = cluster.maxHighWatermarkReached(Utils.mkSet(2, 3, 4));

        assertTrue(majorityHighWatermark > minorityHighWatermark);

        // Now restore the partition and verify everyone catches up
        router.filter(0, new PermitAllTraffic());
        router.filter(1, new PermitAllTraffic());
        router.filter(2, new PermitAllTraffic());
        router.filter(3, new PermitAllTraffic());
        router.filter(4, new PermitAllTraffic());

        scheduler.runUntil(() -> cluster.allReachedHighWatermark(30));
    }

    @Property(tries = 100)
    void canMakeProgressAfterBackToBackLeaderFailures(
        @ForAll int seed,
        @ForAll @IntRange(min = 3, max = 5) int numVoters,
        @ForAll @IntRange(min = 0, max = 5) int numObservers
    ) {
        Random random = new Random(seed);
        Cluster cluster = new Cluster(numVoters, numObservers, random);
        MessageRouter router = new MessageRouter(cluster);
        EventScheduler scheduler = schedulerWithDefaultInvariants(cluster);

        // Seed the cluster with some data
        cluster.startAll();
        schedulePolling(scheduler, cluster, 3, 5);
        scheduler.schedule(router::deliverAll, 0, 2, 5);
        scheduler.schedule(new SequentialAppendAction(cluster), 0, 2, 3);
        scheduler.runUntil(cluster::hasConsistentLeader);
        scheduler.runUntil(() -> cluster.anyReachedHighWatermark(10));

        int leaderId = cluster.latestLeader().getAsInt();
        router.filter(leaderId, new DropAllTraffic());
        scheduler.runUntil(() -> cluster.latestLeader().isPresent() && cluster.latestLeader().getAsInt() != leaderId);

        // As soon as we have a new leader, restore traffic to the old leader and partition the new leader
        int newLeaderId = cluster.latestLeader().getAsInt();
        router.filter(leaderId, new PermitAllTraffic());
        router.filter(newLeaderId, new DropAllTraffic());

        // Verify now that we can make progress
        long targetHighWatermark = cluster.maxHighWatermarkReached() + 10;
        scheduler.runUntil(() -> cluster.anyReachedHighWatermark(targetHighWatermark));
    }

    @Property(tries = 100)
    void canRecoverFromSingleNodeCommittedDataLoss(
<<<<<<< HEAD
        @ForAll Random random,
=======
        @ForAll int seed,
>>>>>>> 7da881ff
        @ForAll @IntRange(min = 3, max = 5) int numVoters,
        @ForAll @IntRange(min = 0, max = 2) int numObservers
    ) {
        // We run this test without the `MonotonicEpoch` and `MajorityReachedHighWatermark`
        // invariants since the loss of committed data on one node can violate them.

<<<<<<< HEAD
=======
        Random random = new Random(seed);
>>>>>>> 7da881ff
        Cluster cluster = new Cluster(numVoters, numObservers, random);
        EventScheduler scheduler = new EventScheduler(cluster.random, cluster.time);
        scheduler.addInvariant(new MonotonicHighWatermark(cluster));
        scheduler.addInvariant(new SingleLeader(cluster));
        scheduler.addValidation(new ConsistentCommittedData(cluster));

        MessageRouter router = new MessageRouter(cluster);

        cluster.startAll();
        schedulePolling(scheduler, cluster, 3, 5);
        scheduler.schedule(router::deliverAll, 0, 2, 5);
        scheduler.schedule(new SequentialAppendAction(cluster), 0, 2, 3);
        scheduler.runUntil(() -> cluster.anyReachedHighWatermark(10));

        RaftNode node = cluster.randomRunning().orElseThrow(() ->
            new AssertionError("Failed to find running node")
        );

        // Kill a random node and drop all of its persistent state. The Raft
        // protocol guarantees should still ensure we lose no committed data
        // as long as a new leader is elected before the failed node is restarted.
        cluster.killAndDeletePersistentState(node.nodeId);
        scheduler.runUntil(() -> !cluster.hasLeader(node.nodeId) && cluster.hasConsistentLeader());

        // Now restart the failed node and ensure that it recovers.
        long highWatermarkBeforeRestart = cluster.maxHighWatermarkReached();
        cluster.start(node.nodeId);
        scheduler.runUntil(() -> cluster.allReachedHighWatermark(highWatermarkBeforeRestart + 10));
    }

    private EventScheduler schedulerWithDefaultInvariants(Cluster cluster) {
        EventScheduler scheduler = new EventScheduler(cluster.random, cluster.time);
        scheduler.addInvariant(new MonotonicHighWatermark(cluster));
        scheduler.addInvariant(new MonotonicEpoch(cluster));
        scheduler.addInvariant(new MajorityReachedHighWatermark(cluster));
        scheduler.addInvariant(new SingleLeader(cluster));
        scheduler.addInvariant(new SnapshotAtLogStart(cluster));
        scheduler.addValidation(new ConsistentCommittedData(cluster));
        return scheduler;
    }

    private void schedulePolling(EventScheduler scheduler,
                                 Cluster cluster,
                                 int pollIntervalMs,
                                 int pollJitterMs) {
        int delayMs = 0;
        for (int nodeId : cluster.nodes()) {
            scheduler.schedule(() -> cluster.pollIfRunning(nodeId), delayMs, pollIntervalMs, pollJitterMs);
            delayMs++;
        }
    }

    private static abstract class Event implements Comparable<Event> {
        final int eventId;
        final long deadlineMs;
        final Runnable action;

        protected Event(Runnable action, int eventId, long deadlineMs) {
            this.action = action;
            this.eventId = eventId;
            this.deadlineMs = deadlineMs;
        }

        void execute(EventScheduler scheduler) {
            action.run();
        }

        public int compareTo(Event other) {
            int compare = Long.compare(deadlineMs, other.deadlineMs);
            if (compare != 0)
                return compare;
            return Integer.compare(eventId, other.eventId);
        }
    }

    private static class PeriodicEvent extends Event {
        final Random random;
        final int periodMs;
        final int jitterMs;

        protected PeriodicEvent(Runnable action,
                                int eventId,
                                Random random,
                                long deadlineMs,
                                int periodMs,
                                int jitterMs) {
            super(action, eventId, deadlineMs);
            this.random = random;
            this.periodMs = periodMs;
            this.jitterMs = jitterMs;
        }

        @Override
        void execute(EventScheduler scheduler) {
            super.execute(scheduler);
            int nextExecDelayMs = periodMs + (jitterMs == 0 ? 0 : random.nextInt(jitterMs));
            scheduler.schedule(action, nextExecDelayMs, periodMs, jitterMs);
        }
    }

    private static class SequentialAppendAction implements Runnable {
        final Cluster cluster;

        private SequentialAppendAction(Cluster cluster) {
            this.cluster = cluster;
        }

        @Override
        public void run() {
            cluster.withCurrentLeader(node -> {
                if (!node.client.isShuttingDown() && node.counter.isWritable())
                    node.counter.increment();
            });
        }
    }

    private interface Invariant {
        void verify();
    }

    private interface Validation {
        void validate();
    }

    private static class EventScheduler {
        private static final int MAX_ITERATIONS = 500000;

        final AtomicInteger eventIdGenerator = new AtomicInteger(0);
        final PriorityQueue<Event> queue = new PriorityQueue<>();
        final Random random;
        final Time time;
        final List<Invariant> invariants = new ArrayList<>();
        final List<Validation> validations = new ArrayList<>();

        private EventScheduler(Random random, Time time) {
            this.random = random;
            this.time = time;
        }

        // Add an invariant, which is checked after every event
        private void addInvariant(Invariant invariant) {
            invariants.add(invariant);
        }

        // Add a validation, which is checked at the end of the simulation
        private void addValidation(Validation validation) {
            validations.add(validation);
        }

        void schedule(Runnable action, int delayMs, int periodMs, int jitterMs) {
            long initialDeadlineMs = time.milliseconds() + delayMs;
            int eventId = eventIdGenerator.incrementAndGet();
            PeriodicEvent event = new PeriodicEvent(action, eventId, random, initialDeadlineMs, periodMs, jitterMs);
            queue.offer(event);
        }

        void runUntil(Supplier<Boolean> exitCondition) {
            for (int iteration = 0; iteration < MAX_ITERATIONS; iteration++) {
                if (exitCondition.get()) {
                    break;
                }

                if (queue.isEmpty()) {
                    throw new IllegalStateException("Event queue exhausted before condition was satisfied");
                }

                Event event = queue.poll();
                long delayMs = Math.max(event.deadlineMs - time.milliseconds(), 0);
                time.sleep(delayMs);
                event.execute(this);
                invariants.forEach(Invariant::verify);
            }

            assertTrue(exitCondition.get(), "Simulation condition was not satisfied after "
                + MAX_ITERATIONS + " iterations");

            validations.forEach(Validation::validate);
        }
    }

    private static class PersistentState {
        final MockQuorumStateStore store = new MockQuorumStateStore();
        final MockLog log = new MockLog(METADATA_PARTITION, Uuid.METADATA_TOPIC_ID);
    }

    private static class Cluster {
        final Random random;
        final AtomicInteger correlationIdCounter = new AtomicInteger();
        final MockTime time = new MockTime();
        final Uuid clusterId = Uuid.randomUuid();
        final Set<Integer> voters = new HashSet<>();
        final Map<Integer, PersistentState> nodes = new HashMap<>();
        final Map<Integer, RaftNode> running = new HashMap<>();

        private Cluster(int numVoters, int numObservers, Random random) {
            this.random = random;

            int nodeId = 0;
            for (; nodeId < numVoters; nodeId++) {
                voters.add(nodeId);
                nodes.put(nodeId, new PersistentState());
            }

            for (; nodeId < numVoters + numObservers; nodeId++) {
                nodes.put(nodeId, new PersistentState());
            }
        }

        Set<Integer> nodes() {
            return nodes.keySet();
        }

        int majoritySize() {
            return voters.size() / 2 + 1;
        }

        OptionalLong leaderHighWatermark() {
            Optional<RaftNode> leaderWithMaxEpoch = running.values().stream().filter(node -> node.client.quorum().isLeader())
                    .max((node1, node2) -> Integer.compare(node2.client.quorum().epoch(), node1.client.quorum().epoch()));
            if (leaderWithMaxEpoch.isPresent()) {
                return leaderWithMaxEpoch.get().client.highWatermark();
            } else {
                return OptionalLong.empty();
            }
        }

        boolean anyReachedHighWatermark(long offset) {
            return running.values().stream()
                    .anyMatch(node -> node.highWatermark() > offset);
        }

        long maxHighWatermarkReached() {
            return running.values().stream()
                .map(RaftNode::highWatermark)
                .max(Long::compareTo)
                .orElse(0L);
        }

        long maxHighWatermarkReached(Set<Integer> nodeIds) {
            return running.values().stream()
                .filter(node -> nodeIds.contains(node.nodeId))
                .map(RaftNode::highWatermark)
                .max(Long::compareTo)
                .orElse(0L);
        }

        boolean allReachedHighWatermark(long offset, Set<Integer> nodeIds) {
            return nodeIds.stream()
                .allMatch(nodeId -> running.get(nodeId).highWatermark() > offset);
        }

        boolean allReachedHighWatermark(long offset) {
            return running.values().stream()
                .allMatch(node -> node.highWatermark() > offset);
        }

        boolean hasLeader(int nodeId) {
            OptionalInt latestLeader = latestLeader();
            return latestLeader.isPresent() && latestLeader.getAsInt() == nodeId;
        }

        OptionalInt latestLeader() {
            OptionalInt latestLeader = OptionalInt.empty();
            int latestEpoch = 0;

            for (RaftNode node : running.values()) {
                if (node.client.quorum().epoch() > latestEpoch) {
                    latestLeader = node.client.quorum().leaderId();
                    latestEpoch = node.client.quorum().epoch();
                } else if (node.client.quorum().epoch() == latestEpoch && node.client.quorum().leaderId().isPresent()) {
                    latestLeader = node.client.quorum().leaderId();
                }
            }
            return latestLeader;
        }

        boolean hasConsistentLeader() {
            Iterator<RaftNode> iter = running.values().iterator();
            if (!iter.hasNext())
                return false;

            RaftNode first = iter.next();
            ElectionState election = first.store.readElectionState();
            if (!election.hasLeader())
                return false;

            while (iter.hasNext()) {
                RaftNode next = iter.next();
                if (!election.equals(next.store.readElectionState()))
                    return false;
            }

            return true;
        }

        void killAll() {
            running.clear();
        }

        void kill(int nodeId) {
            running.remove(nodeId);
        }

        void shutdown(int nodeId) {
            RaftNode node = running.get(nodeId);
            if (node == null) {
                throw new IllegalStateException("Attempt to shutdown a node which is not currently running");
            }
            node.client.shutdown(500).whenComplete((res, exception) -> kill(nodeId));
        }

        void pollIfRunning(int nodeId) {
            ifRunning(nodeId, RaftNode::poll);
        }

        Optional<RaftNode> nodeIfRunning(int nodeId) {
            return Optional.ofNullable(running.get(nodeId));
        }

        Collection<RaftNode> running() {
            return running.values();
        }

        void ifRunning(int nodeId, Consumer<RaftNode> action) {
            nodeIfRunning(nodeId).ifPresent(action);
        }

        Optional<RaftNode> randomRunning() {
            List<RaftNode> nodes = new ArrayList<>(running.values());
            if (nodes.isEmpty()) {
                return Optional.empty();
            } else {
                return Optional.of(nodes.get(random.nextInt(nodes.size())));
            }
        }

        void withCurrentLeader(Consumer<RaftNode> action) {
            for (RaftNode node : running.values()) {
                if (node.client.quorum().isLeader()) {
                    action.accept(node);
                }
            }
        }

        void forAllRunning(Consumer<RaftNode> action) {
            running.values().forEach(action);
        }

        void startAll() {
            if (!running.isEmpty())
                throw new IllegalStateException("Some nodes are already started");
            for (int voterId : nodes.keySet()) {
                start(voterId);
            }
        }

        void killAndDeletePersistentState(int nodeId) {
            kill(nodeId);
            nodes.put(nodeId, new PersistentState());
        }

        private static RaftConfig.AddressSpec nodeAddress(int id) {
            return new RaftConfig.InetAddressSpec(new InetSocketAddress("localhost", 9990 + id));
        }

        void start(int nodeId) {
            LogContext logContext = new LogContext("[Node " + nodeId + "] ");
            PersistentState persistentState = nodes.get(nodeId);
            MockNetworkChannel channel = new MockNetworkChannel(correlationIdCounter, voters);
            MockMessageQueue messageQueue = new MockMessageQueue();
            Map<Integer, RaftConfig.AddressSpec> voterAddressMap = voters.stream()
                .collect(Collectors.toMap(id -> id, Cluster::nodeAddress));
            RaftConfig raftConfig = new RaftConfig(voterAddressMap, REQUEST_TIMEOUT_MS, RETRY_BACKOFF_MS, ELECTION_TIMEOUT_MS,
                    ELECTION_JITTER_MS, FETCH_TIMEOUT_MS, LINGER_MS);
            Metrics metrics = new Metrics(time);

            persistentState.log.reopen();

            IntSerde serde = new IntSerde();
            MemoryPool memoryPool = new BatchMemoryPool(2, KafkaRaftClient.MAX_BATCH_SIZE_BYTES);

            KafkaRaftClient<Integer> client = new KafkaRaftClient<>(
                serde,
                channel,
                messageQueue,
                persistentState.log,
                persistentState.store,
                memoryPool,
                time,
                metrics,
                new MockExpirationService(time),
                FETCH_MAX_WAIT_MS,
                clusterId.toString(),
                OptionalInt.of(nodeId),
                logContext,
                random,
                raftConfig
            );
            RaftNode node = new RaftNode(
                nodeId,
                client,
                persistentState.log,
                channel,
                messageQueue,
                persistentState.store,
                logContext,
                time,
                random,
                serde
            );
            node.initialize();
            running.put(nodeId, node);
        }
    }

    private static class RaftNode {
        final int nodeId;
        final KafkaRaftClient<Integer> client;
        final MockLog log;
        final MockNetworkChannel channel;
        final MockMessageQueue messageQueue;
        final MockQuorumStateStore store;
        final LogContext logContext;
        final ReplicatedCounter counter;
        final Time time;
        final Random random;
        final RecordSerde<Integer> intSerde;

        private RaftNode(
            int nodeId,
            KafkaRaftClient<Integer> client,
            MockLog log,
            MockNetworkChannel channel,
            MockMessageQueue messageQueue,
            MockQuorumStateStore store,
            LogContext logContext,
            Time time,
            Random random,
            RecordSerde<Integer> intSerde
        ) {
            this.nodeId = nodeId;
            this.client = client;
            this.log = log;
            this.channel = channel;
            this.messageQueue = messageQueue;
            this.store = store;
            this.logContext = logContext;
            this.time = time;
            this.random = random;
            this.counter = new ReplicatedCounter(nodeId, client, logContext);
            this.intSerde = intSerde;
        }

        void initialize() {
            client.register(this.counter);
            client.initialize();
        }

        void poll() {
            try {
                do {
                    client.poll();
                } while (client.isRunning() && !messageQueue.isEmpty());
            } catch (Exception e) {
                throw new RuntimeException("Uncaught exception during poll of node " + nodeId, e);
            }
        }

        long highWatermark() {
            return client.quorum().highWatermark()
                .map(hw -> hw.offset)
                .orElse(0L);
        }

        @Override
        public String toString() {
            return "Node(id=" + nodeId + ", hw=" + highWatermark() + ")";
        }
    }

    private static class InflightRequest {
        final int correlationId;
        final int sourceId;
        final int destinationId;

        private InflightRequest(int correlationId, int sourceId, int destinationId) {
            this.correlationId = correlationId;
            this.sourceId = sourceId;
            this.destinationId = destinationId;
        }
    }

    private interface NetworkFilter {
        boolean acceptInbound(RaftMessage message);
        boolean acceptOutbound(RaftMessage message);
    }

    private static class PermitAllTraffic implements NetworkFilter {

        @Override
        public boolean acceptInbound(RaftMessage message) {
            return true;
        }

        @Override
        public boolean acceptOutbound(RaftMessage message) {
            return true;
        }
    }

    private static class DropAllTraffic implements NetworkFilter {

        @Override
        public boolean acceptInbound(RaftMessage message) {
            return false;
        }

        @Override
        public boolean acceptOutbound(RaftMessage message) {
            return false;
        }
    }

    private static class DropOutboundRequestsFrom implements NetworkFilter {

        private final Set<Integer> unreachable;

        private DropOutboundRequestsFrom(Set<Integer> unreachable) {
            this.unreachable = unreachable;
        }

        @Override
        public boolean acceptInbound(RaftMessage message) {
            return true;
        }

        @Override
        public boolean acceptOutbound(RaftMessage message) {
            if (message instanceof RaftRequest.Outbound) {
                RaftRequest.Outbound request = (RaftRequest.Outbound) message;
                return !unreachable.contains(request.destinationId());
            }
            return true;
        }
    }

    private static class MonotonicEpoch implements Invariant {
        final Cluster cluster;
        final Map<Integer, Integer> nodeEpochs = new HashMap<>();

        private MonotonicEpoch(Cluster cluster) {
            this.cluster = cluster;
            for (Map.Entry<Integer, PersistentState> nodeStateEntry : cluster.nodes.entrySet()) {
                Integer nodeId = nodeStateEntry.getKey();
                nodeEpochs.put(nodeId, 0);
            }
        }

        @Override
        public void verify() {
            for (Map.Entry<Integer, PersistentState> nodeStateEntry : cluster.nodes.entrySet()) {
                Integer nodeId = nodeStateEntry.getKey();
                PersistentState state = nodeStateEntry.getValue();
                Integer oldEpoch = nodeEpochs.get(nodeId);

                ElectionState electionState = state.store.readElectionState();
                if (electionState == null) {
                    continue;
                }

                Integer newEpoch = electionState.epoch;
                if (oldEpoch > newEpoch) {
                    fail("Non-monotonic update of epoch detected on node " + nodeId + ": " +
                            oldEpoch + " -> " + newEpoch);
                }
                cluster.ifRunning(nodeId, nodeState -> {
                    assertEquals(newEpoch.intValue(), nodeState.client.quorum().epoch());
                });
                nodeEpochs.put(nodeId, newEpoch);
            }
        }
    }

    private static class MajorityReachedHighWatermark implements Invariant {
        final Cluster cluster;

        private MajorityReachedHighWatermark(Cluster cluster) {
            this.cluster = cluster;
        }

        @Override
        public void verify() {
            cluster.leaderHighWatermark().ifPresent(highWatermark -> {
                long numReachedHighWatermark = cluster.nodes.entrySet().stream()
                    .filter(entry -> cluster.voters.contains(entry.getKey()))
                    .filter(entry -> entry.getValue().log.endOffset().offset >= highWatermark)
                    .count();
                assertTrue(
                    numReachedHighWatermark >= cluster.majoritySize(),
                    "Insufficient nodes have reached current high watermark");
            });
        }
    }

    private static class SingleLeader implements Invariant {
        final Cluster cluster;
        int epoch = 0;
        OptionalInt leaderId = OptionalInt.empty();

        private SingleLeader(Cluster cluster) {
            this.cluster = cluster;
        }

        @Override
        public void verify() {
            for (Map.Entry<Integer, PersistentState> nodeEntry : cluster.nodes.entrySet()) {
                PersistentState state = nodeEntry.getValue();
                ElectionState electionState = state.store.readElectionState();

                if (electionState != null && electionState.epoch >= epoch && electionState.hasLeader()) {
                    if (epoch == electionState.epoch && leaderId.isPresent()) {
                        assertEquals(leaderId.getAsInt(), electionState.leaderId());
                    } else {
                        epoch = electionState.epoch;
                        leaderId = OptionalInt.of(electionState.leaderId());
                    }
                }
            }
        }
    }

    private static class MonotonicHighWatermark implements Invariant {
        final Cluster cluster;
        long highWatermark = 0;

        private MonotonicHighWatermark(Cluster cluster) {
            this.cluster = cluster;
        }

        @Override
        public void verify() {
            OptionalLong leaderHighWatermark = cluster.leaderHighWatermark();
            leaderHighWatermark.ifPresent(newHighWatermark -> {
                long oldHighWatermark = highWatermark;
                this.highWatermark = newHighWatermark;
                if (newHighWatermark < oldHighWatermark) {
                    fail("Non-monotonic update of high watermark detected: " +
                            oldHighWatermark + " -> " + newHighWatermark);
                }
            });
        }
    }

    private static class SnapshotAtLogStart implements Invariant {
        final Cluster cluster;

        private SnapshotAtLogStart(Cluster cluster) {
            this.cluster = cluster;
        }

        @Override
        public void verify() {
            for (Map.Entry<Integer, PersistentState> nodeEntry : cluster.nodes.entrySet()) {
                int nodeId = nodeEntry.getKey();
                ReplicatedLog log = nodeEntry.getValue().log;
                log.earliestSnapshotId().ifPresent(earliestSnapshotId  -> {
                    long logStartOffset = log.startOffset();
                    ValidOffsetAndEpoch validateOffsetAndEpoch = log.validateOffsetAndEpoch(
                        earliestSnapshotId.offset,
                        earliestSnapshotId.epoch
                    );

                    assertTrue(
                        logStartOffset <= earliestSnapshotId.offset,
                        () -> String.format(
                            "invalid log start offset (%s) and snapshotId offset (%s): nodeId = %s",
                            logStartOffset,
                            earliestSnapshotId.offset,
                            nodeId
                        )
                    );
                    assertEquals(
                        ValidOffsetAndEpoch.valid(earliestSnapshotId),
                        validateOffsetAndEpoch,
                        () -> String.format("invalid leader epoch cache: nodeId = %s", nodeId)
                    );

                    if (logStartOffset > 0) {
                        assertEquals(
                            logStartOffset,
                            earliestSnapshotId.offset,
                            () -> String.format("mising snapshot at log start offset: nodeId = %s", nodeId)
                        );
                    }
                });
            }
        }
    }

    /**
     * Validating the committed data is expensive, so we do this as a {@link Validation}. We depend
     * on the following external invariants:
     *
     * - High watermark increases monotonically
     * - Truncation below the high watermark is not permitted
     * - A majority of nodes reach the high watermark
     *
     * Under these assumptions, once the simulation finishes, we validate that all nodes have
     * consistent data below the respective high watermark that has been recorded.
     */
    private static class ConsistentCommittedData implements Validation {
        final Cluster cluster;
        final Map<Long, Integer> committedSequenceNumbers = new HashMap<>();

        private ConsistentCommittedData(Cluster cluster) {
            this.cluster = cluster;
        }

        private int parseSequenceNumber(ByteBuffer value) {
            return (int) Type.INT32.read(value);
        }

        private void assertCommittedData(RaftNode node) {
            final int nodeId = node.nodeId;
            final KafkaRaftClient<Integer> manager = node.client;
            final MockLog log = node.log;

            OptionalLong highWatermark = manager.highWatermark();
            if (!highWatermark.isPresent()) {
                // We cannot do validation if the current high watermark is unknown
                return;
            }

            AtomicLong startOffset = new AtomicLong(0);
            log.earliestSnapshotId().ifPresent(snapshotId -> {
                assertTrue(snapshotId.offset <= highWatermark.getAsLong());
                startOffset.set(snapshotId.offset);

                try (SnapshotReader<Integer> snapshot =
                        SnapshotReader.of(log.readSnapshot(snapshotId).get(), node.intSerde, BufferSupplier.create(), Integer.MAX_VALUE)) {
                    // Expect only one batch with only one record
                    assertTrue(snapshot.hasNext());
                    Batch<Integer> batch = snapshot.next();
                    assertFalse(snapshot.hasNext());
                    assertEquals(1, batch.records().size());

                    // The snapshotId offset is an "end offset"
                    long offset = snapshotId.offset - 1;
                    int sequence = batch.records().get(0);
                    committedSequenceNumbers.putIfAbsent(offset, sequence);

                    assertEquals(
                        committedSequenceNumbers.get(offset),
                        sequence,
                        String.format("Committed sequence at offset %s changed on node %s", offset, nodeId)
                    );
                }
            });

            for (LogBatch batch : log.readBatches(startOffset.get(), highWatermark)) {
                if (batch.isControlBatch) {
                    continue;
                }

                for (LogEntry entry : batch.entries) {
                    long offset = entry.offset;
                    assertTrue(offset < highWatermark.getAsLong());

                    int sequence = parseSequenceNumber(entry.record.value().duplicate());
                    committedSequenceNumbers.putIfAbsent(offset, sequence);

                    int committedSequence = committedSequenceNumbers.get(offset);
                    assertEquals(
                        committedSequence, sequence,
                        "Committed sequence at offset " + offset + " changed on node " + nodeId);
                }
            }
        }

        @Override
        public void validate() {
            cluster.forAllRunning(this::assertCommittedData);
        }
    }

    private static class MessageRouter {
        final Map<Integer, InflightRequest> inflight = new HashMap<>();
        final Map<Integer, NetworkFilter> filters = new HashMap<>();
        final Cluster cluster;

        private MessageRouter(Cluster cluster) {
            this.cluster = cluster;
            for (int nodeId : cluster.nodes.keySet())
                filters.put(nodeId, new PermitAllTraffic());
        }

        void deliver(int senderId, RaftRequest.Outbound outbound) {
            if (!filters.get(senderId).acceptOutbound(outbound))
                return;

            int correlationId = outbound.correlationId();
            int destinationId = outbound.destinationId();
            RaftRequest.Inbound inbound = new RaftRequest.Inbound(correlationId, outbound.data(),
                cluster.time.milliseconds());

            if (!filters.get(destinationId).acceptInbound(inbound))
                return;

            cluster.nodeIfRunning(destinationId).ifPresent(node -> {
                inflight.put(correlationId, new InflightRequest(correlationId, senderId, destinationId));

                inbound.completion.whenComplete((response, exception) -> {
                    if (response != null && filters.get(destinationId).acceptOutbound(response)) {
                        deliver(destinationId, response);
                    }
                });

                node.client.handle(inbound);
            });
        }

        void deliver(int senderId, RaftResponse.Outbound outbound) {
            int correlationId = outbound.correlationId();
            RaftResponse.Inbound inbound = new RaftResponse.Inbound(correlationId, outbound.data(), senderId);
            InflightRequest inflightRequest = inflight.remove(correlationId);

            if (!filters.get(inflightRequest.sourceId).acceptInbound(inbound))
                return;

            cluster.nodeIfRunning(inflightRequest.sourceId).ifPresent(node -> {
                node.channel.mockReceive(inbound);
            });
        }

        void filter(int nodeId, NetworkFilter filter) {
            filters.put(nodeId, filter);
        }

        void deliverTo(RaftNode node) {
            node.channel.drainSendQueue().forEach(msg -> deliver(node.nodeId, msg));
        }

        void deliverAll() {
            for (RaftNode node : cluster.running()) {
                deliverTo(node);
            }
        }
    }

    private static class IntSerde implements RecordSerde<Integer> {
        @Override
        public int recordSize(Integer data, ObjectSerializationCache serializationCache) {
            return Type.INT32.sizeOf(data);
        }

        @Override
        public void write(Integer data, ObjectSerializationCache serializationCache, Writable out) {
            out.writeInt(data);
        }

        @Override
        public Integer read(Readable input, int size) {
            return input.readInt();
        }
    }

}<|MERGE_RESOLUTION|>--- conflicted
+++ resolved
@@ -307,21 +307,14 @@
 
     @Property(tries = 100)
     void canRecoverFromSingleNodeCommittedDataLoss(
-<<<<<<< HEAD
-        @ForAll Random random,
-=======
         @ForAll int seed,
->>>>>>> 7da881ff
         @ForAll @IntRange(min = 3, max = 5) int numVoters,
         @ForAll @IntRange(min = 0, max = 2) int numObservers
     ) {
         // We run this test without the `MonotonicEpoch` and `MajorityReachedHighWatermark`
         // invariants since the loss of committed data on one node can violate them.
 
-<<<<<<< HEAD
-=======
         Random random = new Random(seed);
->>>>>>> 7da881ff
         Cluster cluster = new Cluster(numVoters, numObservers, random);
         EventScheduler scheduler = new EventScheduler(cluster.random, cluster.time);
         scheduler.addInvariant(new MonotonicHighWatermark(cluster));
