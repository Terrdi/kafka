--- conflicted
+++ resolved
@@ -18,12 +18,9 @@
 
 import org.apache.kafka.common.utils.LogContext;
 import org.apache.kafka.common.utils.MockTime;
-<<<<<<< HEAD
-=======
 import org.apache.kafka.common.utils.Utils;
 import org.apache.kafka.raft.internals.BatchAccumulator;
 
->>>>>>> 7da881ff
 import org.junit.jupiter.api.Test;
 import org.junit.jupiter.params.ParameterizedTest;
 import org.junit.jupiter.params.provider.ValueSource;
@@ -50,13 +47,6 @@
     private final int epoch = 5;
     private final LogContext logContext = new LogContext();
 
-<<<<<<< HEAD
-    private LeaderState newLeaderState(
-        Set<Integer> voters,
-        long epochStartOffset
-    ) {
-        return new LeaderState(
-=======
     private final BatchAccumulator<?> accumulator = Mockito.mock(BatchAccumulator.class);
 
     private LeaderState<?> newLeaderState(
@@ -64,17 +54,11 @@
         long epochStartOffset
     ) {
         return new LeaderState<>(
->>>>>>> 7da881ff
             localId,
             epoch,
             epochStartOffset,
             voters,
             voters,
-<<<<<<< HEAD
-            logContext
-        );
-    }
-=======
             accumulator,
             logContext
         );
@@ -92,17 +76,12 @@
             logContext
         ));
     }
->>>>>>> 7da881ff
 
     @Test
     public void testFollowerAcknowledgement() {
         int node1 = 1;
         int node2 = 2;
-<<<<<<< HEAD
-        LeaderState state = newLeaderState(mkSet(localId, node1, node2), 0L);
-=======
         LeaderState<?> state = newLeaderState(mkSet(localId, node1, node2), 0L);
->>>>>>> 7da881ff
         assertEquals(mkSet(node1, node2), state.nonAcknowledgingVoters());
         state.addAcknowledgementFrom(node1);
         assertEquals(singleton(node2), state.nonAcknowledgingVoters());
@@ -113,21 +92,13 @@
     @Test
     public void testNonFollowerAcknowledgement() {
         int nonVoterId = 1;
-<<<<<<< HEAD
-        LeaderState state = newLeaderState(singleton(localId), 0L);
-=======
         LeaderState<?> state = newLeaderState(singleton(localId), 0L);
->>>>>>> 7da881ff
         assertThrows(IllegalArgumentException.class, () -> state.addAcknowledgementFrom(nonVoterId));
     }
 
     @Test
     public void testUpdateHighWatermarkQuorumSizeOne() {
-<<<<<<< HEAD
-        LeaderState state = newLeaderState(singleton(localId), 15L);
-=======
         LeaderState<?> state = newLeaderState(singleton(localId), 15L);
->>>>>>> 7da881ff
         assertEquals(Optional.empty(), state.highWatermark());
         assertFalse(state.updateLocalState(0, new LogOffsetMetadata(15L)));
         assertEquals(emptySet(), state.nonAcknowledgingVoters());
@@ -140,30 +111,17 @@
 
     @Test
     public void testNonMonotonicLocalEndOffsetUpdate() {
-<<<<<<< HEAD
-        LeaderState state = newLeaderState(singleton(localId), 15L);
-        assertEquals(Optional.empty(), state.highWatermark());
-        assertTrue(state.updateLocalState(0, new LogOffsetMetadata(15L)));
-        assertEquals(Optional.of(new LogOffsetMetadata(15L)), state.highWatermark());
-        assertThrows(IllegalStateException.class,
-            () -> state.updateLocalState(0, new LogOffsetMetadata(14L)));
-=======
         LeaderState<?> state = newLeaderState(singleton(localId), 15L);
         assertEquals(Optional.empty(), state.highWatermark());
         assertTrue(state.updateLocalState(0, new LogOffsetMetadata(16L)));
         assertEquals(Optional.of(new LogOffsetMetadata(16L)), state.highWatermark());
         assertThrows(IllegalStateException.class,
             () -> state.updateLocalState(0, new LogOffsetMetadata(15L)));
->>>>>>> 7da881ff
     }
 
     @Test
     public void testIdempotentEndOffsetUpdate() {
-<<<<<<< HEAD
-        LeaderState state = newLeaderState(singleton(localId), 15L);
-=======
         LeaderState<?> state = newLeaderState(singleton(localId), 15L);
->>>>>>> 7da881ff
         assertEquals(Optional.empty(), state.highWatermark());
         assertTrue(state.updateLocalState(0, new LogOffsetMetadata(16L)));
         assertFalse(state.updateLocalState(0, new LogOffsetMetadata(16L)));
@@ -172,11 +130,7 @@
 
     @Test
     public void testUpdateHighWatermarkMetadata() {
-<<<<<<< HEAD
-        LeaderState state = newLeaderState(singleton(localId), 15L);
-=======
         LeaderState<?> state = newLeaderState(singleton(localId), 15L);
->>>>>>> 7da881ff
         assertEquals(Optional.empty(), state.highWatermark());
 
         LogOffsetMetadata initialHw = new LogOffsetMetadata(16L, Optional.of(new MockOffsetMetadata("bar")));
@@ -191,27 +145,9 @@
     @Test
     public void testUpdateHighWatermarkQuorumSizeTwo() {
         int otherNodeId = 1;
-<<<<<<< HEAD
-        LeaderState state = newLeaderState(mkSet(localId, otherNodeId), 10L);
-        assertFalse(state.updateLocalState(0, new LogOffsetMetadata(15L)));
-        assertEquals(Optional.empty(), state.highWatermark());
-        assertTrue(state.updateReplicaState(otherNodeId, 0, new LogOffsetMetadata(10L)));
-        assertEquals(emptySet(), state.nonAcknowledgingVoters());
-        assertEquals(Optional.of(new LogOffsetMetadata(10L)), state.highWatermark());
-        assertTrue(state.updateReplicaState(otherNodeId, 0, new LogOffsetMetadata(15L)));
-        assertEquals(Optional.of(new LogOffsetMetadata(15L)), state.highWatermark());
-    }
-
-    @Test
-    public void testHighWatermarkUnknownUntilStartOfLeaderEpoch() {
-        int otherNodeId = 1;
-        LeaderState state = newLeaderState(mkSet(localId, otherNodeId), 15L);
-        assertFalse(state.updateLocalState(0, new LogOffsetMetadata(20L)));
-=======
         LeaderState<?> state = newLeaderState(mkSet(localId, otherNodeId), 10L);
         assertFalse(state.updateLocalState(0, new LogOffsetMetadata(13L)));
         assertEquals(singleton(otherNodeId), state.nonAcknowledgingVoters());
->>>>>>> 7da881ff
         assertEquals(Optional.empty(), state.highWatermark());
         assertFalse(state.updateReplicaState(otherNodeId, 0, new LogOffsetMetadata(10L)));
         assertEquals(emptySet(), state.nonAcknowledgingVoters());
@@ -226,11 +162,7 @@
     public void testUpdateHighWatermarkQuorumSizeThree() {
         int node1 = 1;
         int node2 = 2;
-<<<<<<< HEAD
-        LeaderState state = newLeaderState(mkSet(localId, node1, node2), 10L);
-=======
         LeaderState<?> state = newLeaderState(mkSet(localId, node1, node2), 10L);
->>>>>>> 7da881ff
         assertFalse(state.updateLocalState(0, new LogOffsetMetadata(15L)));
         assertEquals(mkSet(node1, node2), state.nonAcknowledgingVoters());
         assertEquals(Optional.empty(), state.highWatermark());
@@ -240,12 +172,6 @@
         assertFalse(state.updateReplicaState(node2, 0, new LogOffsetMetadata(10L)));
         assertEquals(emptySet(), state.nonAcknowledgingVoters());
         assertEquals(Optional.empty(), state.highWatermark());
-<<<<<<< HEAD
-        assertTrue(state.updateReplicaState(node1, 0, new LogOffsetMetadata(10L)));
-        assertEquals(singleton(node2), state.nonAcknowledgingVoters());
-        assertEquals(Optional.of(new LogOffsetMetadata(10L)), state.highWatermark());
-=======
->>>>>>> 7da881ff
         assertTrue(state.updateReplicaState(node2, 0, new LogOffsetMetadata(15L)));
         assertEquals(Optional.of(new LogOffsetMetadata(15L)), state.highWatermark());
         assertFalse(state.updateLocalState(0, new LogOffsetMetadata(20L)));
@@ -260,11 +186,7 @@
     public void testNonMonotonicHighWatermarkUpdate() {
         MockTime time = new MockTime();
         int node1 = 1;
-<<<<<<< HEAD
-        LeaderState state = newLeaderState(mkSet(localId, node1), 0L);
-=======
         LeaderState<?> state = newLeaderState(mkSet(localId, node1), 0L);
->>>>>>> 7da881ff
         state.updateLocalState(time.milliseconds(), new LogOffsetMetadata(10L));
         state.updateReplicaState(node1, time.milliseconds(), new LogOffsetMetadata(10L));
         assertEquals(Optional.of(new LogOffsetMetadata(10L)), state.highWatermark());
@@ -305,19 +227,11 @@
         ), state.getVoterEndOffsets());
     }
 
-<<<<<<< HEAD
-    private LeaderState setUpLeaderAndFollowers(int follower1,
-                                                int follower2,
-                                                long leaderStartOffset,
-                                                long leaderEndOffset) {
-        LeaderState state = newLeaderState(mkSet(localId, follower1, follower2), leaderStartOffset);
-=======
     private LeaderState<?> setUpLeaderAndFollowers(int follower1,
                                                    int follower2,
                                                    long leaderStartOffset,
                                                    long leaderEndOffset) {
         LeaderState<?> state = newLeaderState(mkSet(localId, follower1, follower2), leaderStartOffset);
->>>>>>> 7da881ff
         state.updateLocalState(0, new LogOffsetMetadata(leaderEndOffset));
         assertEquals(Optional.empty(), state.highWatermark());
         state.updateReplicaState(follower1, 0, new LogOffsetMetadata(leaderStartOffset));
@@ -330,11 +244,7 @@
         int observerId = 10;
         long epochStartOffset = 10L;
 
-<<<<<<< HEAD
-        LeaderState state = newLeaderState(mkSet(localId), epochStartOffset);
-=======
         LeaderState<?> state = newLeaderState(mkSet(localId), epochStartOffset);
->>>>>>> 7da881ff
         long timestamp = 20L;
         assertFalse(state.updateReplicaState(observerId, timestamp, new LogOffsetMetadata(epochStartOffset)));
 
@@ -346,11 +256,7 @@
         int observerId = -1;
         long epochStartOffset = 10L;
 
-<<<<<<< HEAD
-        LeaderState state = newLeaderState(mkSet(localId), epochStartOffset);
-=======
         LeaderState<?> state = newLeaderState(mkSet(localId), epochStartOffset);
->>>>>>> 7da881ff
         assertFalse(state.updateReplicaState(observerId, 0, new LogOffsetMetadata(epochStartOffset)));
 
         assertEquals(Collections.emptyMap(), state.getObserverStates(10));
@@ -361,11 +267,7 @@
         MockTime time = new MockTime();
         int observerId = 10;
         long epochStartOffset = 10L;
-<<<<<<< HEAD
-        LeaderState state = newLeaderState(mkSet(localId), epochStartOffset);
-=======
         LeaderState<?> state = newLeaderState(mkSet(localId), epochStartOffset);
->>>>>>> 7da881ff
 
         state.updateReplicaState(observerId, time.milliseconds(), new LogOffsetMetadata(epochStartOffset));
         assertEquals(singleton(observerId), state.getObserverStates(time.milliseconds()).keySet());
@@ -374,8 +276,6 @@
         assertEquals(emptySet(), state.getObserverStates(time.milliseconds()).keySet());
     }
 
-<<<<<<< HEAD
-=======
     @ParameterizedTest
     @ValueSource(booleans = {true, false})
     public void testGrantVote(boolean isLogUpToDate) {
@@ -386,7 +286,6 @@
         assertFalse(state.canGrantVote(3, isLogUpToDate));
     }
 
->>>>>>> 7da881ff
     private static class MockOffsetMetadata implements OffsetMetadata {
         private final String value;
 
