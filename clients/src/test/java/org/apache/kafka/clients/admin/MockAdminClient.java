--- conflicted
+++ resolved
@@ -909,8 +909,6 @@
     }
 
     @Override
-<<<<<<< HEAD
-=======
     public DescribeTransactionsResult describeTransactions(Collection<String> transactionalIds, DescribeTransactionsOptions options) {
         throw new UnsupportedOperationException("Not implemented yet");
     }
@@ -926,7 +924,6 @@
     }
 
     @Override
->>>>>>> 7da881ff
     synchronized public void close(Duration timeout) {}
 
     public synchronized void updateBeginningOffsets(Map<TopicPartition, Long> newOffsets) {
