/*
 * Licensed to the Apache Software Foundation (ASF) under one or more
 * contributor license agreements. See the NOTICE file distributed with
 * this work for additional information regarding copyright ownership.
 * The ASF licenses this file to You under the Apache License, Version 2.0
 * (the "License"); you may not use this file except in compliance with
 * the License. You may obtain a copy of the License at
 *
 *    http://www.apache.org/licenses/LICENSE-2.0
 *
 * Unless required by applicable law or agreed to in writing, software
 * distributed under the License is distributed on an "AS IS" BASIS,
 * WITHOUT WARRANTIES OR CONDITIONS OF ANY KIND, either express or implied.
 * See the License for the specific language governing permissions and
 * limitations under the License.
 */

package org.apache.kafka.clients.admin;

import org.apache.kafka.clients.ApiVersions;
import org.apache.kafka.clients.ClientRequest;
import org.apache.kafka.clients.ClientResponse;
import org.apache.kafka.clients.ClientUtils;
import org.apache.kafka.clients.CommonClientConfigs;
import org.apache.kafka.clients.KafkaClient;
import org.apache.kafka.clients.NetworkClient;
import org.apache.kafka.clients.StaleMetadataException;
import org.apache.kafka.clients.admin.CreateTopicsResult.TopicMetadataAndConfig;
import org.apache.kafka.clients.admin.DeleteAclsResult.FilterResult;
import org.apache.kafka.clients.admin.DeleteAclsResult.FilterResults;
import org.apache.kafka.clients.admin.DescribeReplicaLogDirsResult.ReplicaLogDirInfo;
import org.apache.kafka.clients.admin.ListOffsetsResult.ListOffsetsResultInfo;
import org.apache.kafka.clients.admin.OffsetSpec.TimestampSpec;
<<<<<<< HEAD
import org.apache.kafka.clients.admin.internals.AdminApiHandler;
import org.apache.kafka.clients.admin.internals.AdminMetadataManager;
import org.apache.kafka.clients.admin.internals.AdminApiDriver;
import org.apache.kafka.clients.admin.internals.ConsumerGroupOperationContext;
import org.apache.kafka.clients.admin.internals.DescribeProducersHandler;
=======
import org.apache.kafka.clients.admin.internals.AbortTransactionHandler;
import org.apache.kafka.clients.admin.internals.AdminApiDriver;
import org.apache.kafka.clients.admin.internals.AdminApiHandler;
import org.apache.kafka.clients.admin.internals.AdminApiFuture;
import org.apache.kafka.clients.admin.internals.AdminMetadataManager;
import org.apache.kafka.clients.admin.internals.AllBrokersStrategy;
import org.apache.kafka.clients.admin.internals.ConsumerGroupOperationContext;
import org.apache.kafka.clients.admin.internals.CoordinatorKey;
import org.apache.kafka.clients.admin.internals.DescribeProducersHandler;
import org.apache.kafka.clients.admin.internals.DescribeTransactionsHandler;
import org.apache.kafka.clients.admin.internals.ListTransactionsHandler;
>>>>>>> 7da881ff
import org.apache.kafka.clients.admin.internals.MetadataOperationContext;
import org.apache.kafka.clients.consumer.ConsumerPartitionAssignor.Assignment;
import org.apache.kafka.clients.consumer.OffsetAndMetadata;
import org.apache.kafka.clients.consumer.internals.ConsumerProtocol;
import org.apache.kafka.common.Cluster;
import org.apache.kafka.common.ConsumerGroupState;
import org.apache.kafka.common.ElectionType;
import org.apache.kafka.common.KafkaException;
import org.apache.kafka.common.Metric;
import org.apache.kafka.common.MetricName;
import org.apache.kafka.common.Node;
import org.apache.kafka.common.PartitionInfo;
import org.apache.kafka.common.TopicPartition;
import org.apache.kafka.common.TopicPartitionInfo;
import org.apache.kafka.common.TopicPartitionReplica;
import org.apache.kafka.common.Uuid;
import org.apache.kafka.common.acl.AclBinding;
import org.apache.kafka.common.acl.AclBindingFilter;
import org.apache.kafka.common.acl.AclOperation;
import org.apache.kafka.common.annotation.InterfaceStability;
import org.apache.kafka.common.config.ConfigException;
import org.apache.kafka.common.config.ConfigResource;
import org.apache.kafka.common.errors.ApiException;
import org.apache.kafka.common.errors.AuthenticationException;
import org.apache.kafka.common.errors.DisconnectException;
import org.apache.kafka.common.errors.InvalidGroupIdException;
import org.apache.kafka.common.errors.InvalidRequestException;
import org.apache.kafka.common.errors.InvalidTopicException;
import org.apache.kafka.common.errors.KafkaStorageException;
import org.apache.kafka.common.errors.RetriableException;
import org.apache.kafka.common.errors.ThrottlingQuotaExceededException;
import org.apache.kafka.common.errors.TimeoutException;
import org.apache.kafka.common.errors.UnacceptableCredentialException;
import org.apache.kafka.common.errors.UnknownServerException;
import org.apache.kafka.common.errors.UnknownTopicIdException;
import org.apache.kafka.common.errors.UnknownTopicOrPartitionException;
import org.apache.kafka.common.errors.UnsupportedSaslMechanismException;
import org.apache.kafka.common.errors.UnsupportedVersionException;
import org.apache.kafka.common.internals.KafkaFutureImpl;
import org.apache.kafka.common.message.AlterPartitionReassignmentsRequestData;
import org.apache.kafka.common.message.AlterPartitionReassignmentsRequestData.ReassignableTopic;
import org.apache.kafka.common.message.AlterReplicaLogDirsRequestData;
import org.apache.kafka.common.message.AlterReplicaLogDirsRequestData.AlterReplicaLogDir;
import org.apache.kafka.common.message.AlterReplicaLogDirsRequestData.AlterReplicaLogDirTopic;
import org.apache.kafka.common.message.AlterReplicaLogDirsResponseData.AlterReplicaLogDirPartitionResult;
import org.apache.kafka.common.message.AlterReplicaLogDirsResponseData.AlterReplicaLogDirTopicResult;
import org.apache.kafka.common.message.AlterUserScramCredentialsRequestData;
import org.apache.kafka.common.message.ApiVersionsResponseData.FinalizedFeatureKey;
import org.apache.kafka.common.message.ApiVersionsResponseData.SupportedFeatureKey;
import org.apache.kafka.common.message.CreateAclsRequestData;
import org.apache.kafka.common.message.CreateAclsRequestData.AclCreation;
import org.apache.kafka.common.message.CreateAclsResponseData.AclCreationResult;
import org.apache.kafka.common.message.CreateDelegationTokenRequestData;
import org.apache.kafka.common.message.CreateDelegationTokenRequestData.CreatableRenewers;
import org.apache.kafka.common.message.CreateDelegationTokenResponseData;
import org.apache.kafka.common.message.CreatePartitionsRequestData;
import org.apache.kafka.common.message.CreatePartitionsRequestData.CreatePartitionsAssignment;
import org.apache.kafka.common.message.CreatePartitionsRequestData.CreatePartitionsTopic;
import org.apache.kafka.common.message.CreatePartitionsRequestData.CreatePartitionsTopicCollection;
import org.apache.kafka.common.message.CreatePartitionsResponseData.CreatePartitionsTopicResult;
import org.apache.kafka.common.message.CreateTopicsRequestData;
import org.apache.kafka.common.message.CreateTopicsRequestData.CreatableTopicCollection;
import org.apache.kafka.common.message.CreateTopicsResponseData.CreatableTopicConfigs;
import org.apache.kafka.common.message.CreateTopicsResponseData.CreatableTopicResult;
import org.apache.kafka.common.message.DeleteAclsRequestData;
import org.apache.kafka.common.message.DeleteAclsRequestData.DeleteAclsFilter;
import org.apache.kafka.common.message.DeleteAclsResponseData;
import org.apache.kafka.common.message.DeleteAclsResponseData.DeleteAclsFilterResult;
import org.apache.kafka.common.message.DeleteAclsResponseData.DeleteAclsMatchingAcl;
import org.apache.kafka.common.message.DeleteGroupsRequestData;
import org.apache.kafka.common.message.DeleteRecordsRequestData;
import org.apache.kafka.common.message.DeleteRecordsRequestData.DeleteRecordsPartition;
import org.apache.kafka.common.message.DeleteRecordsRequestData.DeleteRecordsTopic;
import org.apache.kafka.common.message.DeleteRecordsResponseData;
import org.apache.kafka.common.message.DeleteRecordsResponseData.DeleteRecordsTopicResult;
import org.apache.kafka.common.message.DeleteTopicsRequestData;
import org.apache.kafka.common.message.DeleteTopicsRequestData.DeleteTopicState;
import org.apache.kafka.common.message.DeleteTopicsResponseData.DeletableTopicResult;
import org.apache.kafka.common.message.DescribeClusterRequestData;
import org.apache.kafka.common.message.DescribeConfigsRequestData;
import org.apache.kafka.common.message.DescribeConfigsResponseData;
import org.apache.kafka.common.message.DescribeGroupsRequestData;
import org.apache.kafka.common.message.DescribeGroupsResponseData.DescribedGroup;
import org.apache.kafka.common.message.DescribeGroupsResponseData.DescribedGroupMember;
import org.apache.kafka.common.message.DescribeLogDirsRequestData;
import org.apache.kafka.common.message.DescribeLogDirsRequestData.DescribableLogDirTopic;
import org.apache.kafka.common.message.DescribeLogDirsResponseData;
import org.apache.kafka.common.message.DescribeUserScramCredentialsRequestData;
import org.apache.kafka.common.message.DescribeUserScramCredentialsRequestData.UserName;
import org.apache.kafka.common.message.DescribeUserScramCredentialsResponseData;
import org.apache.kafka.common.message.ExpireDelegationTokenRequestData;
import org.apache.kafka.common.message.FindCoordinatorRequestData;
import org.apache.kafka.common.message.LeaveGroupRequestData.MemberIdentity;
import org.apache.kafka.common.message.LeaveGroupResponseData.MemberResponse;
import org.apache.kafka.common.message.ListGroupsRequestData;
import org.apache.kafka.common.message.ListGroupsResponseData;
import org.apache.kafka.common.message.ListOffsetsRequestData.ListOffsetsPartition;
import org.apache.kafka.common.message.ListOffsetsRequestData.ListOffsetsTopic;
import org.apache.kafka.common.message.ListOffsetsResponseData.ListOffsetsPartitionResponse;
import org.apache.kafka.common.message.ListOffsetsResponseData.ListOffsetsTopicResponse;
import org.apache.kafka.common.message.ListPartitionReassignmentsRequestData;
import org.apache.kafka.common.message.MetadataRequestData;
import org.apache.kafka.common.message.OffsetCommitRequestData;
import org.apache.kafka.common.message.OffsetCommitRequestData.OffsetCommitRequestPartition;
import org.apache.kafka.common.message.OffsetCommitRequestData.OffsetCommitRequestTopic;
import org.apache.kafka.common.message.OffsetCommitResponseData.OffsetCommitResponsePartition;
import org.apache.kafka.common.message.OffsetCommitResponseData.OffsetCommitResponseTopic;
import org.apache.kafka.common.message.OffsetDeleteRequestData;
import org.apache.kafka.common.message.OffsetDeleteRequestData.OffsetDeleteRequestPartition;
import org.apache.kafka.common.message.OffsetDeleteRequestData.OffsetDeleteRequestTopic;
import org.apache.kafka.common.message.OffsetDeleteRequestData.OffsetDeleteRequestTopicCollection;
import org.apache.kafka.common.message.RenewDelegationTokenRequestData;
import org.apache.kafka.common.message.UnregisterBrokerRequestData;
import org.apache.kafka.common.message.UpdateFeaturesRequestData;
import org.apache.kafka.common.message.UpdateFeaturesResponseData.UpdatableFeatureResult;
import org.apache.kafka.common.metrics.JmxReporter;
import org.apache.kafka.common.metrics.KafkaMetricsContext;
import org.apache.kafka.common.metrics.MetricConfig;
import org.apache.kafka.common.metrics.Metrics;
import org.apache.kafka.common.metrics.MetricsContext;
import org.apache.kafka.common.metrics.MetricsReporter;
import org.apache.kafka.common.metrics.Sensor;
import org.apache.kafka.common.network.ChannelBuilder;
import org.apache.kafka.common.network.Selector;
import org.apache.kafka.common.protocol.Errors;
import org.apache.kafka.common.quota.ClientQuotaAlteration;
import org.apache.kafka.common.quota.ClientQuotaEntity;
import org.apache.kafka.common.quota.ClientQuotaFilter;
import org.apache.kafka.common.requests.AbstractRequest;
import org.apache.kafka.common.requests.AbstractResponse;
import org.apache.kafka.common.requests.AlterClientQuotasRequest;
import org.apache.kafka.common.requests.AlterClientQuotasResponse;
import org.apache.kafka.common.requests.AlterConfigsRequest;
import org.apache.kafka.common.requests.AlterConfigsResponse;
import org.apache.kafka.common.requests.AlterPartitionReassignmentsRequest;
import org.apache.kafka.common.requests.AlterPartitionReassignmentsResponse;
import org.apache.kafka.common.requests.AlterReplicaLogDirsRequest;
import org.apache.kafka.common.requests.AlterReplicaLogDirsResponse;
import org.apache.kafka.common.requests.AlterUserScramCredentialsRequest;
import org.apache.kafka.common.requests.AlterUserScramCredentialsResponse;
import org.apache.kafka.common.requests.ApiError;
import org.apache.kafka.common.requests.ApiVersionsRequest;
import org.apache.kafka.common.requests.ApiVersionsResponse;
import org.apache.kafka.common.requests.CreateAclsRequest;
import org.apache.kafka.common.requests.CreateAclsResponse;
import org.apache.kafka.common.requests.CreateDelegationTokenRequest;
import org.apache.kafka.common.requests.CreateDelegationTokenResponse;
import org.apache.kafka.common.requests.CreatePartitionsRequest;
import org.apache.kafka.common.requests.CreatePartitionsResponse;
import org.apache.kafka.common.requests.CreateTopicsRequest;
import org.apache.kafka.common.requests.CreateTopicsResponse;
import org.apache.kafka.common.requests.DeleteAclsRequest;
import org.apache.kafka.common.requests.DeleteAclsResponse;
import org.apache.kafka.common.requests.DeleteGroupsRequest;
import org.apache.kafka.common.requests.DeleteGroupsResponse;
import org.apache.kafka.common.requests.DeleteRecordsRequest;
import org.apache.kafka.common.requests.DeleteRecordsResponse;
import org.apache.kafka.common.requests.DeleteTopicsRequest;
import org.apache.kafka.common.requests.DeleteTopicsResponse;
import org.apache.kafka.common.requests.DescribeAclsRequest;
import org.apache.kafka.common.requests.DescribeAclsResponse;
import org.apache.kafka.common.requests.DescribeClientQuotasRequest;
import org.apache.kafka.common.requests.DescribeClientQuotasResponse;
import org.apache.kafka.common.requests.DescribeClusterRequest;
import org.apache.kafka.common.requests.DescribeClusterResponse;
import org.apache.kafka.common.requests.DescribeConfigsRequest;
import org.apache.kafka.common.requests.DescribeConfigsResponse;
import org.apache.kafka.common.requests.DescribeDelegationTokenRequest;
import org.apache.kafka.common.requests.DescribeDelegationTokenResponse;
import org.apache.kafka.common.requests.DescribeGroupsRequest;
import org.apache.kafka.common.requests.DescribeGroupsResponse;
import org.apache.kafka.common.requests.DescribeLogDirsRequest;
import org.apache.kafka.common.requests.DescribeLogDirsResponse;
import org.apache.kafka.common.requests.DescribeUserScramCredentialsRequest;
import org.apache.kafka.common.requests.DescribeUserScramCredentialsResponse;
import org.apache.kafka.common.requests.ElectLeadersRequest;
import org.apache.kafka.common.requests.ElectLeadersResponse;
import org.apache.kafka.common.requests.ExpireDelegationTokenRequest;
import org.apache.kafka.common.requests.ExpireDelegationTokenResponse;
import org.apache.kafka.common.requests.FindCoordinatorRequest;
import org.apache.kafka.common.requests.FindCoordinatorRequest.CoordinatorType;
import org.apache.kafka.common.requests.FindCoordinatorResponse;
import org.apache.kafka.common.requests.IncrementalAlterConfigsRequest;
import org.apache.kafka.common.requests.IncrementalAlterConfigsResponse;
import org.apache.kafka.common.requests.LeaveGroupRequest;
import org.apache.kafka.common.requests.LeaveGroupResponse;
import org.apache.kafka.common.requests.ListGroupsRequest;
import org.apache.kafka.common.requests.ListGroupsResponse;
import org.apache.kafka.common.requests.ListOffsetsRequest;
import org.apache.kafka.common.requests.ListOffsetsResponse;
import org.apache.kafka.common.requests.ListPartitionReassignmentsRequest;
import org.apache.kafka.common.requests.ListPartitionReassignmentsResponse;
import org.apache.kafka.common.requests.MetadataRequest;
import org.apache.kafka.common.requests.MetadataResponse;
import org.apache.kafka.common.requests.OffsetCommitRequest;
import org.apache.kafka.common.requests.OffsetCommitResponse;
import org.apache.kafka.common.requests.OffsetDeleteRequest;
import org.apache.kafka.common.requests.OffsetDeleteResponse;
import org.apache.kafka.common.requests.OffsetFetchRequest;
import org.apache.kafka.common.requests.OffsetFetchResponse;
import org.apache.kafka.common.requests.RenewDelegationTokenRequest;
import org.apache.kafka.common.requests.RenewDelegationTokenResponse;
import org.apache.kafka.common.requests.UnregisterBrokerRequest;
import org.apache.kafka.common.requests.UnregisterBrokerResponse;
import org.apache.kafka.common.requests.UpdateFeaturesRequest;
import org.apache.kafka.common.requests.UpdateFeaturesResponse;
import org.apache.kafka.common.security.auth.KafkaPrincipal;
import org.apache.kafka.common.security.scram.internals.ScramFormatter;
import org.apache.kafka.common.security.token.delegation.DelegationToken;
import org.apache.kafka.common.security.token.delegation.TokenInformation;
import org.apache.kafka.common.utils.AppInfoParser;
import org.apache.kafka.common.utils.KafkaThread;
import org.apache.kafka.common.utils.LogContext;
import org.apache.kafka.common.utils.Time;
import org.apache.kafka.common.utils.Utils;
import org.slf4j.Logger;

import java.net.InetSocketAddress;
import java.nio.ByteBuffer;
import java.security.InvalidKeyException;
import java.security.NoSuchAlgorithmException;
import java.time.Duration;
import java.util.ArrayList;
import java.util.Arrays;
import java.util.Collection;
import java.util.Collections;
import java.util.Comparator;
import java.util.HashMap;
import java.util.HashSet;
import java.util.Iterator;
import java.util.LinkedList;
import java.util.List;
import java.util.Map;
import java.util.Objects;
import java.util.Optional;
import java.util.Set;
import java.util.TreeMap;
import java.util.concurrent.TimeUnit;
import java.util.concurrent.atomic.AtomicInteger;
import java.util.concurrent.atomic.AtomicLong;
import java.util.function.Function;
import java.util.function.Predicate;
import java.util.function.Supplier;
import java.util.stream.Collectors;
import java.util.stream.Stream;

import static org.apache.kafka.common.message.AlterPartitionReassignmentsRequestData.ReassignablePartition;
import static org.apache.kafka.common.message.AlterPartitionReassignmentsResponseData.ReassignablePartitionResponse;
import static org.apache.kafka.common.message.AlterPartitionReassignmentsResponseData.ReassignableTopicResponse;
import static org.apache.kafka.common.message.ListPartitionReassignmentsRequestData.ListPartitionReassignmentsTopics;
import static org.apache.kafka.common.message.ListPartitionReassignmentsResponseData.OngoingPartitionReassignment;
import static org.apache.kafka.common.message.ListPartitionReassignmentsResponseData.OngoingTopicReassignment;
import static org.apache.kafka.common.requests.MetadataRequest.convertToMetadataRequestTopic;
import static org.apache.kafka.common.utils.Utils.closeQuietly;

/**
 * The default implementation of {@link Admin}. An instance of this class is created by invoking one of the
 * {@code create()} methods in {@code AdminClient}. Users should not refer to this class directly.
 *
 * <p>
 * This class is thread-safe.
 * </p>
 * The API of this class is evolving, see {@link Admin} for details.
 */
@InterfaceStability.Evolving
public class KafkaAdminClient extends AdminClient {

    /**
     * The next integer to use to name a KafkaAdminClient which the user hasn't specified an explicit name for.
     */
    private static final AtomicInteger ADMIN_CLIENT_ID_SEQUENCE = new AtomicInteger(1);

    /**
     * The prefix to use for the JMX metrics for this class
     */
    private static final String JMX_PREFIX = "kafka.admin.client";

    /**
     * An invalid shutdown time which indicates that a shutdown has not yet been performed.
     */
    private static final long INVALID_SHUTDOWN_TIME = -1;

    /**
     * Thread name prefix for admin client network thread
     */
    static final String NETWORK_THREAD_PREFIX = "kafka-admin-client-thread";

    private final Logger log;
    private final LogContext logContext;

    /**
     * The default timeout to use for an operation.
     */
    private final int defaultApiTimeoutMs;

    /**
     * The timeout to use for a single request.
     */
    private final int requestTimeoutMs;

    /**
     * The name of this AdminClient instance.
     */
    private final String clientId;

    /**
     * Provides the time.
     */
    private final Time time;

    /**
     * The cluster metadata manager used by the KafkaClient.
     */
    private final AdminMetadataManager metadataManager;

    /**
     * The metrics for this KafkaAdminClient.
     */
    private final Metrics metrics;

    /**
     * The network client to use.
     */
    private final KafkaClient client;

    /**
     * The runnable used in the service thread for this admin client.
     */
    private final AdminClientRunnable runnable;

    /**
     * The network service thread for this admin client.
     */
    private final Thread thread;

    /**
     * During a close operation, this is the time at which we will time out all pending operations
     * and force the RPC thread to exit. If the admin client is not closing, this will be 0.
     */
    private final AtomicLong hardShutdownTimeMs = new AtomicLong(INVALID_SHUTDOWN_TIME);

    /**
     * A factory which creates TimeoutProcessors for the RPC thread.
     */
    private final TimeoutProcessorFactory timeoutProcessorFactory;

    private final int maxRetries;

    private final long retryBackoffMs;

    /**
     * Get or create a list value from a map.
     *
     * @param map   The map to get or create the element from.
     * @param key   The key.
     * @param <K>   The key type.
     * @param <V>   The value type.
     * @return      The list value.
     */
    static <K, V> List<V> getOrCreateListValue(Map<K, List<V>> map, K key) {
        return map.computeIfAbsent(key, k -> new LinkedList<>());
    }

    /**
     * Send an exception to every element in a collection of KafkaFutureImpls.
     *
     * @param futures   The collection of KafkaFutureImpl objects.
     * @param exc       The exception
     * @param <T>       The KafkaFutureImpl result type.
     */
    private static <T> void completeAllExceptionally(Collection<KafkaFutureImpl<T>> futures, Throwable exc) {
        completeAllExceptionally(futures.stream(), exc);
    }

    /**
     * Send an exception to all futures in the provided stream
     *
     * @param futures   The stream of KafkaFutureImpl objects.
     * @param exc       The exception
     * @param <T>       The KafkaFutureImpl result type.
     */
    private static <T> void completeAllExceptionally(Stream<KafkaFutureImpl<T>> futures, Throwable exc) {
        futures.forEach(future -> future.completeExceptionally(exc));
    }

    /**
     * Get the current time remaining before a deadline as an integer.
     *
     * @param now           The current time in milliseconds.
     * @param deadlineMs    The deadline time in milliseconds.
     * @return              The time delta in milliseconds.
     */
    static int calcTimeoutMsRemainingAsInt(long now, long deadlineMs) {
        long deltaMs = deadlineMs - now;
        if (deltaMs > Integer.MAX_VALUE)
            deltaMs = Integer.MAX_VALUE;
        else if (deltaMs < Integer.MIN_VALUE)
            deltaMs = Integer.MIN_VALUE;
        return (int) deltaMs;
    }

    /**
     * Generate the client id based on the configuration.
     *
     * @param config    The configuration
     *
     * @return          The client id
     */
    static String generateClientId(AdminClientConfig config) {
        String clientId = config.getString(AdminClientConfig.CLIENT_ID_CONFIG);
        if (!clientId.isEmpty())
            return clientId;
        return "adminclient-" + ADMIN_CLIENT_ID_SEQUENCE.getAndIncrement();
    }

    /**
     * Get the deadline for a particular call.
     *
     * @param now               The current time in milliseconds.
     * @param optionTimeoutMs   The timeout option given by the user.
     *
     * @return                  The deadline in milliseconds.
     */
    private long calcDeadlineMs(long now, Integer optionTimeoutMs) {
        if (optionTimeoutMs != null)
            return now + Math.max(0, optionTimeoutMs);
        return now + defaultApiTimeoutMs;
    }

    /**
     * Pretty-print an exception.
     *
     * @param throwable     The exception.
     *
     * @return              A compact human-readable string.
     */
    static String prettyPrintException(Throwable throwable) {
        if (throwable == null)
            return "Null exception.";
        if (throwable.getMessage() != null) {
            return throwable.getClass().getSimpleName() + ": " + throwable.getMessage();
        }
        return throwable.getClass().getSimpleName();
    }

    static KafkaAdminClient createInternal(AdminClientConfig config, TimeoutProcessorFactory timeoutProcessorFactory) {
        Metrics metrics = null;
        NetworkClient networkClient = null;
        Time time = Time.SYSTEM;
        String clientId = generateClientId(config);
        ChannelBuilder channelBuilder = null;
        Selector selector = null;
        ApiVersions apiVersions = new ApiVersions();
        LogContext logContext = createLogContext(clientId);

        try {
            // Since we only request node information, it's safe to pass true for allowAutoTopicCreation (and it
            // simplifies communication with older brokers)
            AdminMetadataManager metadataManager = new AdminMetadataManager(logContext,
                config.getLong(AdminClientConfig.RETRY_BACKOFF_MS_CONFIG),
                config.getLong(AdminClientConfig.METADATA_MAX_AGE_CONFIG));
            List<InetSocketAddress> addresses = ClientUtils.parseAndValidateAddresses(
                    config.getList(AdminClientConfig.BOOTSTRAP_SERVERS_CONFIG),
                    config.getString(AdminClientConfig.CLIENT_DNS_LOOKUP_CONFIG));
            metadataManager.update(Cluster.bootstrap(addresses), time.milliseconds());
            List<MetricsReporter> reporters = config.getConfiguredInstances(AdminClientConfig.METRIC_REPORTER_CLASSES_CONFIG,
                MetricsReporter.class,
                Collections.singletonMap(AdminClientConfig.CLIENT_ID_CONFIG, clientId));
            Map<String, String> metricTags = Collections.singletonMap("client-id", clientId);
            MetricConfig metricConfig = new MetricConfig().samples(config.getInt(AdminClientConfig.METRICS_NUM_SAMPLES_CONFIG))
                .timeWindow(config.getLong(AdminClientConfig.METRICS_SAMPLE_WINDOW_MS_CONFIG), TimeUnit.MILLISECONDS)
                .recordLevel(Sensor.RecordingLevel.forName(config.getString(AdminClientConfig.METRICS_RECORDING_LEVEL_CONFIG)))
                .tags(metricTags);
            JmxReporter jmxReporter = new JmxReporter();
            jmxReporter.configure(config.originals());
            reporters.add(jmxReporter);
            MetricsContext metricsContext = new KafkaMetricsContext(JMX_PREFIX,
                    config.originalsWithPrefix(CommonClientConfigs.METRICS_CONTEXT_PREFIX));
            metrics = new Metrics(metricConfig, reporters, time, metricsContext);
            String metricGrpPrefix = "admin-client";
            channelBuilder = ClientUtils.createChannelBuilder(config, time, logContext);
            selector = new Selector(config.getLong(AdminClientConfig.CONNECTIONS_MAX_IDLE_MS_CONFIG),
                    metrics, time, metricGrpPrefix, channelBuilder, logContext);
            networkClient = new NetworkClient(
                selector,
                metadataManager.updater(),
                clientId,
                1,
                config.getLong(AdminClientConfig.RECONNECT_BACKOFF_MS_CONFIG),
                config.getLong(AdminClientConfig.RECONNECT_BACKOFF_MAX_MS_CONFIG),
                config.getInt(AdminClientConfig.SEND_BUFFER_CONFIG),
                config.getInt(AdminClientConfig.RECEIVE_BUFFER_CONFIG),
                (int) TimeUnit.HOURS.toMillis(1),
                config.getLong(AdminClientConfig.SOCKET_CONNECTION_SETUP_TIMEOUT_MS_CONFIG),
                config.getLong(AdminClientConfig.SOCKET_CONNECTION_SETUP_TIMEOUT_MAX_MS_CONFIG),
                time,
                true,
                apiVersions,
                logContext);
            return new KafkaAdminClient(config, clientId, time, metadataManager, metrics, networkClient,
                timeoutProcessorFactory, logContext);
        } catch (Throwable exc) {
            closeQuietly(metrics, "Metrics");
            closeQuietly(networkClient, "NetworkClient");
            closeQuietly(selector, "Selector");
            closeQuietly(channelBuilder, "ChannelBuilder");
            throw new KafkaException("Failed to create new KafkaAdminClient", exc);
        }
    }

    static KafkaAdminClient createInternal(AdminClientConfig config,
                                           AdminMetadataManager metadataManager,
                                           KafkaClient client,
                                           Time time) {
        Metrics metrics = null;
        String clientId = generateClientId(config);

        try {
            metrics = new Metrics(new MetricConfig(), new LinkedList<>(), time);
            LogContext logContext = createLogContext(clientId);
            return new KafkaAdminClient(config, clientId, time, metadataManager, metrics,
                client, null, logContext);
        } catch (Throwable exc) {
            closeQuietly(metrics, "Metrics");
            throw new KafkaException("Failed to create new KafkaAdminClient", exc);
        }
    }

    static LogContext createLogContext(String clientId) {
        return new LogContext("[AdminClient clientId=" + clientId + "] ");
    }

    private KafkaAdminClient(AdminClientConfig config,
                             String clientId,
                             Time time,
                             AdminMetadataManager metadataManager,
                             Metrics metrics,
                             KafkaClient client,
                             TimeoutProcessorFactory timeoutProcessorFactory,
                             LogContext logContext) {
        this.clientId = clientId;
        this.log = logContext.logger(KafkaAdminClient.class);
        this.logContext = logContext;
        this.requestTimeoutMs = config.getInt(AdminClientConfig.REQUEST_TIMEOUT_MS_CONFIG);
        this.defaultApiTimeoutMs = configureDefaultApiTimeoutMs(config);
        this.time = time;
        this.metadataManager = metadataManager;
        this.metrics = metrics;
        this.client = client;
        this.runnable = new AdminClientRunnable();
        String threadName = NETWORK_THREAD_PREFIX + " | " + clientId;
        this.thread = new KafkaThread(threadName, runnable, true);
        this.timeoutProcessorFactory = (timeoutProcessorFactory == null) ?
            new TimeoutProcessorFactory() : timeoutProcessorFactory;
        this.maxRetries = config.getInt(AdminClientConfig.RETRIES_CONFIG);
        this.retryBackoffMs = config.getLong(AdminClientConfig.RETRY_BACKOFF_MS_CONFIG);
        config.logUnused();
        AppInfoParser.registerAppInfo(JMX_PREFIX, clientId, metrics, time.milliseconds());
        log.debug("Kafka admin client initialized");
        thread.start();
    }

    /**
     * If a default.api.timeout.ms has been explicitly specified, raise an error if it conflicts with request.timeout.ms.
     * If no default.api.timeout.ms has been configured, then set its value as the max of the default and request.timeout.ms. Also we should probably log a warning.
     * Otherwise, use the provided values for both configurations.
     *
     * @param config The configuration
     */
    private int configureDefaultApiTimeoutMs(AdminClientConfig config) {
        int requestTimeoutMs = config.getInt(AdminClientConfig.REQUEST_TIMEOUT_MS_CONFIG);
        int defaultApiTimeoutMs = config.getInt(AdminClientConfig.DEFAULT_API_TIMEOUT_MS_CONFIG);

        if (defaultApiTimeoutMs < requestTimeoutMs) {
            if (config.originals().containsKey(AdminClientConfig.DEFAULT_API_TIMEOUT_MS_CONFIG)) {
                throw new ConfigException("The specified value of " + AdminClientConfig.DEFAULT_API_TIMEOUT_MS_CONFIG +
                        " must be no smaller than the value of " + AdminClientConfig.REQUEST_TIMEOUT_MS_CONFIG + ".");
            } else {
                log.warn("Overriding the default value for {} ({}) with the explicitly configured request timeout {}",
                        AdminClientConfig.DEFAULT_API_TIMEOUT_MS_CONFIG, this.defaultApiTimeoutMs,
                        requestTimeoutMs);
                return requestTimeoutMs;
            }
        }
        return defaultApiTimeoutMs;
    }

    @Override
    public void close(Duration timeout) {
        long waitTimeMs = timeout.toMillis();
        if (waitTimeMs < 0)
            throw new IllegalArgumentException("The timeout cannot be negative.");
        waitTimeMs = Math.min(TimeUnit.DAYS.toMillis(365), waitTimeMs); // Limit the timeout to a year.
        long now = time.milliseconds();
        long newHardShutdownTimeMs = now + waitTimeMs;
        long prev = INVALID_SHUTDOWN_TIME;
        while (true) {
            if (hardShutdownTimeMs.compareAndSet(prev, newHardShutdownTimeMs)) {
                if (prev == INVALID_SHUTDOWN_TIME) {
                    log.debug("Initiating close operation.");
                } else {
                    log.debug("Moving hard shutdown time forward.");
                }
                client.wakeup(); // Wake the thread, if it is blocked inside poll().
                break;
            }
            prev = hardShutdownTimeMs.get();
            if (prev < newHardShutdownTimeMs) {
                log.debug("Hard shutdown time is already earlier than requested.");
                newHardShutdownTimeMs = prev;
                break;
            }
        }
        if (log.isDebugEnabled()) {
            long deltaMs = Math.max(0, newHardShutdownTimeMs - time.milliseconds());
            log.debug("Waiting for the I/O thread to exit. Hard shutdown in {} ms.", deltaMs);
        }
        try {
            // close() can be called by AdminClient thread when it invokes callback. That will
            // cause deadlock, so check for that condition.
            if (Thread.currentThread() != thread) {
                // Wait for the thread to be joined.
                thread.join(waitTimeMs);
            }
            log.debug("Kafka admin client closed.");
        } catch (InterruptedException e) {
            log.debug("Interrupted while joining I/O thread", e);
            Thread.currentThread().interrupt();
        }
    }

    /**
     * An interface for providing a node for a call.
     */
    private interface NodeProvider {
        Node provide();
    }

    private class MetadataUpdateNodeIdProvider implements NodeProvider {
        @Override
        public Node provide() {
            return client.leastLoadedNode(time.milliseconds());
        }
    }

    private class ConstantNodeIdProvider implements NodeProvider {
        private final int nodeId;

        ConstantNodeIdProvider(int nodeId) {
            this.nodeId = nodeId;
        }

        @Override
        public Node provide() {
            if (metadataManager.isReady() &&
                    (metadataManager.nodeById(nodeId) != null)) {
                return metadataManager.nodeById(nodeId);
            }
            // If we can't find the node with the given constant ID, we schedule a
            // metadata update and hope it appears.  This behavior is useful for avoiding
            // flaky behavior in tests when the cluster is starting up and not all nodes
            // have appeared.
            metadataManager.requestUpdate();
            return null;
        }
    }

    /**
     * Provides the controller node.
     */
    private class ControllerNodeProvider implements NodeProvider {
        @Override
        public Node provide() {
            if (metadataManager.isReady() &&
                    (metadataManager.controller() != null)) {
                return metadataManager.controller();
            }
            metadataManager.requestUpdate();
            return null;
        }
    }

    /**
     * Provides the least loaded node.
     */
    private class LeastLoadedNodeProvider implements NodeProvider {
        @Override
        public Node provide() {
            if (metadataManager.isReady()) {
                // This may return null if all nodes are busy.
                // In that case, we will postpone node assignment.
                return client.leastLoadedNode(time.milliseconds());
            }
            metadataManager.requestUpdate();
            return null;
        }
    }

    abstract class Call {
        private final boolean internal;
        private final String callName;
        private final long deadlineMs;
        private final NodeProvider nodeProvider;
        protected int tries;
        private Node curNode = null;
        private long nextAllowedTryMs;

        Call(boolean internal,
             String callName,
             long nextAllowedTryMs,
             int tries,
             long deadlineMs,
             NodeProvider nodeProvider
        ) {
            this.internal = internal;
            this.callName = callName;
            this.nextAllowedTryMs = nextAllowedTryMs;
            this.tries = tries;
            this.deadlineMs = deadlineMs;
            this.nodeProvider = nodeProvider;
        }

        Call(boolean internal, String callName, long deadlineMs, NodeProvider nodeProvider) {
            this(internal, callName, 0, 0, deadlineMs, nodeProvider);
        }

        Call(String callName, long deadlineMs, NodeProvider nodeProvider) {
            this(false, callName, 0, 0, deadlineMs, nodeProvider);
        }

        Call(String callName, long nextAllowedTryMs, int tries, long deadlineMs, NodeProvider nodeProvider) {
            this(false, callName, nextAllowedTryMs, tries, deadlineMs, nodeProvider);
        }

        protected Node curNode() {
            return curNode;
        }

        /**
         * Handle a failure.
         *
         * Depending on what the exception is and how many times we have already tried, we may choose to
         * fail the Call, or retry it. It is important to print the stack traces here in some cases,
         * since they are not necessarily preserved in ApiVersionException objects.
         *
         * @param now           The current time in milliseconds.
         * @param throwable     The failure exception.
         */
        final void fail(long now, Throwable throwable) {
            if (curNode != null) {
                runnable.nodeReadyDeadlines.remove(curNode);
                curNode = null;
            }
            // If the admin client is closing, we can't retry.
            if (runnable.closing) {
                handleFailure(throwable);
                return;
            }
            // If this is an UnsupportedVersionException that we can retry, do so. Note that a
            // protocol downgrade will not count against the total number of retries we get for
            // this RPC. That is why 'tries' is not incremented.
            if ((throwable instanceof UnsupportedVersionException) &&
                     handleUnsupportedVersionException((UnsupportedVersionException) throwable)) {
                log.debug("{} attempting protocol downgrade and then retry.", this);
                runnable.pendingCalls.add(this);
                return;
            }
            tries++;
            nextAllowedTryMs = now + retryBackoffMs;

            // If the call has timed out, fail.
            if (calcTimeoutMsRemainingAsInt(now, deadlineMs) <= 0) {
                handleTimeoutFailure(now, throwable);
                return;
            }
            // If the exception is not retriable, fail.
            if (!(throwable instanceof RetriableException)) {
                if (log.isDebugEnabled()) {
                    log.debug("{} failed with non-retriable exception after {} attempt(s)", this, tries,
                        new Exception(prettyPrintException(throwable)));
                }
                handleFailure(throwable);
                return;
            }
            // If we are out of retries, fail.
            if (tries > maxRetries) {
                handleTimeoutFailure(now, throwable);
                return;
            }
            if (log.isDebugEnabled()) {
                log.debug("{} failed: {}. Beginning retry #{}",
                    this, prettyPrintException(throwable), tries);
            }
            maybeRetry(now, throwable);
<<<<<<< HEAD
        }

        void maybeRetry(long now, Throwable throwable) {
            runnable.pendingCalls.add(this);
        }

=======
        }

        void maybeRetry(long now, Throwable throwable) {
            runnable.pendingCalls.add(this);
        }

>>>>>>> 7da881ff
        private void handleTimeoutFailure(long now, Throwable cause) {
            if (log.isDebugEnabled()) {
                log.debug("{} timed out at {} after {} attempt(s)", this, now, tries,
                    new Exception(prettyPrintException(cause)));
            }
            if (cause instanceof TimeoutException) {
                handleFailure(cause);
            } else {
                handleFailure(new TimeoutException(this + " timed out at " + now
                    + " after " + tries + " attempt(s)", cause));
            }
        }

        /**
         * Create an AbstractRequest.Builder for this Call.
         *
         * @param timeoutMs The timeout in milliseconds.
         *
         * @return          The AbstractRequest builder.
         */
        abstract AbstractRequest.Builder<?> createRequest(int timeoutMs);

        /**
         * Process the call response.
         *
         * @param abstractResponse  The AbstractResponse.
         *
         */
        abstract void handleResponse(AbstractResponse abstractResponse);

        /**
         * Handle a failure. This will only be called if the failure exception was not
         * retriable, or if we hit a timeout.
         *
         * @param throwable     The exception.
         */
        abstract void handleFailure(Throwable throwable);

        /**
         * Handle an UnsupportedVersionException.
         *
         * @param exception     The exception.
         *
         * @return              True if the exception can be handled; false otherwise.
         */
        boolean handleUnsupportedVersionException(UnsupportedVersionException exception) {
            return false;
        }

        @Override
        public String toString() {
            return "Call(callName=" + callName + ", deadlineMs=" + deadlineMs +
                ", tries=" + tries + ", nextAllowedTryMs=" + nextAllowedTryMs + ")";
        }

        public boolean isInternal() {
            return internal;
        }
    }

    static class TimeoutProcessorFactory {
        TimeoutProcessor create(long now) {
            return new TimeoutProcessor(now);
        }
    }

    static class TimeoutProcessor {
        /**
         * The current time in milliseconds.
         */
        private final long now;

        /**
         * The number of milliseconds until the next timeout.
         */
        private int nextTimeoutMs;

        /**
         * Create a new timeout processor.
         *
         * @param now           The current time in milliseconds since the epoch.
         */
        TimeoutProcessor(long now) {
            this.now = now;
            this.nextTimeoutMs = Integer.MAX_VALUE;
        }

        /**
         * Check for calls which have timed out.
         * Timed out calls will be removed and failed.
         * The remaining milliseconds until the next timeout will be updated.
         *
         * @param calls         The collection of calls.
         *
         * @return              The number of calls which were timed out.
         */
        int handleTimeouts(Collection<Call> calls, String msg) {
            int numTimedOut = 0;
            for (Iterator<Call> iter = calls.iterator(); iter.hasNext(); ) {
                Call call = iter.next();
                int remainingMs = calcTimeoutMsRemainingAsInt(now, call.deadlineMs);
                if (remainingMs < 0) {
                    call.fail(now, new TimeoutException(msg + " Call: " + call.callName));
                    iter.remove();
                    numTimedOut++;
                } else {
                    nextTimeoutMs = Math.min(nextTimeoutMs, remainingMs);
                }
            }
            return numTimedOut;
        }

        /**
         * Check whether a call should be timed out.
         * The remaining milliseconds until the next timeout will be updated.
         *
         * @param call      The call.
         *
         * @return          True if the call should be timed out.
         */
        boolean callHasExpired(Call call) {
            int remainingMs = calcTimeoutMsRemainingAsInt(now, call.deadlineMs);
            if (remainingMs < 0)
                return true;
            nextTimeoutMs = Math.min(nextTimeoutMs, remainingMs);
            return false;
        }

        int nextTimeoutMs() {
            return nextTimeoutMs;
        }
    }

    private final class AdminClientRunnable implements Runnable {
        /**
         * Calls which have not yet been assigned to a node.
         * Only accessed from this thread.
         */
        private final ArrayList<Call> pendingCalls = new ArrayList<>();

        /**
         * Maps nodes to calls that we want to send.
         * Only accessed from this thread.
         */
        private final Map<Node, List<Call>> callsToSend = new HashMap<>();

        /**
         * Maps node ID strings to calls that have been sent.
         * Only accessed from this thread.
         */
        private final Map<String, Call> callsInFlight = new HashMap<>();

        /**
         * Maps correlation IDs to calls that have been sent.
         * Only accessed from this thread.
         */
        private final Map<Integer, Call> correlationIdToCalls = new HashMap<>();

        /**
         * Pending calls. Protected by the object monitor.
         */
        private final List<Call> newCalls = new LinkedList<>();

        /**
         * Maps node ID strings to their readiness deadlines.  A node will appear in this
         * map if there are callsToSend which are waiting for it to be ready, and there
         * are no calls in flight using the node.
         */
        private final Map<Node, Long> nodeReadyDeadlines = new HashMap<>();

        /**
         * Whether the admin client is closing.
         */
        private volatile boolean closing = false;

        /**
         * Time out the elements in the pendingCalls list which are expired.
         *
         * @param processor     The timeout processor.
         */
        private void timeoutPendingCalls(TimeoutProcessor processor) {
            int numTimedOut = processor.handleTimeouts(pendingCalls, "Timed out waiting for a node assignment.");
            if (numTimedOut > 0)
                log.debug("Timed out {} pending calls.", numTimedOut);
        }

        /**
         * Time out calls which have been assigned to nodes.
         *
         * @param processor     The timeout processor.
         */
        private int timeoutCallsToSend(TimeoutProcessor processor) {
            int numTimedOut = 0;
            for (List<Call> callList : callsToSend.values()) {
                numTimedOut += processor.handleTimeouts(callList,
                    "Timed out waiting to send the call.");
            }
            if (numTimedOut > 0)
                log.debug("Timed out {} call(s) with assigned nodes.", numTimedOut);
            return numTimedOut;
        }

        /**
         * Drain all the calls from newCalls into pendingCalls.
         *
         * This function holds the lock for the minimum amount of time, to avoid blocking
         * users of AdminClient who will also take the lock to add new calls.
         */
        private synchronized void drainNewCalls() {
            transitionToPendingAndClearList(newCalls);
        }

        /**
         * Add some calls to pendingCalls, and then clear the input list.
         * Also clears Call#curNode.
         *
         * @param calls         The calls to add.
         */
        private void transitionToPendingAndClearList(List<Call> calls) {
            for (Call call : calls) {
                call.curNode = null;
                pendingCalls.add(call);
            }
            calls.clear();
        }

        /**
         * Choose nodes for the calls in the pendingCalls list.
         *
         * @param now           The current time in milliseconds.
         * @return              The minimum time until a call is ready to be retried if any of the pending
         *                      calls are backing off after a failure
         */
        private long maybeDrainPendingCalls(long now) {
            long pollTimeout = Long.MAX_VALUE;
            log.trace("Trying to choose nodes for {} at {}", pendingCalls, now);

            Iterator<Call> pendingIter = pendingCalls.iterator();
            while (pendingIter.hasNext()) {
                Call call = pendingIter.next();

                // If the call is being retried, await the proper backoff before finding the node
                if (now < call.nextAllowedTryMs) {
                    pollTimeout = Math.min(pollTimeout, call.nextAllowedTryMs - now);
                } else if (maybeDrainPendingCall(call, now)) {
                    pendingIter.remove();
                }
            }
            return pollTimeout;
        }

        /**
         * Check whether a pending call can be assigned a node. Return true if the pending call was either
         * transferred to the callsToSend collection or if the call was failed. Return false if it
         * should remain pending.
         */
        private boolean maybeDrainPendingCall(Call call, long now) {
            try {
                Node node = call.nodeProvider.provide();
                if (node != null) {
                    log.trace("Assigned {} to node {}", call, node);
                    call.curNode = node;
                    getOrCreateListValue(callsToSend, node).add(call);
                    return true;
                } else {
                    log.trace("Unable to assign {} to a node.", call);
                    return false;
                }
            } catch (Throwable t) {
                // Handle authentication errors while choosing nodes.
                log.debug("Unable to choose node for {}", call, t);
                call.fail(now, t);
                return true;
            }
        }

        /**
         * Send the calls which are ready.
         *
         * @param now                   The current time in milliseconds.
         * @return                      The minimum timeout we need for poll().
         */
        private long sendEligibleCalls(long now) {
            long pollTimeout = Long.MAX_VALUE;
            for (Iterator<Map.Entry<Node, List<Call>>> iter = callsToSend.entrySet().iterator(); iter.hasNext(); ) {
                Map.Entry<Node, List<Call>> entry = iter.next();
                List<Call> calls = entry.getValue();
                if (calls.isEmpty()) {
                    iter.remove();
                    continue;
                }
                Node node = entry.getKey();
                if (callsInFlight.containsKey(node.idString())) {
                    log.trace("Still waiting for other calls to finish on node {}.", node);
                    nodeReadyDeadlines.remove(node);
                    continue;
                }
                if (!client.ready(node, now)) {
                    Long deadline = nodeReadyDeadlines.get(node);
                    if (deadline != null) {
                        if (now >= deadline) {
                            log.info("Disconnecting from {} and revoking {} node assignment(s) " +
                                "because the node is taking too long to become ready.",
                                node.idString(), calls.size());
                            transitionToPendingAndClearList(calls);
                            client.disconnect(node.idString());
                            nodeReadyDeadlines.remove(node);
                            iter.remove();
                            continue;
                        }
                        pollTimeout = Math.min(pollTimeout, deadline - now);
                    } else {
                        nodeReadyDeadlines.put(node, now + requestTimeoutMs);
                    }
                    long nodeTimeout = client.pollDelayMs(node, now);
                    pollTimeout = Math.min(pollTimeout, nodeTimeout);
                    log.trace("Client is not ready to send to {}. Must delay {} ms", node, nodeTimeout);
                    continue;
                }
                // Subtract the time we spent waiting for the node to become ready from
                // the total request time.
                int remainingRequestTime;
                Long deadlineMs = nodeReadyDeadlines.remove(node);
                if (deadlineMs == null) {
                    remainingRequestTime = requestTimeoutMs;
                } else {
                    remainingRequestTime = calcTimeoutMsRemainingAsInt(now, deadlineMs);
                }
                while (!calls.isEmpty()) {
                    Call call = calls.remove(0);
                    int timeoutMs = Math.min(remainingRequestTime,
                        calcTimeoutMsRemainingAsInt(now, call.deadlineMs));
                    AbstractRequest.Builder<?> requestBuilder;
                    try {
                        requestBuilder = call.createRequest(timeoutMs);
                    } catch (Throwable t) {
                        call.fail(now, new KafkaException(String.format(
                            "Internal error sending %s to %s.", call.callName, node), t));
                        continue;
                    }
                    ClientRequest clientRequest = client.newClientRequest(node.idString(),
                        requestBuilder, now, true, timeoutMs, null);
                    log.debug("Sending {} to {}. correlationId={}, timeoutMs={}",
                        requestBuilder, node, clientRequest.correlationId(), timeoutMs);
                    client.send(clientRequest, now);
                    callsInFlight.put(node.idString(), call);
                    correlationIdToCalls.put(clientRequest.correlationId(), call);
                    break;
                }
            }
            return pollTimeout;
        }

        /**
         * Time out expired calls that are in flight.
         *
         * Calls that are in flight may have been partially or completely sent over the wire. They may
         * even be in the process of being processed by the remote server. At the moment, our only option
         * to time them out is to close the entire connection.
         *
         * @param processor         The timeout processor.
         */
        private void timeoutCallsInFlight(TimeoutProcessor processor) {
            int numTimedOut = 0;
            for (Map.Entry<String, Call> entry : callsInFlight.entrySet()) {
                Call call = entry.getValue();
                String nodeId = entry.getKey();
                if (processor.callHasExpired(call)) {
                    log.info("Disconnecting from {} due to timeout while awaiting {}", nodeId, call);
                    client.disconnect(nodeId);
                    numTimedOut++;
                    // We don't remove anything from the callsInFlight data structure. Because the connection
                    // has been closed, the calls should be returned by the next client#poll(),
                    // and handled at that point.
                }
            }
            if (numTimedOut > 0)
                log.debug("Timed out {} call(s) in flight.", numTimedOut);
        }

        /**
         * Handle responses from the server.
         *
         * @param now                   The current time in milliseconds.
         * @param responses             The latest responses from KafkaClient.
         **/
        private void handleResponses(long now, List<ClientResponse> responses) {
            for (ClientResponse response : responses) {
                int correlationId = response.requestHeader().correlationId();

                Call call = correlationIdToCalls.get(correlationId);
                if (call == null) {
                    // If the server returns information about a correlation ID we didn't use yet,
                    // an internal server error has occurred. Close the connection and log an error message.
                    log.error("Internal server error on {}: server returned information about unknown " +
                        "correlation ID {}, requestHeader = {}", response.destination(), correlationId,
                        response.requestHeader());
                    client.disconnect(response.destination());
                    continue;
                }

                // Stop tracking this call.
                correlationIdToCalls.remove(correlationId);
                if (!callsInFlight.remove(response.destination(), call)) {
                    log.error("Internal server error on {}: ignoring call {} in correlationIdToCall " +
                        "that did not exist in callsInFlight", response.destination(), call);
                    continue;
                }

                // Handle the result of the call. This may involve retrying the call, if we got a
                // retriable exception.
                if (response.versionMismatch() != null) {
                    call.fail(now, response.versionMismatch());
                } else if (response.wasDisconnected()) {
                    AuthenticationException authException = client.authenticationException(call.curNode());
                    if (authException != null) {
                        call.fail(now, authException);
                    } else {
                        call.fail(now, new DisconnectException(String.format(
                            "Cancelled %s request with correlation id %s due to node %s being disconnected",
                            call.callName, correlationId, response.destination())));
                    }
                } else {
                    try {
                        call.handleResponse(response.responseBody());
                        if (log.isTraceEnabled())
                            log.trace("{} got response {}", call, response.responseBody());
                    } catch (Throwable t) {
                        if (log.isTraceEnabled())
                            log.trace("{} handleResponse failed with {}", call, prettyPrintException(t));
                        call.fail(now, t);
                    }
                }
            }
        }

        /**
         * Unassign calls that have not yet been sent based on some predicate. For example, this
         * is used to reassign the calls that have been assigned to a disconnected node.
         *
         * @param shouldUnassign Condition for reassignment. If the predicate is true, then the calls will
         *                       be put back in the pendingCalls collection and they will be reassigned
         */
        private void unassignUnsentCalls(Predicate<Node> shouldUnassign) {
            for (Iterator<Map.Entry<Node, List<Call>>> iter = callsToSend.entrySet().iterator(); iter.hasNext(); ) {
                Map.Entry<Node, List<Call>> entry = iter.next();
                Node node = entry.getKey();
                List<Call> awaitingCalls = entry.getValue();

                if (awaitingCalls.isEmpty()) {
                    iter.remove();
                } else if (shouldUnassign.test(node)) {
                    nodeReadyDeadlines.remove(node);
                    transitionToPendingAndClearList(awaitingCalls);
                    iter.remove();
                }
            }
        }

        private boolean hasActiveExternalCalls(Collection<Call> calls) {
            for (Call call : calls) {
                if (!call.isInternal()) {
                    return true;
                }
            }
            return false;
        }

        /**
         * Return true if there are currently active external calls.
         */
        private boolean hasActiveExternalCalls() {
            if (hasActiveExternalCalls(pendingCalls)) {
                return true;
            }
            for (List<Call> callList : callsToSend.values()) {
                if (hasActiveExternalCalls(callList)) {
                    return true;
                }
            }
            return hasActiveExternalCalls(correlationIdToCalls.values());
        }

        private boolean threadShouldExit(long now, long curHardShutdownTimeMs) {
            if (!hasActiveExternalCalls()) {
                log.trace("All work has been completed, and the I/O thread is now exiting.");
                return true;
            }
            if (now >= curHardShutdownTimeMs) {
                log.info("Forcing a hard I/O thread shutdown. Requests in progress will be aborted.");
                return true;
            }
            log.debug("Hard shutdown in {} ms.", curHardShutdownTimeMs - now);
            return false;
        }

        @Override
        public void run() {
            log.debug("Thread starting");
            try {
                processRequests();
            } finally {
                closing = true;
                AppInfoParser.unregisterAppInfo(JMX_PREFIX, clientId, metrics);

                int numTimedOut = 0;
                TimeoutProcessor timeoutProcessor = new TimeoutProcessor(Long.MAX_VALUE);
                synchronized (this) {
                    numTimedOut += timeoutProcessor.handleTimeouts(newCalls, "The AdminClient thread has exited.");
                }
                numTimedOut += timeoutProcessor.handleTimeouts(pendingCalls, "The AdminClient thread has exited.");
                numTimedOut += timeoutCallsToSend(timeoutProcessor);
                numTimedOut += timeoutProcessor.handleTimeouts(correlationIdToCalls.values(),
                        "The AdminClient thread has exited.");
                if (numTimedOut > 0) {
                    log.info("Timed out {} remaining operation(s) during close.", numTimedOut);
                }
                closeQuietly(client, "KafkaClient");
                closeQuietly(metrics, "Metrics");
                log.debug("Exiting AdminClientRunnable thread.");
            }
        }

        private void processRequests() {
            long now = time.milliseconds();
            while (true) {
                // Copy newCalls into pendingCalls.
                drainNewCalls();

                // Check if the AdminClient thread should shut down.
                long curHardShutdownTimeMs = hardShutdownTimeMs.get();
                if ((curHardShutdownTimeMs != INVALID_SHUTDOWN_TIME) && threadShouldExit(now, curHardShutdownTimeMs))
                    break;

                // Handle timeouts.
                TimeoutProcessor timeoutProcessor = timeoutProcessorFactory.create(now);
                timeoutPendingCalls(timeoutProcessor);
                timeoutCallsToSend(timeoutProcessor);
                timeoutCallsInFlight(timeoutProcessor);

                long pollTimeout = Math.min(1200000, timeoutProcessor.nextTimeoutMs());
                if (curHardShutdownTimeMs != INVALID_SHUTDOWN_TIME) {
                    pollTimeout = Math.min(pollTimeout, curHardShutdownTimeMs - now);
                }

                // Choose nodes for our pending calls.
                pollTimeout = Math.min(pollTimeout, maybeDrainPendingCalls(now));
                long metadataFetchDelayMs = metadataManager.metadataFetchDelayMs(now);
                if (metadataFetchDelayMs == 0) {
                    metadataManager.transitionToUpdatePending(now);
                    Call metadataCall = makeMetadataCall(now);
                    // Create a new metadata fetch call and add it to the end of pendingCalls.
                    // Assign a node for just the new call (we handled the other pending nodes above).

                    if (!maybeDrainPendingCall(metadataCall, now))
                        pendingCalls.add(metadataCall);
                }
                pollTimeout = Math.min(pollTimeout, sendEligibleCalls(now));

                if (metadataFetchDelayMs > 0) {
                    pollTimeout = Math.min(pollTimeout, metadataFetchDelayMs);
                }

                // Ensure that we use a small poll timeout if there are pending calls which need to be sent
                if (!pendingCalls.isEmpty())
                    pollTimeout = Math.min(pollTimeout, retryBackoffMs);

                // Wait for network responses.
                log.trace("Entering KafkaClient#poll(timeout={})", pollTimeout);
                List<ClientResponse> responses = client.poll(Math.max(0L, pollTimeout), now);
                log.trace("KafkaClient#poll retrieved {} response(s)", responses.size());

                // unassign calls to disconnected nodes
                unassignUnsentCalls(client::connectionFailed);

                // Update the current time and handle the latest responses.
                now = time.milliseconds();
                handleResponses(now, responses);
            }
        }

        /**
         * Queue a call for sending.
         *
         * If the AdminClient thread has exited, this will fail. Otherwise, it will succeed (even
         * if the AdminClient is shutting down). This function should called when retrying an
         * existing call.
         *
         * @param call      The new call object.
         * @param now       The current time in milliseconds.
         */
        void enqueue(Call call, long now) {
            if (call.tries > maxRetries) {
                log.debug("Max retries {} for {} reached", maxRetries, call);
                call.handleTimeoutFailure(time.milliseconds(), new TimeoutException(
                    "Exceeded maxRetries after " + call.tries + " tries."));
                return;
            }
            if (log.isDebugEnabled()) {
                log.debug("Queueing {} with a timeout {} ms from now.", call,
                    Math.min(requestTimeoutMs, call.deadlineMs - now));
            }
            boolean accepted = false;
            synchronized (this) {
                if (!closing) {
                    newCalls.add(call);
                    accepted = true;
                }
            }
            if (accepted) {
                client.wakeup(); // wake the thread if it is in poll()
            } else {
                log.debug("The AdminClient thread has exited. Timing out {}.", call);
                call.handleTimeoutFailure(time.milliseconds(),
                    new TimeoutException("The AdminClient thread has exited."));
            }
        }

        /**
         * Initiate a new call.
         *
         * This will fail if the AdminClient is scheduled to shut down.
         *
         * @param call      The new call object.
         * @param now       The current time in milliseconds.
         */
        void call(Call call, long now) {
            if (hardShutdownTimeMs.get() != INVALID_SHUTDOWN_TIME) {
                log.debug("The AdminClient is not accepting new calls. Timing out {}.", call);
                call.handleTimeoutFailure(time.milliseconds(),
                    new TimeoutException("The AdminClient thread is not accepting new calls."));
            } else {
                enqueue(call, now);
            }
        }

        /**
         * Create a new metadata call.
         */
        private Call makeMetadataCall(long now) {
            return new Call(true, "fetchMetadata", calcDeadlineMs(now, requestTimeoutMs),
                    new MetadataUpdateNodeIdProvider()) {
                @Override
                public MetadataRequest.Builder createRequest(int timeoutMs) {
                    // Since this only requests node information, it's safe to pass true
                    // for allowAutoTopicCreation (and it simplifies communication with
                    // older brokers)
                    return new MetadataRequest.Builder(new MetadataRequestData()
                        .setTopics(Collections.emptyList())
                        .setAllowAutoTopicCreation(true));
                }

                @Override
                public void handleResponse(AbstractResponse abstractResponse) {
                    MetadataResponse response = (MetadataResponse) abstractResponse;
                    long now = time.milliseconds();
                    metadataManager.update(response.cluster(), now);

                    // Unassign all unsent requests after a metadata refresh to allow for a new
                    // destination to be selected from the new metadata
                    unassignUnsentCalls(node -> true);
                }

                @Override
                public void handleFailure(Throwable e) {
                    metadataManager.updateFailed(e);
                }
            };
        }
    }

    /**
     * Returns true if a topic name cannot be represented in an RPC.  This function does NOT check
     * whether the name is too long, contains invalid characters, etc.  It is better to enforce
     * those policies on the server, so that they can be changed in the future if needed.
     */
    private static boolean topicNameIsUnrepresentable(String topicName) {
        return topicName == null || topicName.isEmpty();
    }

    private static boolean groupIdIsUnrepresentable(String groupId) {
        return groupId == null;
    }

    // for testing
    int numPendingCalls() {
        return runnable.pendingCalls.size();
    }

    /**
     * Fail futures in the given stream which are not done.
     * Used when a response handler expected a result for some entity but no result was present.
     */
    private static <K, V> void completeUnrealizedFutures(
            Stream<Map.Entry<K, KafkaFutureImpl<V>>> futures,
            Function<K, String> messageFormatter) {
        futures.filter(entry -> !entry.getValue().isDone()).forEach(entry ->
                entry.getValue().completeExceptionally(new ApiException(messageFormatter.apply(entry.getKey()))));
    }

    /**
     * Fail futures in the given Map which were retried due to exceeding quota. We propagate
     * the initial error back to the caller if the request timed out.
     */
    private static <K, V> void maybeCompleteQuotaExceededException(
            boolean shouldRetryOnQuotaViolation,
            Throwable throwable,
            Map<K, KafkaFutureImpl<V>> futures,
            Map<K, ThrottlingQuotaExceededException> quotaExceededExceptions,
            int throttleTimeDelta) {
        if (shouldRetryOnQuotaViolation && throwable instanceof TimeoutException) {
            quotaExceededExceptions.forEach((key, value) -> futures.get(key).completeExceptionally(
                new ThrottlingQuotaExceededException(
                    Math.max(0, value.throttleTimeMs() - throttleTimeDelta),
                    value.getMessage())));
        }
    }

    @Override
    public CreateTopicsResult createTopics(final Collection<NewTopic> newTopics,
                                           final CreateTopicsOptions options) {
        final Map<String, KafkaFutureImpl<TopicMetadataAndConfig>> topicFutures = new HashMap<>(newTopics.size());
        final CreatableTopicCollection topics = new CreatableTopicCollection();
        for (NewTopic newTopic : newTopics) {
            if (topicNameIsUnrepresentable(newTopic.name())) {
                KafkaFutureImpl<TopicMetadataAndConfig> future = new KafkaFutureImpl<>();
                future.completeExceptionally(new InvalidTopicException("The given topic name '" +
                    newTopic.name() + "' cannot be represented in a request."));
                topicFutures.put(newTopic.name(), future);
            } else if (!topicFutures.containsKey(newTopic.name())) {
                topicFutures.put(newTopic.name(), new KafkaFutureImpl<>());
                topics.add(newTopic.convertToCreatableTopic());
            }
        }
        if (!topics.isEmpty()) {
            final long now = time.milliseconds();
            final long deadline = calcDeadlineMs(now, options.timeoutMs());
            final Call call = getCreateTopicsCall(options, topicFutures, topics,
                Collections.emptyMap(), now, deadline);
            runnable.call(call, now);
        }
        return new CreateTopicsResult(new HashMap<>(topicFutures));
    }

    private Call getCreateTopicsCall(final CreateTopicsOptions options,
                                     final Map<String, KafkaFutureImpl<TopicMetadataAndConfig>> futures,
                                     final CreatableTopicCollection topics,
                                     final Map<String, ThrottlingQuotaExceededException> quotaExceededExceptions,
                                     final long now,
                                     final long deadline) {
        return new Call("createTopics", deadline, new ControllerNodeProvider()) {
            @Override
            public CreateTopicsRequest.Builder createRequest(int timeoutMs) {
                return new CreateTopicsRequest.Builder(
                    new CreateTopicsRequestData()
                        .setTopics(topics)
                        .setTimeoutMs(timeoutMs)
                        .setValidateOnly(options.shouldValidateOnly()));
            }

            @Override
            public void handleResponse(AbstractResponse abstractResponse) {
                // Check for controller change
                handleNotControllerError(abstractResponse);
                // Handle server responses for particular topics.
                final CreateTopicsResponse response = (CreateTopicsResponse) abstractResponse;
                final CreatableTopicCollection retryTopics = new CreatableTopicCollection();
                final Map<String, ThrottlingQuotaExceededException> retryTopicQuotaExceededExceptions = new HashMap<>();
                for (CreatableTopicResult result : response.data().topics()) {
                    KafkaFutureImpl<TopicMetadataAndConfig> future = futures.get(result.name());
                    if (future == null) {
                        log.warn("Server response mentioned unknown topic {}", result.name());
                    } else {
                        ApiError error = new ApiError(result.errorCode(), result.errorMessage());
                        if (error.isFailure()) {
                            if (error.is(Errors.THROTTLING_QUOTA_EXCEEDED)) {
                                ThrottlingQuotaExceededException quotaExceededException = new ThrottlingQuotaExceededException(
                                    response.throttleTimeMs(), error.messageWithFallback());
                                if (options.shouldRetryOnQuotaViolation()) {
                                    retryTopics.add(topics.find(result.name()).duplicate());
                                    retryTopicQuotaExceededExceptions.put(result.name(), quotaExceededException);
                                } else {
                                    future.completeExceptionally(quotaExceededException);
                                }
                            } else {
                                future.completeExceptionally(error.exception());
                            }
                        } else {
                            TopicMetadataAndConfig topicMetadataAndConfig;
                            if (result.topicConfigErrorCode() != Errors.NONE.code()) {
                                topicMetadataAndConfig = new TopicMetadataAndConfig(
                                    Errors.forCode(result.topicConfigErrorCode()).exception());
                            } else if (result.numPartitions() == CreateTopicsResult.UNKNOWN) {
                                topicMetadataAndConfig = new TopicMetadataAndConfig(new UnsupportedVersionException(
                                    "Topic metadata and configs in CreateTopics response not supported"));
                            } else {
                                List<CreatableTopicConfigs> configs = result.configs();
                                Config topicConfig = new Config(configs.stream()
                                    .map(this::configEntry)
                                    .collect(Collectors.toSet()));
                                topicMetadataAndConfig = new TopicMetadataAndConfig(result.topicId(), result.numPartitions(),
                                    result.replicationFactor(),
                                    topicConfig);
                            }
                            future.complete(topicMetadataAndConfig);
                        }
                    }
                }
                // If there are topics to retry, retry them; complete unrealized futures otherwise.
                if (retryTopics.isEmpty()) {
                    // The server should send back a response for every topic. But do a sanity check anyway.
                    completeUnrealizedFutures(futures.entrySet().stream(),
                        topic -> "The controller response did not contain a result for topic " + topic);
                } else {
                    final long now = time.milliseconds();
                    final Call call = getCreateTopicsCall(options, futures, retryTopics,
                        retryTopicQuotaExceededExceptions, now, deadline);
                    runnable.call(call, now);
                }
            }

            private ConfigEntry configEntry(CreatableTopicConfigs config) {
                return new ConfigEntry(
                    config.name(),
                    config.value(),
                    configSource(DescribeConfigsResponse.ConfigSource.forId(config.configSource())),
                    config.isSensitive(),
                    config.readOnly(),
                    Collections.emptyList(),
                    null,
                    null);
            }

            @Override
            void handleFailure(Throwable throwable) {
                // If there were any topics retries due to a quota exceeded exception, we propagate
                // the initial error back to the caller if the request timed out.
                maybeCompleteQuotaExceededException(options.shouldRetryOnQuotaViolation(),
                    throwable, futures, quotaExceededExceptions, (int) (time.milliseconds() - now));
                // Fail all the other remaining futures
                completeAllExceptionally(futures.values(), throwable);
            }
        };
    }

    @Override
    public DeleteTopicsResult deleteTopics(final Collection<String> topicNames,
                                           final DeleteTopicsOptions options) {
        final Map<String, KafkaFutureImpl<Void>> topicFutures = new HashMap<>(topicNames.size());
        final List<String> validTopicNames = new ArrayList<>(topicNames.size());
        for (String topicName : topicNames) {
            if (topicNameIsUnrepresentable(topicName)) {
                KafkaFutureImpl<Void> future = new KafkaFutureImpl<>();
                future.completeExceptionally(new InvalidTopicException("The given topic name '" +
                    topicName + "' cannot be represented in a request."));
                topicFutures.put(topicName, future);
            } else if (!topicFutures.containsKey(topicName)) {
                topicFutures.put(topicName, new KafkaFutureImpl<>());
                validTopicNames.add(topicName);
            }
        }
        if (!validTopicNames.isEmpty()) {
            final long now = time.milliseconds();
            final long deadline = calcDeadlineMs(now, options.timeoutMs());
            final Call call = getDeleteTopicsCall(options, topicFutures, validTopicNames,
                Collections.emptyMap(), now, deadline);
            runnable.call(call, now);
        }
        return new DeleteTopicsResult(new HashMap<>(topicFutures));
    }

    @Override
    public DeleteTopicsWithIdsResult deleteTopicsWithIds(final Collection<Uuid> topicIds,
                                                         final DeleteTopicsOptions options) {
        final Map<Uuid, KafkaFutureImpl<Void>> topicFutures = new HashMap<>(topicIds.size());
        final List<Uuid> validTopicIds = new ArrayList<>(topicIds.size());
        for (Uuid topicId : topicIds) {
            if (topicId.equals(Uuid.ZERO_UUID)) {
                KafkaFutureImpl<Void> future = new KafkaFutureImpl<>();
                future.completeExceptionally(new UnknownTopicIdException("The given topic ID '" +
                        topicId + "' cannot be represented in a request."));
                topicFutures.put(topicId, future);
            } else if (!topicFutures.containsKey(topicId)) {
                topicFutures.put(topicId, new KafkaFutureImpl<>());
                validTopicIds.add(topicId);
            }
        }
        if (!validTopicIds.isEmpty()) {
            final long now = time.milliseconds();
            final long deadline = calcDeadlineMs(now, options.timeoutMs());
            final Call call = getDeleteTopicsWithIdsCall(options, topicFutures, validTopicIds,
                    Collections.emptyMap(), now, deadline);
            runnable.call(call, now);
        }
        return new DeleteTopicsWithIdsResult(new HashMap<>(topicFutures));
    }

    private Call getDeleteTopicsCall(final DeleteTopicsOptions options,
                                     final Map<String, KafkaFutureImpl<Void>> futures,
                                     final List<String> topics,
                                     final Map<String, ThrottlingQuotaExceededException> quotaExceededExceptions,
                                     final long now,
                                     final long deadline) {
        return new Call("deleteTopics", deadline, new ControllerNodeProvider()) {
            @Override
            DeleteTopicsRequest.Builder createRequest(int timeoutMs) {
                return new DeleteTopicsRequest.Builder(
                    new DeleteTopicsRequestData()
                        .setTopicNames(topics)
                        .setTimeoutMs(timeoutMs));
            }

            @Override
            void handleResponse(AbstractResponse abstractResponse) {
                // Check for controller change
                handleNotControllerError(abstractResponse);
                // Handle server responses for particular topics.
                final DeleteTopicsResponse response = (DeleteTopicsResponse) abstractResponse;
                final List<String> retryTopics = new ArrayList<>();
                final Map<String, ThrottlingQuotaExceededException> retryTopicQuotaExceededExceptions = new HashMap<>();
                for (DeletableTopicResult result : response.data().responses()) {
                    KafkaFutureImpl<Void> future = futures.get(result.name());
                    if (future == null) {
                        log.warn("Server response mentioned unknown topic {}", result.name());
                    } else {
                        ApiError error = new ApiError(result.errorCode(), result.errorMessage());
                        if (error.isFailure()) {
                            if (error.is(Errors.THROTTLING_QUOTA_EXCEEDED)) {
                                ThrottlingQuotaExceededException quotaExceededException = new ThrottlingQuotaExceededException(
                                    response.throttleTimeMs(), error.messageWithFallback());
                                if (options.shouldRetryOnQuotaViolation()) {
                                    retryTopics.add(result.name());
                                    retryTopicQuotaExceededExceptions.put(result.name(), quotaExceededException);
                                } else {
                                    future.completeExceptionally(quotaExceededException);
                                }
                            } else {
                                future.completeExceptionally(error.exception());
                            }
                        } else {
                            future.complete(null);
                        }
                    }
                }
                // If there are topics to retry, retry them; complete unrealized futures otherwise.
                if (retryTopics.isEmpty()) {
                    // The server should send back a response for every topic. But do a sanity check anyway.
                    completeUnrealizedFutures(futures.entrySet().stream(),
                        topic -> "The controller response did not contain a result for topic " + topic);
                } else {
                    final long now = time.milliseconds();
                    final Call call = getDeleteTopicsCall(options, futures, retryTopics,
                        retryTopicQuotaExceededExceptions, now, deadline);
                    runnable.call(call, now);
                }
            }

            @Override
            void handleFailure(Throwable throwable) {
                // If there were any topics retries due to a quota exceeded exception, we propagate
                // the initial error back to the caller if the request timed out.
                maybeCompleteQuotaExceededException(options.shouldRetryOnQuotaViolation(),
                    throwable, futures, quotaExceededExceptions, (int) (time.milliseconds() - now));
                // Fail all the other remaining futures
                completeAllExceptionally(futures.values(), throwable);
            }
        };
    }
   
    private Call getDeleteTopicsWithIdsCall(final DeleteTopicsOptions options,
                                            final Map<Uuid, KafkaFutureImpl<Void>> futures,
                                            final List<Uuid> topicIds,
                                            final Map<Uuid, ThrottlingQuotaExceededException> quotaExceededExceptions,
                                            final long now,
                                            final long deadline) {
        return new Call("deleteTopics", deadline, new ControllerNodeProvider()) {
            @Override
            DeleteTopicsRequest.Builder createRequest(int timeoutMs) {
                return new DeleteTopicsRequest.Builder(
                        new DeleteTopicsRequestData()
                                .setTopics(topicIds.stream().map(
                                    topic -> new DeleteTopicState().setTopicId(topic)).collect(Collectors.toList()))
                                .setTimeoutMs(timeoutMs));
            }

            @Override
            void handleResponse(AbstractResponse abstractResponse) {
                // Check for controller change
                handleNotControllerError(abstractResponse);
                // Handle server responses for particular topics.
                final DeleteTopicsResponse response = (DeleteTopicsResponse) abstractResponse;
                final List<Uuid> retryTopics = new ArrayList<>();
                final Map<Uuid, ThrottlingQuotaExceededException> retryTopicQuotaExceededExceptions = new HashMap<>();
                for (DeletableTopicResult result : response.data().responses()) {
                    KafkaFutureImpl<Void> future = futures.get(result.topicId());
                    if (future == null) {
                        log.warn("Server response mentioned unknown topic ID {}", result.topicId());
                    } else {
                        ApiError error = new ApiError(result.errorCode(), result.errorMessage());
                        if (error.isFailure()) {
                            if (error.is(Errors.THROTTLING_QUOTA_EXCEEDED)) {
                                ThrottlingQuotaExceededException quotaExceededException = new ThrottlingQuotaExceededException(
                                        response.throttleTimeMs(), error.messageWithFallback());
                                if (options.shouldRetryOnQuotaViolation()) {
                                    retryTopics.add(result.topicId());
                                    retryTopicQuotaExceededExceptions.put(result.topicId(), quotaExceededException);
                                } else {
                                    future.completeExceptionally(quotaExceededException);
                                }
                            } else {
                                future.completeExceptionally(error.exception());
                            }
                        } else {
                            future.complete(null);
                        }
                    }
                }
                // If there are topics to retry, retry them; complete unrealized futures otherwise.
                if (retryTopics.isEmpty()) {
                    // The server should send back a response for every topic. But do a sanity check anyway.
                    completeUnrealizedFutures(futures.entrySet().stream(),
                        topic -> "The controller response did not contain a result for topic " + topic);
                } else {
                    final long now = time.milliseconds();
                    final Call call = getDeleteTopicsWithIdsCall(options, futures, retryTopics,
                            retryTopicQuotaExceededExceptions, now, deadline);
                    runnable.call(call, now);
                }
            }

            @Override
            void handleFailure(Throwable throwable) {
                // If there were any topics retries due to a quota exceeded exception, we propagate
                // the initial error back to the caller if the request timed out.
                maybeCompleteQuotaExceededException(options.shouldRetryOnQuotaViolation(),
                        throwable, futures, quotaExceededExceptions, (int) (time.milliseconds() - now));
                // Fail all the other remaining futures
                completeAllExceptionally(futures.values(), throwable);
            }
        };
    }

    @Override
    public ListTopicsResult listTopics(final ListTopicsOptions options) {
        final KafkaFutureImpl<Map<String, TopicListing>> topicListingFuture = new KafkaFutureImpl<>();
        final long now = time.milliseconds();
        runnable.call(new Call("listTopics", calcDeadlineMs(now, options.timeoutMs()),
            new LeastLoadedNodeProvider()) {

            @Override
            MetadataRequest.Builder createRequest(int timeoutMs) {
                return MetadataRequest.Builder.allTopics();
            }

            @Override
            void handleResponse(AbstractResponse abstractResponse) {
                MetadataResponse response = (MetadataResponse) abstractResponse;
                Map<String, TopicListing> topicListing = new HashMap<>();
                for (MetadataResponse.TopicMetadata topicMetadata : response.topicMetadata()) {
                    String topicName = topicMetadata.topic();
                    boolean isInternal = topicMetadata.isInternal();
                    if (!topicMetadata.isInternal() || options.shouldListInternal())
                        topicListing.put(topicName, new TopicListing(topicName, isInternal));
                }
                topicListingFuture.complete(topicListing);
            }

            @Override
            void handleFailure(Throwable throwable) {
                topicListingFuture.completeExceptionally(throwable);
            }
        }, now);
        return new ListTopicsResult(topicListingFuture);
    }

    @Override
    public DescribeTopicsResult describeTopics(final Collection<String> topicNames, DescribeTopicsOptions options) {
        final Map<String, KafkaFutureImpl<TopicDescription>> topicFutures = new HashMap<>(topicNames.size());
        final ArrayList<String> topicNamesList = new ArrayList<>();
        for (String topicName : topicNames) {
            if (topicNameIsUnrepresentable(topicName)) {
                KafkaFutureImpl<TopicDescription> future = new KafkaFutureImpl<>();
                future.completeExceptionally(new InvalidTopicException("The given topic name '" +
                    topicName + "' cannot be represented in a request."));
                topicFutures.put(topicName, future);
            } else if (!topicFutures.containsKey(topicName)) {
                topicFutures.put(topicName, new KafkaFutureImpl<>());
                topicNamesList.add(topicName);
            }
        }
        final long now = time.milliseconds();
        Call call = new Call("describeTopics", calcDeadlineMs(now, options.timeoutMs()),
            new LeastLoadedNodeProvider()) {

            private boolean supportsDisablingTopicCreation = true;

            @Override
            MetadataRequest.Builder createRequest(int timeoutMs) {
                if (supportsDisablingTopicCreation)
                    return new MetadataRequest.Builder(new MetadataRequestData()
                        .setTopics(convertToMetadataRequestTopic(topicNamesList))
                        .setAllowAutoTopicCreation(false)
                        .setIncludeTopicAuthorizedOperations(options.includeAuthorizedOperations()));
                else
                    return MetadataRequest.Builder.allTopics();
            }

            @Override
            void handleResponse(AbstractResponse abstractResponse) {
                MetadataResponse response = (MetadataResponse) abstractResponse;
                // Handle server responses for particular topics.
                Cluster cluster = response.cluster();
                Map<String, Errors> errors = response.errors();
                for (Map.Entry<String, KafkaFutureImpl<TopicDescription>> entry : topicFutures.entrySet()) {
                    String topicName = entry.getKey();
                    KafkaFutureImpl<TopicDescription> future = entry.getValue();
                    Errors topicError = errors.get(topicName);
                    if (topicError != null) {
                        future.completeExceptionally(topicError.exception());
                        continue;
                    }
                    if (!cluster.topics().contains(topicName)) {
                        future.completeExceptionally(new UnknownTopicOrPartitionException("Topic " + topicName + " not found."));
                        continue;
                    }
                    boolean isInternal = cluster.internalTopics().contains(topicName);
                    List<PartitionInfo> partitionInfos = cluster.partitionsForTopic(topicName);
                    List<TopicPartitionInfo> partitions = new ArrayList<>(partitionInfos.size());
                    for (PartitionInfo partitionInfo : partitionInfos) {
                        TopicPartitionInfo topicPartitionInfo = new TopicPartitionInfo(
                            partitionInfo.partition(), leader(partitionInfo), Arrays.asList(partitionInfo.replicas()),
                            Arrays.asList(partitionInfo.inSyncReplicas()));
                        partitions.add(topicPartitionInfo);
                    }
                    partitions.sort(Comparator.comparingInt(TopicPartitionInfo::partition));
                    TopicDescription topicDescription = new TopicDescription(topicName, isInternal, partitions,
                        validAclOperations(response.topicAuthorizedOperations(topicName).get()), cluster.topicId(topicName));
                    future.complete(topicDescription);
                }
            }

            private Node leader(PartitionInfo partitionInfo) {
                if (partitionInfo.leader() == null || partitionInfo.leader().id() == Node.noNode().id())
                    return null;
                return partitionInfo.leader();
            }

            @Override
            boolean handleUnsupportedVersionException(UnsupportedVersionException exception) {
                if (supportsDisablingTopicCreation) {
                    supportsDisablingTopicCreation = false;
                    return true;
                }
                return false;
            }

            @Override
            void handleFailure(Throwable throwable) {
                completeAllExceptionally(topicFutures.values(), throwable);
            }
        };
        if (!topicNamesList.isEmpty()) {
            runnable.call(call, now);
        }
        return new DescribeTopicsResult(new HashMap<>(topicFutures));
    }

    @Override
    public DescribeClusterResult describeCluster(DescribeClusterOptions options) {
        final KafkaFutureImpl<Collection<Node>> describeClusterFuture = new KafkaFutureImpl<>();
        final KafkaFutureImpl<Node> controllerFuture = new KafkaFutureImpl<>();
        final KafkaFutureImpl<String> clusterIdFuture = new KafkaFutureImpl<>();
        final KafkaFutureImpl<Set<AclOperation>> authorizedOperationsFuture = new KafkaFutureImpl<>();

        final long now = time.milliseconds();
        runnable.call(new Call("listNodes", calcDeadlineMs(now, options.timeoutMs()),
            new LeastLoadedNodeProvider()) {

            private boolean useMetadataRequest = false;

            @Override
            AbstractRequest.Builder createRequest(int timeoutMs) {
                if (!useMetadataRequest) {
                    return new DescribeClusterRequest.Builder(new DescribeClusterRequestData()
                        .setIncludeClusterAuthorizedOperations(
                            options.includeAuthorizedOperations()));
                } else {
                    // Since this only requests node information, it's safe to pass true for allowAutoTopicCreation (and it
                    // simplifies communication with older brokers)
                    return new MetadataRequest.Builder(new MetadataRequestData()
                        .setTopics(Collections.emptyList())
                        .setAllowAutoTopicCreation(true)
                        .setIncludeClusterAuthorizedOperations(
                            options.includeAuthorizedOperations()));
                }
            }

            @Override
            void handleResponse(AbstractResponse abstractResponse) {
                if (!useMetadataRequest) {
                    DescribeClusterResponse response = (DescribeClusterResponse) abstractResponse;

                    Errors error = Errors.forCode(response.data().errorCode());
                    if (error != Errors.NONE) {
                        ApiError apiError = new ApiError(error, response.data().errorMessage());
                        handleFailure(apiError.exception());
                        return;
                    }

                    Map<Integer, Node> nodes = response.nodes();
                    describeClusterFuture.complete(nodes.values());
                    // Controller is null if controller id is equal to NO_CONTROLLER_ID
                    controllerFuture.complete(nodes.get(response.data().controllerId()));
                    clusterIdFuture.complete(response.data().clusterId());
                    authorizedOperationsFuture.complete(
                        validAclOperations(response.data().clusterAuthorizedOperations()));
                } else {
                    MetadataResponse response = (MetadataResponse) abstractResponse;
                    describeClusterFuture.complete(response.brokers());
                    controllerFuture.complete(controller(response));
                    clusterIdFuture.complete(response.clusterId());
                    authorizedOperationsFuture.complete(
                        validAclOperations(response.clusterAuthorizedOperations()));
                }
            }

            private Node controller(MetadataResponse response) {
                if (response.controller() == null || response.controller().id() == MetadataResponse.NO_CONTROLLER_ID)
                    return null;
                return response.controller();
            }

            @Override
            void handleFailure(Throwable throwable) {
                describeClusterFuture.completeExceptionally(throwable);
                controllerFuture.completeExceptionally(throwable);
                clusterIdFuture.completeExceptionally(throwable);
                authorizedOperationsFuture.completeExceptionally(throwable);
            }

            @Override
            boolean handleUnsupportedVersionException(final UnsupportedVersionException exception) {
                if (useMetadataRequest) {
                    return false;
                }

                useMetadataRequest = true;
                return true;
            }
        }, now);

        return new DescribeClusterResult(describeClusterFuture, controllerFuture, clusterIdFuture,
            authorizedOperationsFuture);
    }

    @Override
    public DescribeAclsResult describeAcls(final AclBindingFilter filter, DescribeAclsOptions options) {
        if (filter.isUnknown()) {
            KafkaFutureImpl<Collection<AclBinding>> future = new KafkaFutureImpl<>();
            future.completeExceptionally(new InvalidRequestException("The AclBindingFilter " +
                    "must not contain UNKNOWN elements."));
            return new DescribeAclsResult(future);
        }
        final long now = time.milliseconds();
        final KafkaFutureImpl<Collection<AclBinding>> future = new KafkaFutureImpl<>();
        runnable.call(new Call("describeAcls", calcDeadlineMs(now, options.timeoutMs()),
            new LeastLoadedNodeProvider()) {

            @Override
            DescribeAclsRequest.Builder createRequest(int timeoutMs) {
                return new DescribeAclsRequest.Builder(filter);
            }

            @Override
            void handleResponse(AbstractResponse abstractResponse) {
                DescribeAclsResponse response = (DescribeAclsResponse) abstractResponse;
                if (response.error().isFailure()) {
                    future.completeExceptionally(response.error().exception());
                } else {
                    future.complete(DescribeAclsResponse.aclBindings(response.acls()));
                }
            }

            @Override
            void handleFailure(Throwable throwable) {
                future.completeExceptionally(throwable);
            }
        }, now);
        return new DescribeAclsResult(future);
    }

    @Override
    public CreateAclsResult createAcls(Collection<AclBinding> acls, CreateAclsOptions options) {
        final long now = time.milliseconds();
        final Map<AclBinding, KafkaFutureImpl<Void>> futures = new HashMap<>();
        final List<AclCreation> aclCreations = new ArrayList<>();
        final List<AclBinding> aclBindingsSent = new ArrayList<>();
        for (AclBinding acl : acls) {
            if (futures.get(acl) == null) {
                KafkaFutureImpl<Void> future = new KafkaFutureImpl<>();
                futures.put(acl, future);
                String indefinite = acl.toFilter().findIndefiniteField();
                if (indefinite == null) {
                    aclCreations.add(CreateAclsRequest.aclCreation(acl));
                    aclBindingsSent.add(acl);
                } else {
                    future.completeExceptionally(new InvalidRequestException("Invalid ACL creation: " +
                        indefinite));
                }
            }
        }
        final CreateAclsRequestData data = new CreateAclsRequestData().setCreations(aclCreations);
        runnable.call(new Call("createAcls", calcDeadlineMs(now, options.timeoutMs()),
            new LeastLoadedNodeProvider()) {

            @Override
            CreateAclsRequest.Builder createRequest(int timeoutMs) {
                return new CreateAclsRequest.Builder(data);
            }

            @Override
            void handleResponse(AbstractResponse abstractResponse) {
                CreateAclsResponse response = (CreateAclsResponse) abstractResponse;
                List<AclCreationResult> responses = response.results();
                Iterator<AclCreationResult> iter = responses.iterator();
                for (AclBinding aclBinding : aclBindingsSent) {
                    KafkaFutureImpl<Void> future = futures.get(aclBinding);
                    if (!iter.hasNext()) {
                        future.completeExceptionally(new UnknownServerException(
                            "The broker reported no creation result for the given ACL: " + aclBinding));
                    } else {
                        AclCreationResult creation = iter.next();
                        Errors error = Errors.forCode(creation.errorCode());
                        ApiError apiError = new ApiError(error, creation.errorMessage());
                        if (apiError.isFailure())
                            future.completeExceptionally(apiError.exception());
                        else
                            future.complete(null);
                    }
                }
            }

            @Override
            void handleFailure(Throwable throwable) {
                completeAllExceptionally(futures.values(), throwable);
            }
        }, now);
        return new CreateAclsResult(new HashMap<>(futures));
    }

    @Override
    public DeleteAclsResult deleteAcls(Collection<AclBindingFilter> filters, DeleteAclsOptions options) {
        final long now = time.milliseconds();
        final Map<AclBindingFilter, KafkaFutureImpl<FilterResults>> futures = new HashMap<>();
        final List<AclBindingFilter> aclBindingFiltersSent = new ArrayList<>();
        final List<DeleteAclsFilter> deleteAclsFilters = new ArrayList<>();
        for (AclBindingFilter filter : filters) {
            if (futures.get(filter) == null) {
                aclBindingFiltersSent.add(filter);
                deleteAclsFilters.add(DeleteAclsRequest.deleteAclsFilter(filter));
                futures.put(filter, new KafkaFutureImpl<>());
            }
        }
        final DeleteAclsRequestData data = new DeleteAclsRequestData().setFilters(deleteAclsFilters);
        runnable.call(new Call("deleteAcls", calcDeadlineMs(now, options.timeoutMs()),
            new LeastLoadedNodeProvider()) {

            @Override
            DeleteAclsRequest.Builder createRequest(int timeoutMs) {
                return new DeleteAclsRequest.Builder(data);
            }

            @Override
            void handleResponse(AbstractResponse abstractResponse) {
                DeleteAclsResponse response = (DeleteAclsResponse) abstractResponse;
                List<DeleteAclsResponseData.DeleteAclsFilterResult> results = response.filterResults();
                Iterator<DeleteAclsResponseData.DeleteAclsFilterResult> iter = results.iterator();
                for (AclBindingFilter bindingFilter : aclBindingFiltersSent) {
                    KafkaFutureImpl<FilterResults> future = futures.get(bindingFilter);
                    if (!iter.hasNext()) {
                        future.completeExceptionally(new UnknownServerException(
                            "The broker reported no deletion result for the given filter."));
                    } else {
                        DeleteAclsFilterResult filterResult = iter.next();
                        ApiError error = new ApiError(Errors.forCode(filterResult.errorCode()), filterResult.errorMessage());
                        if (error.isFailure()) {
                            future.completeExceptionally(error.exception());
                        } else {
                            List<FilterResult> filterResults = new ArrayList<>();
                            for (DeleteAclsMatchingAcl matchingAcl : filterResult.matchingAcls()) {
                                ApiError aclError = new ApiError(Errors.forCode(matchingAcl.errorCode()),
                                    matchingAcl.errorMessage());
                                AclBinding aclBinding = DeleteAclsResponse.aclBinding(matchingAcl);
                                filterResults.add(new FilterResult(aclBinding, aclError.exception()));
                            }
                            future.complete(new FilterResults(filterResults));
                        }
                    }
                }
            }

            @Override
            void handleFailure(Throwable throwable) {
                completeAllExceptionally(futures.values(), throwable);
            }
        }, now);
        return new DeleteAclsResult(new HashMap<>(futures));
    }

    @Override
    public DescribeConfigsResult describeConfigs(Collection<ConfigResource> configResources, final DescribeConfigsOptions options) {
        // Partition the requested config resources based on which broker they must be sent to with the
        // null broker being used for config resources which can be obtained from any broker
        final Map<Integer, Map<ConfigResource, KafkaFutureImpl<Config>>> brokerFutures = new HashMap<>(configResources.size());

        for (ConfigResource resource : configResources) {
            Integer broker = nodeFor(resource);
            brokerFutures.compute(broker, (key, value) -> {
                if (value == null) {
                    value = new HashMap<>();
                }
                value.put(resource, new KafkaFutureImpl<>());
                return value;
            });
        }

        final long now = time.milliseconds();
        for (Map.Entry<Integer, Map<ConfigResource, KafkaFutureImpl<Config>>> entry : brokerFutures.entrySet()) {
            Integer broker = entry.getKey();
            Map<ConfigResource, KafkaFutureImpl<Config>> unified = entry.getValue();

            runnable.call(new Call("describeConfigs", calcDeadlineMs(now, options.timeoutMs()),
                broker != null ? new ConstantNodeIdProvider(broker) : new LeastLoadedNodeProvider()) {

                @Override
                DescribeConfigsRequest.Builder createRequest(int timeoutMs) {
                    return new DescribeConfigsRequest.Builder(new DescribeConfigsRequestData()
                        .setResources(unified.keySet().stream()
                            .map(config ->
                                new DescribeConfigsRequestData.DescribeConfigsResource()
                                    .setResourceName(config.name())
                                    .setResourceType(config.type().id())
                                    .setConfigurationKeys(null))
                            .collect(Collectors.toList()))
                        .setIncludeSynonyms(options.includeSynonyms())
                        .setIncludeDocumentation(options.includeDocumentation()));
                }

                @Override
                void handleResponse(AbstractResponse abstractResponse) {
                    DescribeConfigsResponse response = (DescribeConfigsResponse) abstractResponse;
                    for (Map.Entry<ConfigResource, DescribeConfigsResponseData.DescribeConfigsResult> entry : response.resultMap().entrySet()) {
                        ConfigResource configResource = entry.getKey();
                        DescribeConfigsResponseData.DescribeConfigsResult describeConfigsResult = entry.getValue();
                        KafkaFutureImpl<Config> future = unified.get(configResource);
                        if (future == null) {
                            if (broker != null) {
                                log.warn("The config {} in the response from broker {} is not in the request",
                                        configResource, broker);
                            } else {
                                log.warn("The config {} in the response from the least loaded broker is not in the request",
                                        configResource);
                            }
                        } else {
                            if (describeConfigsResult.errorCode() != Errors.NONE.code()) {
                                future.completeExceptionally(Errors.forCode(describeConfigsResult.errorCode())
                                        .exception(describeConfigsResult.errorMessage()));
                            } else {
                                future.complete(describeConfigResult(describeConfigsResult));
                            }
                        }
                    }
                    completeUnrealizedFutures(
                        unified.entrySet().stream(),
                        configResource -> "The broker response did not contain a result for config resource " + configResource);
                }

                @Override
                void handleFailure(Throwable throwable) {
                    completeAllExceptionally(unified.values(), throwable);
                }
            }, now);
        }

        return new DescribeConfigsResult(new HashMap<>(brokerFutures.entrySet().stream()
                .flatMap(x -> x.getValue().entrySet().stream())
                .collect(Collectors.toMap(Map.Entry::getKey, Map.Entry::getValue))));
    }

    private Config describeConfigResult(DescribeConfigsResponseData.DescribeConfigsResult describeConfigsResult) {
        return new Config(describeConfigsResult.configs().stream().map(config -> new ConfigEntry(
                config.name(),
                config.value(),
                DescribeConfigsResponse.ConfigSource.forId(config.configSource()).source(),
                config.isSensitive(),
                config.readOnly(),
                (config.synonyms().stream().map(synonym -> new ConfigEntry.ConfigSynonym(synonym.name(), synonym.value(),
                        DescribeConfigsResponse.ConfigSource.forId(synonym.source()).source()))).collect(Collectors.toList()),
                DescribeConfigsResponse.ConfigType.forId(config.configType()).type(),
                config.documentation()
        )).collect(Collectors.toList()));
    }

    private ConfigEntry.ConfigSource configSource(DescribeConfigsResponse.ConfigSource source) {
        ConfigEntry.ConfigSource configSource;
        switch (source) {
            case TOPIC_CONFIG:
                configSource = ConfigEntry.ConfigSource.DYNAMIC_TOPIC_CONFIG;
                break;
            case DYNAMIC_BROKER_CONFIG:
                configSource = ConfigEntry.ConfigSource.DYNAMIC_BROKER_CONFIG;
                break;
            case DYNAMIC_DEFAULT_BROKER_CONFIG:
                configSource = ConfigEntry.ConfigSource.DYNAMIC_DEFAULT_BROKER_CONFIG;
                break;
            case STATIC_BROKER_CONFIG:
                configSource = ConfigEntry.ConfigSource.STATIC_BROKER_CONFIG;
                break;
            case DYNAMIC_BROKER_LOGGER_CONFIG:
                configSource = ConfigEntry.ConfigSource.DYNAMIC_BROKER_LOGGER_CONFIG;
                break;
            case DEFAULT_CONFIG:
                configSource = ConfigEntry.ConfigSource.DEFAULT_CONFIG;
                break;
            default:
                throw new IllegalArgumentException("Unexpected config source " + source);
        }
        return configSource;
    }

    @Override
    @Deprecated
    public AlterConfigsResult alterConfigs(Map<ConfigResource, Config> configs, final AlterConfigsOptions options) {
        final Map<ConfigResource, KafkaFutureImpl<Void>> allFutures = new HashMap<>();
        // We must make a separate AlterConfigs request for every BROKER resource we want to alter
        // and send the request to that specific broker. Other resources are grouped together into
        // a single request that may be sent to any broker.
        final Collection<ConfigResource> unifiedRequestResources = new ArrayList<>();

        for (ConfigResource resource : configs.keySet()) {
            Integer node = nodeFor(resource);
            if (node != null) {
                NodeProvider nodeProvider = new ConstantNodeIdProvider(node);
                allFutures.putAll(alterConfigs(configs, options, Collections.singleton(resource), nodeProvider));
            } else
                unifiedRequestResources.add(resource);
        }
        if (!unifiedRequestResources.isEmpty())
          allFutures.putAll(alterConfigs(configs, options, unifiedRequestResources, new LeastLoadedNodeProvider()));
        return new AlterConfigsResult(new HashMap<>(allFutures));
    }

    private Map<ConfigResource, KafkaFutureImpl<Void>> alterConfigs(Map<ConfigResource, Config> configs,
                                                                    final AlterConfigsOptions options,
                                                                    Collection<ConfigResource> resources,
                                                                    NodeProvider nodeProvider) {
        final Map<ConfigResource, KafkaFutureImpl<Void>> futures = new HashMap<>();
        final Map<ConfigResource, AlterConfigsRequest.Config> requestMap = new HashMap<>(resources.size());
        for (ConfigResource resource : resources) {
            List<AlterConfigsRequest.ConfigEntry> configEntries = new ArrayList<>();
            for (ConfigEntry configEntry: configs.get(resource).entries())
                configEntries.add(new AlterConfigsRequest.ConfigEntry(configEntry.name(), configEntry.value()));
            requestMap.put(resource, new AlterConfigsRequest.Config(configEntries));
            futures.put(resource, new KafkaFutureImpl<>());
        }

        final long now = time.milliseconds();
        runnable.call(new Call("alterConfigs", calcDeadlineMs(now, options.timeoutMs()), nodeProvider) {

            @Override
            public AlterConfigsRequest.Builder createRequest(int timeoutMs) {
                return new AlterConfigsRequest.Builder(requestMap, options.shouldValidateOnly());
            }

            @Override
            public void handleResponse(AbstractResponse abstractResponse) {
                AlterConfigsResponse response = (AlterConfigsResponse) abstractResponse;
                for (Map.Entry<ConfigResource, KafkaFutureImpl<Void>> entry : futures.entrySet()) {
                    KafkaFutureImpl<Void> future = entry.getValue();
                    ApiException exception = response.errors().get(entry.getKey()).exception();
                    if (exception != null) {
                        future.completeExceptionally(exception);
                    } else {
                        future.complete(null);
                    }
                }
            }

            @Override
            void handleFailure(Throwable throwable) {
                completeAllExceptionally(futures.values(), throwable);
            }
        }, now);
        return futures;
    }

    @Override
    public AlterConfigsResult incrementalAlterConfigs(Map<ConfigResource, Collection<AlterConfigOp>> configs,
                                                      final AlterConfigsOptions options) {
        final Map<ConfigResource, KafkaFutureImpl<Void>> allFutures = new HashMap<>();
        // We must make a separate AlterConfigs request for every BROKER resource we want to alter
        // and send the request to that specific broker. Other resources are grouped together into
        // a single request that may be sent to any broker.
        final Collection<ConfigResource> unifiedRequestResources = new ArrayList<>();

        for (ConfigResource resource : configs.keySet()) {
            Integer node = nodeFor(resource);
            if (node != null) {
                NodeProvider nodeProvider = new ConstantNodeIdProvider(node);
                allFutures.putAll(incrementalAlterConfigs(configs, options, Collections.singleton(resource), nodeProvider));
            } else
                unifiedRequestResources.add(resource);
        }
        if (!unifiedRequestResources.isEmpty())
            allFutures.putAll(incrementalAlterConfigs(configs, options, unifiedRequestResources, new LeastLoadedNodeProvider()));

        return new AlterConfigsResult(new HashMap<>(allFutures));
    }

    private Map<ConfigResource, KafkaFutureImpl<Void>> incrementalAlterConfigs(Map<ConfigResource, Collection<AlterConfigOp>> configs,
                                                                               final AlterConfigsOptions options,
                                                                               Collection<ConfigResource> resources,
                                                                               NodeProvider nodeProvider) {
        final Map<ConfigResource, KafkaFutureImpl<Void>> futures = new HashMap<>();
        for (ConfigResource resource : resources)
            futures.put(resource, new KafkaFutureImpl<>());

        final long now = time.milliseconds();
        runnable.call(new Call("incrementalAlterConfigs", calcDeadlineMs(now, options.timeoutMs()), nodeProvider) {

            @Override
            public IncrementalAlterConfigsRequest.Builder createRequest(int timeoutMs) {
                return new IncrementalAlterConfigsRequest.Builder(resources, configs, options.shouldValidateOnly());
            }

            @Override
            public void handleResponse(AbstractResponse abstractResponse) {
                IncrementalAlterConfigsResponse response = (IncrementalAlterConfigsResponse) abstractResponse;
                Map<ConfigResource, ApiError> errors = IncrementalAlterConfigsResponse.fromResponseData(response.data());
                for (Map.Entry<ConfigResource, KafkaFutureImpl<Void>> entry : futures.entrySet()) {
                    KafkaFutureImpl<Void> future = entry.getValue();
                    ApiException exception = errors.get(entry.getKey()).exception();
                    if (exception != null) {
                        future.completeExceptionally(exception);
                    } else {
                        future.complete(null);
                    }
                }
            }

            @Override
            void handleFailure(Throwable throwable) {
                completeAllExceptionally(futures.values(), throwable);
            }
        }, now);
        return futures;
    }

    @Override
    public AlterReplicaLogDirsResult alterReplicaLogDirs(Map<TopicPartitionReplica, String> replicaAssignment, final AlterReplicaLogDirsOptions options) {
        final Map<TopicPartitionReplica, KafkaFutureImpl<Void>> futures = new HashMap<>(replicaAssignment.size());

        for (TopicPartitionReplica replica : replicaAssignment.keySet())
            futures.put(replica, new KafkaFutureImpl<>());

        Map<Integer, AlterReplicaLogDirsRequestData> replicaAssignmentByBroker = new HashMap<>();
        for (Map.Entry<TopicPartitionReplica, String> entry: replicaAssignment.entrySet()) {
            TopicPartitionReplica replica = entry.getKey();
            String logDir = entry.getValue();
            int brokerId = replica.brokerId();
            AlterReplicaLogDirsRequestData value = replicaAssignmentByBroker.computeIfAbsent(brokerId,
                key -> new AlterReplicaLogDirsRequestData());
            AlterReplicaLogDir alterReplicaLogDir = value.dirs().find(logDir);
            if (alterReplicaLogDir == null) {
                alterReplicaLogDir = new AlterReplicaLogDir();
                alterReplicaLogDir.setPath(logDir);
                value.dirs().add(alterReplicaLogDir);
            }
            AlterReplicaLogDirTopic alterReplicaLogDirTopic = alterReplicaLogDir.topics().find(replica.topic());
            if (alterReplicaLogDirTopic == null) {
                alterReplicaLogDirTopic = new AlterReplicaLogDirTopic().setName(replica.topic());
                alterReplicaLogDir.topics().add(alterReplicaLogDirTopic);
            }
            alterReplicaLogDirTopic.partitions().add(replica.partition());
        }

        final long now = time.milliseconds();
        for (Map.Entry<Integer, AlterReplicaLogDirsRequestData> entry: replicaAssignmentByBroker.entrySet()) {
            final int brokerId = entry.getKey();
            final AlterReplicaLogDirsRequestData assignment = entry.getValue();

            runnable.call(new Call("alterReplicaLogDirs", calcDeadlineMs(now, options.timeoutMs()),
                new ConstantNodeIdProvider(brokerId)) {

                @Override
                public AlterReplicaLogDirsRequest.Builder createRequest(int timeoutMs) {
                    return new AlterReplicaLogDirsRequest.Builder(assignment);
                }

                @Override
                public void handleResponse(AbstractResponse abstractResponse) {
                    AlterReplicaLogDirsResponse response = (AlterReplicaLogDirsResponse) abstractResponse;
                    for (AlterReplicaLogDirTopicResult topicResult: response.data().results()) {
                        for (AlterReplicaLogDirPartitionResult partitionResult: topicResult.partitions()) {
                            TopicPartitionReplica replica = new TopicPartitionReplica(
                                    topicResult.topicName(), partitionResult.partitionIndex(), brokerId);
                            KafkaFutureImpl<Void> future = futures.get(replica);
                            if (future == null) {
                                log.warn("The partition {} in the response from broker {} is not in the request",
                                        new TopicPartition(topicResult.topicName(), partitionResult.partitionIndex()),
                                        brokerId);
                            } else if (partitionResult.errorCode() == Errors.NONE.code()) {
                                future.complete(null);
                            } else {
                                future.completeExceptionally(Errors.forCode(partitionResult.errorCode()).exception());
                            }
                        }
                    }
                    // The server should send back a response for every replica. But do a sanity check anyway.
                    completeUnrealizedFutures(
                        futures.entrySet().stream().filter(entry -> entry.getKey().brokerId() == brokerId),
                        replica -> "The response from broker " + brokerId +
                                " did not contain a result for replica " + replica);
                }
                @Override
                void handleFailure(Throwable throwable) {
                    // Only completes the futures of brokerId
                    completeAllExceptionally(
                        futures.entrySet().stream()
                            .filter(entry -> entry.getKey().brokerId() == brokerId)
                            .map(Map.Entry::getValue),
                        throwable);
                }
            }, now);
        }

        return new AlterReplicaLogDirsResult(new HashMap<>(futures));
    }

    @Override
    public DescribeLogDirsResult describeLogDirs(Collection<Integer> brokers, DescribeLogDirsOptions options) {
        final Map<Integer, KafkaFutureImpl<Map<String, LogDirDescription>>> futures = new HashMap<>(brokers.size());

        final long now = time.milliseconds();
        for (final Integer brokerId : brokers) {
            KafkaFutureImpl<Map<String, LogDirDescription>> future = new KafkaFutureImpl<>();
            futures.put(brokerId, future);

            runnable.call(new Call("describeLogDirs", calcDeadlineMs(now, options.timeoutMs()),
                new ConstantNodeIdProvider(brokerId)) {

                @Override
                public DescribeLogDirsRequest.Builder createRequest(int timeoutMs) {
                    // Query selected partitions in all log directories
                    return new DescribeLogDirsRequest.Builder(new DescribeLogDirsRequestData().setTopics(null));
                }

                @Override
                public void handleResponse(AbstractResponse abstractResponse) {
                    DescribeLogDirsResponse response = (DescribeLogDirsResponse) abstractResponse;
                    Map<String, LogDirDescription> descriptions = logDirDescriptions(response);
                    if (descriptions.size() > 0) {
                        future.complete(descriptions);
                    } else {
                        // descriptions will be empty if and only if the user is not authorized to describe cluster resource.
                        future.completeExceptionally(Errors.CLUSTER_AUTHORIZATION_FAILED.exception());
                    }
                }
                @Override
                void handleFailure(Throwable throwable) {
                    future.completeExceptionally(throwable);
                }
            }, now);
        }

        return new DescribeLogDirsResult(new HashMap<>(futures));
    }

    private static Map<String, LogDirDescription> logDirDescriptions(DescribeLogDirsResponse response) {
        Map<String, LogDirDescription> result = new HashMap<>(response.data().results().size());
        for (DescribeLogDirsResponseData.DescribeLogDirsResult logDirResult : response.data().results()) {
            Map<TopicPartition, ReplicaInfo> replicaInfoMap = new HashMap<>();
            for (DescribeLogDirsResponseData.DescribeLogDirsTopic t : logDirResult.topics()) {
                for (DescribeLogDirsResponseData.DescribeLogDirsPartition p : t.partitions()) {
                    replicaInfoMap.put(
                            new TopicPartition(t.name(), p.partitionIndex()),
                            new ReplicaInfo(p.partitionSize(), p.offsetLag(), p.isFutureKey()));
                }
            }
            result.put(logDirResult.logDir(), new LogDirDescription(Errors.forCode(logDirResult.errorCode()).exception(), replicaInfoMap));
        }
        return result;
    }

    @Override
    public DescribeReplicaLogDirsResult describeReplicaLogDirs(Collection<TopicPartitionReplica> replicas, DescribeReplicaLogDirsOptions options) {
        final Map<TopicPartitionReplica, KafkaFutureImpl<DescribeReplicaLogDirsResult.ReplicaLogDirInfo>> futures = new HashMap<>(replicas.size());

        for (TopicPartitionReplica replica : replicas) {
            futures.put(replica, new KafkaFutureImpl<>());
        }

        Map<Integer, DescribeLogDirsRequestData> partitionsByBroker = new HashMap<>();

        for (TopicPartitionReplica replica: replicas) {
            DescribeLogDirsRequestData requestData = partitionsByBroker.computeIfAbsent(replica.brokerId(),
                brokerId -> new DescribeLogDirsRequestData());
            DescribableLogDirTopic describableLogDirTopic = requestData.topics().find(replica.topic());
            if (describableLogDirTopic == null) {
                List<Integer> partitions = new ArrayList<>();
                partitions.add(replica.partition());
                describableLogDirTopic = new DescribableLogDirTopic().setTopic(replica.topic())
                        .setPartitions(partitions);
                requestData.topics().add(describableLogDirTopic);
            } else {
                describableLogDirTopic.partitions().add(replica.partition());
            }
        }

        final long now = time.milliseconds();
        for (Map.Entry<Integer, DescribeLogDirsRequestData> entry: partitionsByBroker.entrySet()) {
            final int brokerId = entry.getKey();
            final DescribeLogDirsRequestData topicPartitions = entry.getValue();
            final Map<TopicPartition, ReplicaLogDirInfo> replicaDirInfoByPartition = new HashMap<>();
            for (DescribableLogDirTopic topicPartition: topicPartitions.topics()) {
                for (Integer partitionId : topicPartition.partitions()) {
                    replicaDirInfoByPartition.put(new TopicPartition(topicPartition.topic(), partitionId), new ReplicaLogDirInfo());
                }
            }

            runnable.call(new Call("describeReplicaLogDirs", calcDeadlineMs(now, options.timeoutMs()),
                new ConstantNodeIdProvider(brokerId)) {

                @Override
                public DescribeLogDirsRequest.Builder createRequest(int timeoutMs) {
                    // Query selected partitions in all log directories
                    return new DescribeLogDirsRequest.Builder(topicPartitions);
                }

                @Override
                public void handleResponse(AbstractResponse abstractResponse) {
                    DescribeLogDirsResponse response = (DescribeLogDirsResponse) abstractResponse;
                    for (Map.Entry<String, LogDirDescription> responseEntry: logDirDescriptions(response).entrySet()) {
                        String logDir = responseEntry.getKey();
                        LogDirDescription logDirInfo = responseEntry.getValue();

                        // No replica info will be provided if the log directory is offline
                        if (logDirInfo.error() instanceof KafkaStorageException)
                            continue;
                        if (logDirInfo.error() != null)
                            handleFailure(new IllegalStateException(
                                "The error " + logDirInfo.error().getClass().getName() + " for log directory " + logDir + " in the response from broker " + brokerId + " is illegal"));

                        for (Map.Entry<TopicPartition, ReplicaInfo> replicaInfoEntry: logDirInfo.replicaInfos().entrySet()) {
                            TopicPartition tp = replicaInfoEntry.getKey();
                            ReplicaInfo replicaInfo = replicaInfoEntry.getValue();
                            ReplicaLogDirInfo replicaLogDirInfo = replicaDirInfoByPartition.get(tp);
                            if (replicaLogDirInfo == null) {
                                log.warn("Server response from broker {} mentioned unknown partition {}", brokerId, tp);
                            } else if (replicaInfo.isFuture()) {
                                replicaDirInfoByPartition.put(tp, new ReplicaLogDirInfo(replicaLogDirInfo.getCurrentReplicaLogDir(),
                                                                                        replicaLogDirInfo.getCurrentReplicaOffsetLag(),
                                                                                        logDir,
                                                                                        replicaInfo.offsetLag()));
                            } else {
                                replicaDirInfoByPartition.put(tp, new ReplicaLogDirInfo(logDir,
                                                                                        replicaInfo.offsetLag(),
                                                                                        replicaLogDirInfo.getFutureReplicaLogDir(),
                                                                                        replicaLogDirInfo.getFutureReplicaOffsetLag()));
                            }
                        }
                    }

                    for (Map.Entry<TopicPartition, ReplicaLogDirInfo> entry: replicaDirInfoByPartition.entrySet()) {
                        TopicPartition tp = entry.getKey();
                        KafkaFutureImpl<ReplicaLogDirInfo> future = futures.get(new TopicPartitionReplica(tp.topic(), tp.partition(), brokerId));
                        future.complete(entry.getValue());
                    }
                }
                @Override
                void handleFailure(Throwable throwable) {
                    completeAllExceptionally(futures.values(), throwable);
                }
            }, now);
        }

        return new DescribeReplicaLogDirsResult(new HashMap<>(futures));
    }

    @Override
    public CreatePartitionsResult createPartitions(final Map<String, NewPartitions> newPartitions,
                                                   final CreatePartitionsOptions options) {
        final Map<String, KafkaFutureImpl<Void>> futures = new HashMap<>(newPartitions.size());
        final CreatePartitionsTopicCollection topics = new CreatePartitionsTopicCollection(newPartitions.size());
        for (Map.Entry<String, NewPartitions> entry : newPartitions.entrySet()) {
            final String topic = entry.getKey();
            final NewPartitions newPartition = entry.getValue();
            List<List<Integer>> newAssignments = newPartition.assignments();
            List<CreatePartitionsAssignment> assignments = newAssignments == null ? null :
                newAssignments.stream()
                    .map(brokerIds -> new CreatePartitionsAssignment().setBrokerIds(brokerIds))
                    .collect(Collectors.toList());
            topics.add(new CreatePartitionsTopic()
                .setName(topic)
                .setCount(newPartition.totalCount())
                .setAssignments(assignments));
            futures.put(topic, new KafkaFutureImpl<>());
        }
        if (!topics.isEmpty()) {
            final long now = time.milliseconds();
            final long deadline = calcDeadlineMs(now, options.timeoutMs());
            final Call call = getCreatePartitionsCall(options, futures, topics,
                Collections.emptyMap(), now, deadline);
            runnable.call(call, now);
        }
        return new CreatePartitionsResult(new HashMap<>(futures));
    }

    private Call getCreatePartitionsCall(final CreatePartitionsOptions options,
                                         final Map<String, KafkaFutureImpl<Void>> futures,
                                         final CreatePartitionsTopicCollection topics,
                                         final Map<String, ThrottlingQuotaExceededException> quotaExceededExceptions,
                                         final long now,
                                         final long deadline) {
        return new Call("createPartitions", deadline, new ControllerNodeProvider()) {
            @Override
            public CreatePartitionsRequest.Builder createRequest(int timeoutMs) {
                return new CreatePartitionsRequest.Builder(
                    new CreatePartitionsRequestData()
                        .setTopics(topics)
                        .setValidateOnly(options.validateOnly())
                        .setTimeoutMs(timeoutMs));
            }

            @Override
            public void handleResponse(AbstractResponse abstractResponse) {
                // Check for controller change
                handleNotControllerError(abstractResponse);
                // Handle server responses for particular topics.
                final CreatePartitionsResponse response = (CreatePartitionsResponse) abstractResponse;
                final CreatePartitionsTopicCollection retryTopics = new CreatePartitionsTopicCollection();
                final Map<String, ThrottlingQuotaExceededException> retryTopicQuotaExceededExceptions = new HashMap<>();
                for (CreatePartitionsTopicResult result : response.data().results()) {
                    KafkaFutureImpl<Void> future = futures.get(result.name());
                    if (future == null) {
                        log.warn("Server response mentioned unknown topic {}", result.name());
                    } else {
                        ApiError error = new ApiError(result.errorCode(), result.errorMessage());
                        if (error.isFailure()) {
                            if (error.is(Errors.THROTTLING_QUOTA_EXCEEDED)) {
                                ThrottlingQuotaExceededException quotaExceededException = new ThrottlingQuotaExceededException(
                                    response.throttleTimeMs(), error.messageWithFallback());
                                if (options.shouldRetryOnQuotaViolation()) {
                                    retryTopics.add(topics.find(result.name()).duplicate());
                                    retryTopicQuotaExceededExceptions.put(result.name(), quotaExceededException);
                                } else {
                                    future.completeExceptionally(quotaExceededException);
                                }
                            } else {
                                future.completeExceptionally(error.exception());
                            }
                        } else {
                            future.complete(null);
                        }
                    }
                }
                // If there are topics to retry, retry them; complete unrealized futures otherwise.
                if (retryTopics.isEmpty()) {
                    // The server should send back a response for every topic. But do a sanity check anyway.
                    completeUnrealizedFutures(futures.entrySet().stream(),
                        topic -> "The controller response did not contain a result for topic " + topic);
                } else {
                    final long now = time.milliseconds();
                    final Call call = getCreatePartitionsCall(options, futures, retryTopics,
                        retryTopicQuotaExceededExceptions, now, deadline);
                    runnable.call(call, now);
                }
            }

            @Override
            void handleFailure(Throwable throwable) {
                // If there were any topics retries due to a quota exceeded exception, we propagate
                // the initial error back to the caller if the request timed out.
                maybeCompleteQuotaExceededException(options.shouldRetryOnQuotaViolation(),
                    throwable, futures, quotaExceededExceptions, (int) (time.milliseconds() - now));
                // Fail all the other remaining futures
                completeAllExceptionally(futures.values(), throwable);
            }
        };
    }

    @Override
    public DeleteRecordsResult deleteRecords(final Map<TopicPartition, RecordsToDelete> recordsToDelete,
                                             final DeleteRecordsOptions options) {

        // requests need to be sent to partitions leader nodes so ...
        // ... from the provided map it's needed to create more maps grouping topic/partition per leader

        final Map<TopicPartition, KafkaFutureImpl<DeletedRecords>> futures = new HashMap<>(recordsToDelete.size());
        for (TopicPartition topicPartition: recordsToDelete.keySet()) {
            futures.put(topicPartition, new KafkaFutureImpl<>());
        }

        // preparing topics list for asking metadata about them
        final Set<String> topics = new HashSet<>();
        for (TopicPartition topicPartition: recordsToDelete.keySet()) {
            topics.add(topicPartition.topic());
        }

        final long nowMetadata = time.milliseconds();
        final long deadline = calcDeadlineMs(nowMetadata, options.timeoutMs());
        // asking for topics metadata for getting partitions leaders
        runnable.call(new Call("topicsMetadata", deadline,
                new LeastLoadedNodeProvider()) {

            @Override
            MetadataRequest.Builder createRequest(int timeoutMs) {
                return new MetadataRequest.Builder(new MetadataRequestData()
                    .setTopics(convertToMetadataRequestTopic(topics))
                    .setAllowAutoTopicCreation(false));
            }

            @Override
            void handleResponse(AbstractResponse abstractResponse) {
                MetadataResponse response = (MetadataResponse) abstractResponse;

                Map<String, Errors> errors = response.errors();
                Cluster cluster = response.cluster();

                // Group topic partitions by leader
                Map<Node, Map<String, DeleteRecordsTopic>> leaders = new HashMap<>();
                for (Map.Entry<TopicPartition, RecordsToDelete> entry: recordsToDelete.entrySet()) {
                    TopicPartition topicPartition = entry.getKey();
                    KafkaFutureImpl<DeletedRecords> future = futures.get(topicPartition);

                    // Fail partitions with topic errors
                    Errors topicError = errors.get(topicPartition.topic());
                    if (errors.containsKey(topicPartition.topic())) {
                        future.completeExceptionally(topicError.exception());
                    } else {
                        Node node = cluster.leaderFor(topicPartition);
                        if (node != null) {
                            Map<String, DeleteRecordsTopic> deletionsForLeader = leaders.computeIfAbsent(
                                    node, key -> new HashMap<>());
                            DeleteRecordsTopic deleteRecords = deletionsForLeader.get(topicPartition.topic());
                            if (deleteRecords == null) {
                                deleteRecords = new DeleteRecordsTopic()
                                        .setName(topicPartition.topic());
                                deletionsForLeader.put(topicPartition.topic(), deleteRecords);
                            }
                            deleteRecords.partitions().add(new DeleteRecordsPartition()
                                    .setPartitionIndex(topicPartition.partition())
                                    .setOffset(entry.getValue().beforeOffset()));
                        } else {
                            future.completeExceptionally(Errors.LEADER_NOT_AVAILABLE.exception());
                        }
                    }
                }

                final long deleteRecordsCallTimeMs = time.milliseconds();

                for (final Map.Entry<Node, Map<String, DeleteRecordsTopic>> entry : leaders.entrySet()) {
                    final Map<String, DeleteRecordsTopic> partitionDeleteOffsets = entry.getValue();
                    final int brokerId = entry.getKey().id();

                    runnable.call(new Call("deleteRecords", deadline,
                            new ConstantNodeIdProvider(brokerId)) {

                        @Override
                        DeleteRecordsRequest.Builder createRequest(int timeoutMs) {
                            return new DeleteRecordsRequest.Builder(new DeleteRecordsRequestData()
                                    .setTimeoutMs(timeoutMs)
                                    .setTopics(new ArrayList<>(partitionDeleteOffsets.values())));
                        }

                        @Override
                        void handleResponse(AbstractResponse abstractResponse) {
                            DeleteRecordsResponse response = (DeleteRecordsResponse) abstractResponse;
                            for (DeleteRecordsTopicResult topicResult: response.data().topics()) {
                                for (DeleteRecordsResponseData.DeleteRecordsPartitionResult partitionResult : topicResult.partitions()) {
                                    KafkaFutureImpl<DeletedRecords> future = futures.get(new TopicPartition(topicResult.name(), partitionResult.partitionIndex()));
                                    if (partitionResult.errorCode() == Errors.NONE.code()) {
                                        future.complete(new DeletedRecords(partitionResult.lowWatermark()));
                                    } else {
                                        future.completeExceptionally(Errors.forCode(partitionResult.errorCode()).exception());
                                    }
                                }
                            }
                        }

                        @Override
                        void handleFailure(Throwable throwable) {
                            Stream<KafkaFutureImpl<DeletedRecords>> callFutures =
                                    partitionDeleteOffsets.values().stream().flatMap(
                                        recordsToDelete ->
                                                recordsToDelete.partitions().stream().map(partitionsToDelete ->
                                                    new TopicPartition(recordsToDelete.name(), partitionsToDelete.partitionIndex()))
                                    ).map(futures::get);
                            completeAllExceptionally(callFutures, throwable);
                        }
                    }, deleteRecordsCallTimeMs);
                }
            }

            @Override
            void handleFailure(Throwable throwable) {
                completeAllExceptionally(futures.values(), throwable);
            }
        }, nowMetadata);

        return new DeleteRecordsResult(new HashMap<>(futures));
    }

    @Override
    public CreateDelegationTokenResult createDelegationToken(final CreateDelegationTokenOptions options) {
        final KafkaFutureImpl<DelegationToken> delegationTokenFuture = new KafkaFutureImpl<>();
        final long now = time.milliseconds();
        List<CreatableRenewers> renewers = new ArrayList<>();
        for (KafkaPrincipal principal : options.renewers()) {
            renewers.add(new CreatableRenewers()
                    .setPrincipalName(principal.getName())
                    .setPrincipalType(principal.getPrincipalType()));
        }
        runnable.call(new Call("createDelegationToken", calcDeadlineMs(now, options.timeoutMs()),
            new LeastLoadedNodeProvider()) {

            @Override
            CreateDelegationTokenRequest.Builder createRequest(int timeoutMs) {
                return new CreateDelegationTokenRequest.Builder(
                        new CreateDelegationTokenRequestData()
                            .setRenewers(renewers)
                            .setMaxLifetimeMs(options.maxlifeTimeMs()));
            }

            @Override
            void handleResponse(AbstractResponse abstractResponse) {
                CreateDelegationTokenResponse response = (CreateDelegationTokenResponse) abstractResponse;
                if (response.hasError()) {
                    delegationTokenFuture.completeExceptionally(response.error().exception());
                } else {
                    CreateDelegationTokenResponseData data = response.data();
                    TokenInformation tokenInfo =  new TokenInformation(data.tokenId(), new KafkaPrincipal(data.principalType(), data.principalName()),
                        options.renewers(), data.issueTimestampMs(), data.maxTimestampMs(), data.expiryTimestampMs());
                    DelegationToken token = new DelegationToken(tokenInfo, data.hmac());
                    delegationTokenFuture.complete(token);
                }
            }

            @Override
            void handleFailure(Throwable throwable) {
                delegationTokenFuture.completeExceptionally(throwable);
            }
        }, now);

        return new CreateDelegationTokenResult(delegationTokenFuture);
    }

    @Override
    public RenewDelegationTokenResult renewDelegationToken(final byte[] hmac, final RenewDelegationTokenOptions options) {
        final KafkaFutureImpl<Long>  expiryTimeFuture = new KafkaFutureImpl<>();
        final long now = time.milliseconds();
        runnable.call(new Call("renewDelegationToken", calcDeadlineMs(now, options.timeoutMs()),
            new LeastLoadedNodeProvider()) {

            @Override
            RenewDelegationTokenRequest.Builder createRequest(int timeoutMs) {
                return new RenewDelegationTokenRequest.Builder(
                        new RenewDelegationTokenRequestData()
                        .setHmac(hmac)
                        .setRenewPeriodMs(options.renewTimePeriodMs()));
            }

            @Override
            void handleResponse(AbstractResponse abstractResponse) {
                RenewDelegationTokenResponse response = (RenewDelegationTokenResponse) abstractResponse;
                if (response.hasError()) {
                    expiryTimeFuture.completeExceptionally(response.error().exception());
                } else {
                    expiryTimeFuture.complete(response.expiryTimestamp());
                }
            }

            @Override
            void handleFailure(Throwable throwable) {
                expiryTimeFuture.completeExceptionally(throwable);
            }
        }, now);

        return new RenewDelegationTokenResult(expiryTimeFuture);
    }

    @Override
    public ExpireDelegationTokenResult expireDelegationToken(final byte[] hmac, final ExpireDelegationTokenOptions options) {
        final KafkaFutureImpl<Long>  expiryTimeFuture = new KafkaFutureImpl<>();
        final long now = time.milliseconds();
        runnable.call(new Call("expireDelegationToken", calcDeadlineMs(now, options.timeoutMs()),
            new LeastLoadedNodeProvider()) {

            @Override
            ExpireDelegationTokenRequest.Builder createRequest(int timeoutMs) {
                return new ExpireDelegationTokenRequest.Builder(
                        new ExpireDelegationTokenRequestData()
                            .setHmac(hmac)
                            .setExpiryTimePeriodMs(options.expiryTimePeriodMs()));
            }

            @Override
            void handleResponse(AbstractResponse abstractResponse) {
                ExpireDelegationTokenResponse response = (ExpireDelegationTokenResponse) abstractResponse;
                if (response.hasError()) {
                    expiryTimeFuture.completeExceptionally(response.error().exception());
                } else {
                    expiryTimeFuture.complete(response.expiryTimestamp());
                }
            }

            @Override
            void handleFailure(Throwable throwable) {
                expiryTimeFuture.completeExceptionally(throwable);
            }
        }, now);

        return new ExpireDelegationTokenResult(expiryTimeFuture);
    }

    @Override
    public DescribeDelegationTokenResult describeDelegationToken(final DescribeDelegationTokenOptions options) {
        final KafkaFutureImpl<List<DelegationToken>>  tokensFuture = new KafkaFutureImpl<>();
        final long now = time.milliseconds();
        runnable.call(new Call("describeDelegationToken", calcDeadlineMs(now, options.timeoutMs()),
            new LeastLoadedNodeProvider()) {

            @Override
            DescribeDelegationTokenRequest.Builder createRequest(int timeoutMs) {
                return new DescribeDelegationTokenRequest.Builder(options.owners());
            }

            @Override
            void handleResponse(AbstractResponse abstractResponse) {
                DescribeDelegationTokenResponse response = (DescribeDelegationTokenResponse) abstractResponse;
                if (response.hasError()) {
                    tokensFuture.completeExceptionally(response.error().exception());
                } else {
                    tokensFuture.complete(response.tokens());
                }
            }

            @Override
            void handleFailure(Throwable throwable) {
                tokensFuture.completeExceptionally(throwable);
            }
        }, now);

        return new DescribeDelegationTokenResult(tokensFuture);
    }

    private void rescheduleFindCoordinatorTask(ConsumerGroupOperationContext<?, ?> context, Supplier<Call> nextCall, Call failedCall) {
        log.info("Node {} is no longer the Coordinator. Retrying with new coordinator.",
                context.node().orElse(null));
        // Requeue the task so that we can try with new coordinator
        context.setNode(null);

        Call call = nextCall.get();
        call.tries = failedCall.tries + 1;
        call.nextAllowedTryMs = calculateNextAllowedRetryMs();

        Call findCoordinatorCall = getFindCoordinatorCall(context, nextCall);
        runnable.call(findCoordinatorCall, time.milliseconds());
    }

    private void rescheduleMetadataTask(MetadataOperationContext<?, ?> context, Supplier<List<Call>> nextCalls) {
        log.info("Retrying to fetch metadata.");
        // Requeue the task so that we can re-attempt fetching metadata
        context.setResponse(Optional.empty());
        Call metadataCall = getMetadataCall(context, nextCalls);
        runnable.call(metadataCall, time.milliseconds());
    }

    private static <T> Map<String, KafkaFutureImpl<T>> createFutures(Collection<String> groupIds) {
        return new HashSet<>(groupIds).stream().collect(
            Collectors.toMap(groupId -> groupId,
                groupId -> {
                    if (groupIdIsUnrepresentable(groupId)) {
                        KafkaFutureImpl<T> future = new KafkaFutureImpl<>();
                        future.completeExceptionally(new InvalidGroupIdException("The given group id '" +
                                groupId + "' cannot be represented in a request."));
                        return future;
                    } else {
                        return new KafkaFutureImpl<>();
                    }
                }
            ));
    }

    @Override
    public DescribeConsumerGroupsResult describeConsumerGroups(final Collection<String> groupIds,
                                                               final DescribeConsumerGroupsOptions options) {

        final Map<String, KafkaFutureImpl<ConsumerGroupDescription>> futures = createFutures(groupIds);

        // TODO: KAFKA-6788, we should consider grouping the request per coordinator and send one request with a list of
        // all consumer groups this coordinator host
        for (final Map.Entry<String, KafkaFutureImpl<ConsumerGroupDescription>> entry : futures.entrySet()) {
            // skip sending request for those futures that already failed.
            if (entry.getValue().isCompletedExceptionally())
                continue;

            final String groupId = entry.getKey();

            final long startFindCoordinatorMs = time.milliseconds();
            final long deadline = calcDeadlineMs(startFindCoordinatorMs, options.timeoutMs());
            ConsumerGroupOperationContext<ConsumerGroupDescription, DescribeConsumerGroupsOptions> context =
                    new ConsumerGroupOperationContext<>(groupId, options, deadline, futures.get(groupId));
            Call findCoordinatorCall = getFindCoordinatorCall(context,
                () -> getDescribeConsumerGroupsCall(context));
            runnable.call(findCoordinatorCall, startFindCoordinatorMs);
        }

        return new DescribeConsumerGroupsResult(new HashMap<>(futures));
    }

    /**
     * Returns a {@code Call} object to fetch the coordinator for a consumer group id. Takes another Call
     * parameter to schedule action that need to be taken using the coordinator. The param is a Supplier
     * so that it can be lazily created, so that it can use the results of find coordinator call in its
     * construction.
     *
     * @param <T> The type of return value of the KafkaFuture, like ConsumerGroupDescription, Void etc.
     * @param <O> The type of configuration option, like DescribeConsumerGroupsOptions, ListConsumerGroupsOptions etc
     */
    private <T, O extends AbstractOptions<O>> Call getFindCoordinatorCall(ConsumerGroupOperationContext<T, O> context,
                                                                          Supplier<Call> nextCall) {
        return new Call("findCoordinator", context.deadline(), new LeastLoadedNodeProvider()) {
            @Override
            FindCoordinatorRequest.Builder createRequest(int timeoutMs) {
                return new FindCoordinatorRequest.Builder(
                        new FindCoordinatorRequestData()
                                .setKeyType(CoordinatorType.GROUP.id())
                                .setKey(context.groupId()));
            }

            @Override
            void handleResponse(AbstractResponse abstractResponse) {
                final FindCoordinatorResponse response = (FindCoordinatorResponse) abstractResponse;

                if (handleGroupRequestError(response.error(), context.future()))
                    return;

                context.setNode(response.node());

                runnable.call(nextCall.get(), time.milliseconds());
            }

            @Override
            void handleFailure(Throwable throwable) {
                context.future().completeExceptionally(throwable);
            }
        };
    }

    private Call getDescribeConsumerGroupsCall(
            ConsumerGroupOperationContext<ConsumerGroupDescription, DescribeConsumerGroupsOptions> context) {
        return new Call("describeConsumerGroups",
                context.deadline(),
                new ConstantNodeIdProvider(context.node().get().id())) {
            @Override
            DescribeGroupsRequest.Builder createRequest(int timeoutMs) {
                return new DescribeGroupsRequest.Builder(
                    new DescribeGroupsRequestData()
                        .setGroups(Collections.singletonList(context.groupId()))
                        .setIncludeAuthorizedOperations(context.options().includeAuthorizedOperations()));
            }

            @Override
            void handleResponse(AbstractResponse abstractResponse) {
                final DescribeGroupsResponse response = (DescribeGroupsResponse) abstractResponse;

                List<DescribedGroup> describedGroups = response.data().groups();
                if (describedGroups.isEmpty()) {
                    context.future().completeExceptionally(
                            new InvalidGroupIdException("No consumer group found for GroupId: " + context.groupId()));
                    return;
                }

                if (describedGroups.size() > 1 ||
                        !describedGroups.get(0).groupId().equals(context.groupId())) {
                    String ids = Arrays.toString(describedGroups.stream().map(DescribedGroup::groupId).toArray());
                    context.future().completeExceptionally(new InvalidGroupIdException(
                            "DescribeConsumerGroup request for GroupId: " + context.groupId() + " returned " + ids));
                    return;
                }

                final DescribedGroup describedGroup = describedGroups.get(0);

                // If coordinator changed since we fetched it, retry
                if (ConsumerGroupOperationContext.hasCoordinatorMoved(response)) {
                    Call call = getDescribeConsumerGroupsCall(context);
                    rescheduleFindCoordinatorTask(context, () -> call, this);
                    return;
                }

                final Errors groupError = Errors.forCode(describedGroup.errorCode());
                if (handleGroupRequestError(groupError, context.future()))
                    return;

                final String protocolType = describedGroup.protocolType();
                if (protocolType.equals(ConsumerProtocol.PROTOCOL_TYPE) || protocolType.isEmpty()) {
                    final List<DescribedGroupMember> members = describedGroup.members();
                    final List<MemberDescription> memberDescriptions = new ArrayList<>(members.size());
                    final Set<AclOperation> authorizedOperations = validAclOperations(describedGroup.authorizedOperations());
                    for (DescribedGroupMember groupMember : members) {
                        Set<TopicPartition> partitions = Collections.emptySet();
                        if (groupMember.memberAssignment().length > 0) {
                            final Assignment assignment = ConsumerProtocol.
                                deserializeAssignment(ByteBuffer.wrap(groupMember.memberAssignment()));
                            partitions = new HashSet<>(assignment.partitions());
                        }
                        final MemberDescription memberDescription = new MemberDescription(
                                groupMember.memberId(),
                                Optional.ofNullable(groupMember.groupInstanceId()),
                                groupMember.clientId(),
                                groupMember.clientHost(),
                                new MemberAssignment(partitions));
                        memberDescriptions.add(memberDescription);
                    }
                    final ConsumerGroupDescription consumerGroupDescription =
                        new ConsumerGroupDescription(context.groupId(), protocolType.isEmpty(),
                            memberDescriptions,
                            describedGroup.protocolData(),
                            ConsumerGroupState.parse(describedGroup.groupState()),
                            context.node().get(),
                            authorizedOperations);
                    context.future().complete(consumerGroupDescription);
                } else {
                    context.future().completeExceptionally(new IllegalArgumentException(
                        String.format("GroupId %s is not a consumer group (%s).",
                            context.groupId(), protocolType)));
                }
            }

            @Override
            void handleFailure(Throwable throwable) {
                context.future().completeExceptionally(throwable);
            }
        };
    }

    /**
     * Returns a {@code Call} object to fetch the cluster metadata. Takes a List of Calls
     * parameter to schedule actions that need to be taken using the metadata. The param is a Supplier
     * so that it can be lazily created, so that it can use the results of the metadata call in its
     * construction.
     *
     * @param <T> The type of return value of the KafkaFuture, like ListOffsetsResultInfo, etc.
     * @param <O> The type of configuration option, like ListOffsetsOptions, etc
     */
    private <T, O extends AbstractOptions<O>> Call getMetadataCall(MetadataOperationContext<T, O> context,
                                                                   Supplier<List<Call>> nextCalls) {
        return new Call("metadata", context.deadline(), new LeastLoadedNodeProvider()) {
            @Override
            MetadataRequest.Builder createRequest(int timeoutMs) {
                return new MetadataRequest.Builder(new MetadataRequestData()
                    .setTopics(convertToMetadataRequestTopic(context.topics()))
                    .setAllowAutoTopicCreation(false));
            }

            @Override
            void handleResponse(AbstractResponse abstractResponse) {
                MetadataResponse response = (MetadataResponse) abstractResponse;
                MetadataOperationContext.handleMetadataErrors(response);

                context.setResponse(Optional.of(response));

                for (Call call : nextCalls.get()) {
                    runnable.call(call, time.milliseconds());
                }
            }

            @Override
            void handleFailure(Throwable throwable) {
                for (KafkaFutureImpl<T> future : context.futures().values()) {
                    future.completeExceptionally(throwable);
                }
            }
        };
    }

    private Set<AclOperation> validAclOperations(final int authorizedOperations) {
        if (authorizedOperations == MetadataResponse.AUTHORIZED_OPERATIONS_OMITTED) {
            return null;
        }
        return Utils.from32BitField(authorizedOperations)
            .stream()
            .map(AclOperation::fromCode)
            .filter(operation -> operation != AclOperation.UNKNOWN
                && operation != AclOperation.ALL
                && operation != AclOperation.ANY)
            .collect(Collectors.toSet());
    }

    private boolean handleGroupRequestError(Errors error, KafkaFutureImpl<?> future) {
        if (error == Errors.COORDINATOR_LOAD_IN_PROGRESS || error == Errors.COORDINATOR_NOT_AVAILABLE) {
            throw error.exception();
        } else if (error != Errors.NONE) {
            future.completeExceptionally(error.exception());
            return true;
        }
        return false;
    }

    private final static class ListConsumerGroupsResults {
        private final List<Throwable> errors;
        private final HashMap<String, ConsumerGroupListing> listings;
        private final HashSet<Node> remaining;
        private final KafkaFutureImpl<Collection<Object>> future;

        ListConsumerGroupsResults(Collection<Node> leaders,
                                  KafkaFutureImpl<Collection<Object>> future) {
            this.errors = new ArrayList<>();
            this.listings = new HashMap<>();
            this.remaining = new HashSet<>(leaders);
            this.future = future;
            tryComplete();
        }

        synchronized void addError(Throwable throwable, Node node) {
            ApiError error = ApiError.fromThrowable(throwable);
            if (error.message() == null || error.message().isEmpty()) {
                errors.add(error.error().exception("Error listing groups on " + node));
            } else {
                errors.add(error.error().exception("Error listing groups on " + node + ": " + error.message()));
            }
        }

        synchronized void addListing(ConsumerGroupListing listing) {
            listings.put(listing.groupId(), listing);
        }

        synchronized void tryComplete(Node leader) {
            remaining.remove(leader);
            tryComplete();
        }

        private synchronized void tryComplete() {
            if (remaining.isEmpty()) {
                ArrayList<Object> results = new ArrayList<>(listings.values());
                results.addAll(errors);
                future.complete(results);
            }
        }
    }

    @Override
    public ListConsumerGroupsResult listConsumerGroups(ListConsumerGroupsOptions options) {
        final KafkaFutureImpl<Collection<Object>> all = new KafkaFutureImpl<>();
        final long nowMetadata = time.milliseconds();
        final long deadline = calcDeadlineMs(nowMetadata, options.timeoutMs());
        runnable.call(new Call("findAllBrokers", deadline, new LeastLoadedNodeProvider()) {
            @Override
            MetadataRequest.Builder createRequest(int timeoutMs) {
                return new MetadataRequest.Builder(new MetadataRequestData()
                    .setTopics(Collections.emptyList())
                    .setAllowAutoTopicCreation(true));
            }

            @Override
            void handleResponse(AbstractResponse abstractResponse) {
                MetadataResponse metadataResponse = (MetadataResponse) abstractResponse;
                Collection<Node> nodes = metadataResponse.brokers();
                if (nodes.isEmpty())
                    throw new StaleMetadataException("Metadata fetch failed due to missing broker list");

                HashSet<Node> allNodes = new HashSet<>(nodes);
                final ListConsumerGroupsResults results = new ListConsumerGroupsResults(allNodes, all);

                for (final Node node : allNodes) {
                    final long nowList = time.milliseconds();
                    runnable.call(new Call("listConsumerGroups", deadline, new ConstantNodeIdProvider(node.id())) {
                        @Override
                        ListGroupsRequest.Builder createRequest(int timeoutMs) {
                            List<String> states = options.states()
                                    .stream()
                                    .map(s -> s.toString())
                                    .collect(Collectors.toList());
                            return new ListGroupsRequest.Builder(new ListGroupsRequestData().setStatesFilter(states));
                        }

                        private void maybeAddConsumerGroup(ListGroupsResponseData.ListedGroup group) {
                            String protocolType = group.protocolType();
                            if (protocolType.equals(ConsumerProtocol.PROTOCOL_TYPE) || protocolType.isEmpty()) {
                                final String groupId = group.groupId();
                                final Optional<ConsumerGroupState> state = group.groupState().equals("")
                                        ? Optional.empty()
                                        : Optional.of(ConsumerGroupState.parse(group.groupState()));
                                final ConsumerGroupListing groupListing = new ConsumerGroupListing(groupId, protocolType.isEmpty(), state);
                                results.addListing(groupListing);
                            }
                        }

                        @Override
                        void handleResponse(AbstractResponse abstractResponse) {
                            final ListGroupsResponse response = (ListGroupsResponse) abstractResponse;
                            synchronized (results) {
                                Errors error = Errors.forCode(response.data().errorCode());
                                if (error == Errors.COORDINATOR_LOAD_IN_PROGRESS || error == Errors.COORDINATOR_NOT_AVAILABLE) {
                                    throw error.exception();
                                } else if (error != Errors.NONE) {
                                    results.addError(error.exception(), node);
                                } else {
                                    for (ListGroupsResponseData.ListedGroup group : response.data().groups()) {
                                        maybeAddConsumerGroup(group);
                                    }
                                }
                                results.tryComplete(node);
                            }
                        }

                        @Override
                        void handleFailure(Throwable throwable) {
                            synchronized (results) {
                                results.addError(throwable, node);
                                results.tryComplete(node);
                            }
                        }
                    }, nowList);
                }
            }

            @Override
            void handleFailure(Throwable throwable) {
                KafkaException exception = new KafkaException("Failed to find brokers to send ListGroups", throwable);
                all.complete(Collections.singletonList(exception));
            }
        }, nowMetadata);

        return new ListConsumerGroupsResult(all);
    }

    @Override
    public ListConsumerGroupOffsetsResult listConsumerGroupOffsets(final String groupId,
                                                                   final ListConsumerGroupOffsetsOptions options) {
        final KafkaFutureImpl<Map<TopicPartition, OffsetAndMetadata>> groupOffsetListingFuture = new KafkaFutureImpl<>();
        final long startFindCoordinatorMs = time.milliseconds();
        final long deadline = calcDeadlineMs(startFindCoordinatorMs, options.timeoutMs());

        ConsumerGroupOperationContext<Map<TopicPartition, OffsetAndMetadata>, ListConsumerGroupOffsetsOptions> context =
                new ConsumerGroupOperationContext<>(groupId, options, deadline, groupOffsetListingFuture);

        Call findCoordinatorCall = getFindCoordinatorCall(context,
            () -> getListConsumerGroupOffsetsCall(context));
        runnable.call(findCoordinatorCall, startFindCoordinatorMs);

        return new ListConsumerGroupOffsetsResult(groupOffsetListingFuture);
    }

    private Call getListConsumerGroupOffsetsCall(ConsumerGroupOperationContext<Map<TopicPartition, OffsetAndMetadata>,
            ListConsumerGroupOffsetsOptions> context) {
        return new Call("listConsumerGroupOffsets", context.deadline(),
                new ConstantNodeIdProvider(context.node().get().id())) {
            @Override
            OffsetFetchRequest.Builder createRequest(int timeoutMs) {
                // Set the flag to false as for admin client request,
                // we don't need to wait for any pending offset state to clear.
                return new OffsetFetchRequest.Builder(context.groupId(), false, context.options().topicPartitions(), false);
            }

            @Override
            void handleResponse(AbstractResponse abstractResponse) {
                final OffsetFetchResponse response = (OffsetFetchResponse) abstractResponse;
                final Map<TopicPartition, OffsetAndMetadata> groupOffsetsListing = new HashMap<>();

                // If coordinator changed since we fetched it, retry
                if (ConsumerGroupOperationContext.hasCoordinatorMoved(response)) {
                    Call call = getListConsumerGroupOffsetsCall(context);
                    rescheduleFindCoordinatorTask(context, () -> call, this);
                    return;
                }

                if (handleGroupRequestError(response.error(), context.future()))
                    return;

                for (Map.Entry<TopicPartition, OffsetFetchResponse.PartitionData> entry :
                    response.responseData().entrySet()) {
                    final TopicPartition topicPartition = entry.getKey();
                    OffsetFetchResponse.PartitionData partitionData = entry.getValue();
                    final Errors error = partitionData.error;

                    if (error == Errors.NONE) {
                        final Long offset = partitionData.offset;
                        final String metadata = partitionData.metadata;
                        final Optional<Integer> leaderEpoch = partitionData.leaderEpoch;
                        // Negative offset indicates that the group has no committed offset for this partition
                        if (offset < 0) {
                            groupOffsetsListing.put(topicPartition, null);
                        } else {
                            groupOffsetsListing.put(topicPartition, new OffsetAndMetadata(offset, leaderEpoch, metadata));
                        }
                    } else {
                        log.warn("Skipping return offset for {} due to error {}.", topicPartition, error);
                    }
                }
                context.future().complete(groupOffsetsListing);
            }

            @Override
            void handleFailure(Throwable throwable) {
                context.future().completeExceptionally(throwable);
            }
        };
    }

    @Override
    public DeleteConsumerGroupsResult deleteConsumerGroups(Collection<String> groupIds, DeleteConsumerGroupsOptions options) {

        final Map<String, KafkaFutureImpl<Void>> futures = createFutures(groupIds);

        // TODO: KAFKA-6788, we should consider grouping the request per coordinator and send one request with a list of
        // all consumer groups this coordinator host
        for (final String groupId : groupIds) {
            // skip sending request for those futures that already failed.
            final KafkaFutureImpl<Void> future = futures.get(groupId);
            if (future.isCompletedExceptionally())
                continue;

            final long startFindCoordinatorMs = time.milliseconds();
            final long deadline = calcDeadlineMs(startFindCoordinatorMs, options.timeoutMs());
            ConsumerGroupOperationContext<Void, DeleteConsumerGroupsOptions> context =
                    new ConsumerGroupOperationContext<>(groupId, options, deadline, future);
            Call findCoordinatorCall = getFindCoordinatorCall(context,
                () -> getDeleteConsumerGroupsCall(context));
            runnable.call(findCoordinatorCall, startFindCoordinatorMs);
        }

        return new DeleteConsumerGroupsResult(new HashMap<>(futures));
    }

    private Call getDeleteConsumerGroupsCall(ConsumerGroupOperationContext<Void, DeleteConsumerGroupsOptions> context) {
        return new Call("deleteConsumerGroups", context.deadline(), new ConstantNodeIdProvider(context.node().get().id())) {

            @Override
            DeleteGroupsRequest.Builder createRequest(int timeoutMs) {
                return new DeleteGroupsRequest.Builder(
                    new DeleteGroupsRequestData()
                        .setGroupsNames(Collections.singletonList(context.groupId()))
                );
            }

            @Override
            void handleResponse(AbstractResponse abstractResponse) {
                final DeleteGroupsResponse response = (DeleteGroupsResponse) abstractResponse;

                // If coordinator changed since we fetched it, retry
                if (ConsumerGroupOperationContext.hasCoordinatorMoved(response)) {
                    Call call = getDeleteConsumerGroupsCall(context);
                    rescheduleFindCoordinatorTask(context, () -> call, this);
                    return;
                }

                final Errors groupError = response.get(context.groupId());
                if (handleGroupRequestError(groupError, context.future()))
                    return;

                context.future().complete(null);
            }

            @Override
            void handleFailure(Throwable throwable) {
                context.future().completeExceptionally(throwable);
            }
        };
    }

    @Override
    public DeleteConsumerGroupOffsetsResult deleteConsumerGroupOffsets(
            String groupId,
            Set<TopicPartition> partitions,
            DeleteConsumerGroupOffsetsOptions options) {
        final KafkaFutureImpl<Map<TopicPartition, Errors>> future = new KafkaFutureImpl<>();

        if (groupIdIsUnrepresentable(groupId)) {
            future.completeExceptionally(new InvalidGroupIdException("The given group id '" +
                groupId + "' cannot be represented in a request."));
            return new DeleteConsumerGroupOffsetsResult(future, partitions);
        }

        final long startFindCoordinatorMs = time.milliseconds();
        final long deadline = calcDeadlineMs(startFindCoordinatorMs, options.timeoutMs());
        ConsumerGroupOperationContext<Map<TopicPartition, Errors>, DeleteConsumerGroupOffsetsOptions> context =
            new ConsumerGroupOperationContext<>(groupId, options, deadline, future);

        Call findCoordinatorCall = getFindCoordinatorCall(context,
            () -> getDeleteConsumerGroupOffsetsCall(context, partitions));
        runnable.call(findCoordinatorCall, startFindCoordinatorMs);

        return new DeleteConsumerGroupOffsetsResult(future, partitions);
    }

    private Call getDeleteConsumerGroupOffsetsCall(
            ConsumerGroupOperationContext<Map<TopicPartition, Errors>, DeleteConsumerGroupOffsetsOptions> context,
            Set<TopicPartition> partitions) {
        return new Call("deleteConsumerGroupOffsets", context.deadline(), new ConstantNodeIdProvider(context.node().get().id())) {

            @Override
            OffsetDeleteRequest.Builder createRequest(int timeoutMs) {
                final OffsetDeleteRequestTopicCollection topics = new OffsetDeleteRequestTopicCollection();

                partitions.stream().collect(Collectors.groupingBy(TopicPartition::topic)).forEach((topic, topicPartitions) -> {
                    topics.add(
                        new OffsetDeleteRequestTopic()
                        .setName(topic)
                        .setPartitions(topicPartitions.stream()
                            .map(tp -> new OffsetDeleteRequestPartition().setPartitionIndex(tp.partition()))
                            .collect(Collectors.toList())
                        )
                    );
                });

                return new OffsetDeleteRequest.Builder(
                    new OffsetDeleteRequestData()
                        .setGroupId(context.groupId())
                        .setTopics(topics)
                );
            }

            @Override
            void handleResponse(AbstractResponse abstractResponse) {
                final OffsetDeleteResponse response = (OffsetDeleteResponse) abstractResponse;

                // If coordinator changed since we fetched it, retry
                if (ConsumerGroupOperationContext.hasCoordinatorMoved(response)) {
                    Call call = getDeleteConsumerGroupOffsetsCall(context, partitions);
                    rescheduleFindCoordinatorTask(context, () -> call, this);
                    return;
                }

                // If the error is an error at the group level, the future is failed with it
                final Errors groupError = Errors.forCode(response.data().errorCode());
                if (handleGroupRequestError(groupError, context.future()))
                    return;

                final Map<TopicPartition, Errors> partitions = new HashMap<>();
                response.data().topics().forEach(topic -> topic.partitions().forEach(partition -> partitions.put(
                    new TopicPartition(topic.name(), partition.partitionIndex()),
                    Errors.forCode(partition.errorCode())))
                );

                context.future().complete(partitions);
            }

            @Override
            void handleFailure(Throwable throwable) {
                context.future().completeExceptionally(throwable);
            }
        };
    }

    @Override
    public Map<MetricName, ? extends Metric> metrics() {
        return Collections.unmodifiableMap(this.metrics.metrics());
    }

    @Override
    public ElectLeadersResult electLeaders(
            final ElectionType electionType,
            final Set<TopicPartition> topicPartitions,
            ElectLeadersOptions options) {
        final KafkaFutureImpl<Map<TopicPartition, Optional<Throwable>>> electionFuture = new KafkaFutureImpl<>();
        final long now = time.milliseconds();
        runnable.call(new Call("electLeaders", calcDeadlineMs(now, options.timeoutMs()),
                new ControllerNodeProvider()) {

            @Override
            public ElectLeadersRequest.Builder createRequest(int timeoutMs) {
                return new ElectLeadersRequest.Builder(electionType, topicPartitions, timeoutMs);
            }

            @Override
            public void handleResponse(AbstractResponse abstractResponse) {
                ElectLeadersResponse response = (ElectLeadersResponse) abstractResponse;
                Map<TopicPartition, Optional<Throwable>> result = ElectLeadersResponse.electLeadersResult(response.data());

                // For version == 0 then errorCode would be 0 which maps to Errors.NONE
                Errors error = Errors.forCode(response.data().errorCode());
                if (error != Errors.NONE) {
                    electionFuture.completeExceptionally(error.exception());
                    return;
                }

                electionFuture.complete(result);
            }

            @Override
            void handleFailure(Throwable throwable) {
                electionFuture.completeExceptionally(throwable);
            }
        }, now);

        return new ElectLeadersResult(electionFuture);
    }

    @Override
    public AlterPartitionReassignmentsResult alterPartitionReassignments(
            Map<TopicPartition, Optional<NewPartitionReassignment>> reassignments,
            AlterPartitionReassignmentsOptions options) {
        final Map<TopicPartition, KafkaFutureImpl<Void>> futures = new HashMap<>();
        final Map<String, Map<Integer, Optional<NewPartitionReassignment>>> topicsToReassignments = new TreeMap<>();
        for (Map.Entry<TopicPartition, Optional<NewPartitionReassignment>> entry : reassignments.entrySet()) {
            String topic = entry.getKey().topic();
            int partition = entry.getKey().partition();
            TopicPartition topicPartition = new TopicPartition(topic, partition);
            Optional<NewPartitionReassignment> reassignment = entry.getValue();
            KafkaFutureImpl<Void> future = new KafkaFutureImpl<>();
            futures.put(topicPartition, future);

            if (topicNameIsUnrepresentable(topic)) {
                future.completeExceptionally(new InvalidTopicException("The given topic name '" +
                        topic + "' cannot be represented in a request."));
            } else if (topicPartition.partition() < 0) {
                future.completeExceptionally(new InvalidTopicException("The given partition index " +
                        topicPartition.partition() + " is not valid."));
            } else {
                Map<Integer, Optional<NewPartitionReassignment>> partitionReassignments =
                        topicsToReassignments.get(topicPartition.topic());
                if (partitionReassignments == null) {
                    partitionReassignments = new TreeMap<>();
                    topicsToReassignments.put(topic, partitionReassignments);
                }

                partitionReassignments.put(partition, reassignment);
            }
        }

        final long now = time.milliseconds();
        Call call = new Call("alterPartitionReassignments", calcDeadlineMs(now, options.timeoutMs()),
                new ControllerNodeProvider()) {

            @Override
            public AlterPartitionReassignmentsRequest.Builder createRequest(int timeoutMs) {
                AlterPartitionReassignmentsRequestData data =
                        new AlterPartitionReassignmentsRequestData();
                for (Map.Entry<String, Map<Integer, Optional<NewPartitionReassignment>>> entry :
                        topicsToReassignments.entrySet()) {
                    String topicName = entry.getKey();
                    Map<Integer, Optional<NewPartitionReassignment>> partitionsToReassignments = entry.getValue();

                    List<ReassignablePartition> reassignablePartitions = new ArrayList<>();
                    for (Map.Entry<Integer, Optional<NewPartitionReassignment>> partitionEntry :
                            partitionsToReassignments.entrySet()) {
                        int partitionIndex = partitionEntry.getKey();
                        Optional<NewPartitionReassignment> reassignment = partitionEntry.getValue();

                        ReassignablePartition reassignablePartition = new ReassignablePartition()
                                .setPartitionIndex(partitionIndex)
                                .setReplicas(reassignment.map(NewPartitionReassignment::targetReplicas).orElse(null));
                        reassignablePartitions.add(reassignablePartition);
                    }

                    ReassignableTopic reassignableTopic = new ReassignableTopic()
                            .setName(topicName)
                            .setPartitions(reassignablePartitions);
                    data.topics().add(reassignableTopic);
                }
                data.setTimeoutMs(timeoutMs);
                return new AlterPartitionReassignmentsRequest.Builder(data);
            }

            @Override
            public void handleResponse(AbstractResponse abstractResponse) {
                AlterPartitionReassignmentsResponse response = (AlterPartitionReassignmentsResponse) abstractResponse;
                Map<TopicPartition, ApiException> errors = new HashMap<>();
                int receivedResponsesCount = 0;

                Errors topLevelError = Errors.forCode(response.data().errorCode());
                switch (topLevelError) {
                    case NONE:
                        receivedResponsesCount += validateTopicResponses(response.data().responses(), errors);
                        break;
                    case NOT_CONTROLLER:
                        handleNotControllerError(topLevelError);
                        break;
                    default:
                        for (ReassignableTopicResponse topicResponse : response.data().responses()) {
                            String topicName = topicResponse.name();
                            for (ReassignablePartitionResponse partition : topicResponse.partitions()) {
                                errors.put(
                                        new TopicPartition(topicName, partition.partitionIndex()),
                                        new ApiError(topLevelError, response.data().errorMessage()).exception()
                                );
                                receivedResponsesCount += 1;
                            }
                        }
                        break;
                }

                assertResponseCountMatch(errors, receivedResponsesCount);
                for (Map.Entry<TopicPartition, ApiException> entry : errors.entrySet()) {
                    ApiException exception = entry.getValue();
                    if (exception == null)
                        futures.get(entry.getKey()).complete(null);
                    else
                        futures.get(entry.getKey()).completeExceptionally(exception);
                }
            }

            private void assertResponseCountMatch(Map<TopicPartition, ApiException> errors, int receivedResponsesCount) {
                int expectedResponsesCount = topicsToReassignments.values().stream().mapToInt(Map::size).sum();
                if (errors.values().stream().noneMatch(Objects::nonNull) && receivedResponsesCount != expectedResponsesCount) {
                    String quantifier = receivedResponsesCount > expectedResponsesCount ? "many" : "less";
                    throw new UnknownServerException("The server returned too " + quantifier + " results." +
                        "Expected " + expectedResponsesCount + " but received " + receivedResponsesCount);
                }
            }

            private int validateTopicResponses(List<ReassignableTopicResponse> topicResponses,
                                               Map<TopicPartition, ApiException> errors) {
                int receivedResponsesCount = 0;

                for (ReassignableTopicResponse topicResponse : topicResponses) {
                    String topicName = topicResponse.name();
                    for (ReassignablePartitionResponse partResponse : topicResponse.partitions()) {
                        Errors partitionError = Errors.forCode(partResponse.errorCode());

                        TopicPartition tp = new TopicPartition(topicName, partResponse.partitionIndex());
                        if (partitionError == Errors.NONE) {
                            errors.put(tp, null);
                        } else {
                            errors.put(tp, new ApiError(partitionError, partResponse.errorMessage()).exception());
                        }
                        receivedResponsesCount += 1;
                    }
                }

                return receivedResponsesCount;
            }

            @Override
            void handleFailure(Throwable throwable) {
                for (KafkaFutureImpl<Void> future : futures.values()) {
                    future.completeExceptionally(throwable);
                }
            }
        };
        if (!topicsToReassignments.isEmpty()) {
            runnable.call(call, now);
        }
        return new AlterPartitionReassignmentsResult(new HashMap<>(futures));
    }

    @Override
    public ListPartitionReassignmentsResult listPartitionReassignments(Optional<Set<TopicPartition>> partitions,
                                                                       ListPartitionReassignmentsOptions options) {
        final KafkaFutureImpl<Map<TopicPartition, PartitionReassignment>> partitionReassignmentsFuture = new KafkaFutureImpl<>();
        if (partitions.isPresent()) {
            for (TopicPartition tp : partitions.get()) {
                String topic = tp.topic();
                int partition = tp.partition();
                if (topicNameIsUnrepresentable(topic)) {
                    partitionReassignmentsFuture.completeExceptionally(new InvalidTopicException("The given topic name '"
                            + topic + "' cannot be represented in a request."));
                } else if (partition < 0) {
                    partitionReassignmentsFuture.completeExceptionally(new InvalidTopicException("The given partition index " +
                            partition + " is not valid."));
                }
                if (partitionReassignmentsFuture.isCompletedExceptionally())
                    return new ListPartitionReassignmentsResult(partitionReassignmentsFuture);
            }
        }
        final long now = time.milliseconds();
        runnable.call(new Call("listPartitionReassignments", calcDeadlineMs(now, options.timeoutMs()),
            new ControllerNodeProvider()) {

            @Override
            ListPartitionReassignmentsRequest.Builder createRequest(int timeoutMs) {
                ListPartitionReassignmentsRequestData listData = new ListPartitionReassignmentsRequestData();
                listData.setTimeoutMs(timeoutMs);

                if (partitions.isPresent()) {
                    Map<String, ListPartitionReassignmentsTopics> reassignmentTopicByTopicName = new HashMap<>();

                    for (TopicPartition tp : partitions.get()) {
                        if (!reassignmentTopicByTopicName.containsKey(tp.topic()))
                            reassignmentTopicByTopicName.put(tp.topic(), new ListPartitionReassignmentsTopics().setName(tp.topic()));

                        reassignmentTopicByTopicName.get(tp.topic()).partitionIndexes().add(tp.partition());
                    }

                    listData.setTopics(new ArrayList<>(reassignmentTopicByTopicName.values()));
                }
                return new ListPartitionReassignmentsRequest.Builder(listData);
            }

            @Override
            void handleResponse(AbstractResponse abstractResponse) {
                ListPartitionReassignmentsResponse response = (ListPartitionReassignmentsResponse) abstractResponse;
                Errors error = Errors.forCode(response.data().errorCode());
                switch (error) {
                    case NONE:
                        break;
                    case NOT_CONTROLLER:
                        handleNotControllerError(error);
                        break;
                    default:
                        partitionReassignmentsFuture.completeExceptionally(new ApiError(error, response.data().errorMessage()).exception());
                        break;
                }
                Map<TopicPartition, PartitionReassignment> reassignmentMap = new HashMap<>();

                for (OngoingTopicReassignment topicReassignment : response.data().topics()) {
                    String topicName = topicReassignment.name();
                    for (OngoingPartitionReassignment partitionReassignment : topicReassignment.partitions()) {
                        reassignmentMap.put(
                            new TopicPartition(topicName, partitionReassignment.partitionIndex()),
                            new PartitionReassignment(partitionReassignment.replicas(), partitionReassignment.addingReplicas(), partitionReassignment.removingReplicas())
                        );
                    }
                }

                partitionReassignmentsFuture.complete(reassignmentMap);
            }

            @Override
            void handleFailure(Throwable throwable) {
                partitionReassignmentsFuture.completeExceptionally(throwable);
            }
        }, now);

        return new ListPartitionReassignmentsResult(partitionReassignmentsFuture);
    }

    private long calculateNextAllowedRetryMs() {
        return time.milliseconds() + retryBackoffMs;
    }

    private void handleNotControllerError(AbstractResponse response) throws ApiException {
        if (response.errorCounts().containsKey(Errors.NOT_CONTROLLER)) {
            handleNotControllerError(Errors.NOT_CONTROLLER);
        }
    }

    private void handleNotControllerError(Errors error) throws ApiException {
        metadataManager.clearController();
        metadataManager.requestUpdate();
        throw error.exception();
    }

    /**
     * Returns the broker id pertaining to the given resource, or null if the resource is not associated
     * with a particular broker.
     */
    private Integer nodeFor(ConfigResource resource) {
        if ((resource.type() == ConfigResource.Type.BROKER && !resource.isDefault())
                || resource.type() == ConfigResource.Type.BROKER_LOGGER) {
            return Integer.valueOf(resource.name());
        } else {
            return null;
        }
    }

    private List<MemberIdentity> getMembersFromGroup(String groupId) {
        Collection<MemberDescription> members;
        try {
            members = describeConsumerGroups(Collections.singleton(groupId)).describedGroups().get(groupId).get().members();
        } catch (Exception ex) {
            throw new KafkaException("Encounter exception when trying to get members from group: " + groupId, ex);
        }

        List<MemberIdentity> membersToRemove = new ArrayList<>();
        for (final MemberDescription member : members) {
            if (member.groupInstanceId().isPresent()) {
                membersToRemove.add(new MemberIdentity().setGroupInstanceId(member.groupInstanceId().get()));
            } else {
                membersToRemove.add(new MemberIdentity().setMemberId(member.consumerId()));
            }
        }
        return membersToRemove;
    }

    @Override
    public RemoveMembersFromConsumerGroupResult removeMembersFromConsumerGroup(String groupId,
                                                                               RemoveMembersFromConsumerGroupOptions options) {
        final long startFindCoordinatorMs = time.milliseconds();
        final long deadline = calcDeadlineMs(startFindCoordinatorMs, options.timeoutMs());

        KafkaFutureImpl<Map<MemberIdentity, Errors>> future = new KafkaFutureImpl<>();

        ConsumerGroupOperationContext<Map<MemberIdentity, Errors>, RemoveMembersFromConsumerGroupOptions> context =
            new ConsumerGroupOperationContext<>(groupId, options, deadline, future);

        List<MemberIdentity> members;
        if (options.removeAll()) {
            members = getMembersFromGroup(groupId);
        } else {
            members = options.members().stream().map(MemberToRemove::toMemberIdentity).collect(Collectors.toList());
        }
        Call findCoordinatorCall = getFindCoordinatorCall(context, () -> getRemoveMembersFromGroupCall(context, members));
        runnable.call(findCoordinatorCall, startFindCoordinatorMs);

        return new RemoveMembersFromConsumerGroupResult(future, options.members());
    }

    private Call getRemoveMembersFromGroupCall(ConsumerGroupOperationContext<Map<MemberIdentity, Errors>, RemoveMembersFromConsumerGroupOptions> context,
                                               List<MemberIdentity> members) {
        return new Call("leaveGroup", context.deadline(), new ConstantNodeIdProvider(context.node().get().id())) {
            @Override
            LeaveGroupRequest.Builder createRequest(int timeoutMs) {
                return new LeaveGroupRequest.Builder(context.groupId(), members);
            }

            @Override
            void handleResponse(AbstractResponse abstractResponse) {
                final LeaveGroupResponse response = (LeaveGroupResponse) abstractResponse;

                // If coordinator changed since we fetched it, retry
                if (ConsumerGroupOperationContext.hasCoordinatorMoved(response)) {
                    Call call = getRemoveMembersFromGroupCall(context, members);
                    rescheduleFindCoordinatorTask(context, () -> call, this);
                    return;
                }

                if (handleGroupRequestError(response.topLevelError(), context.future()))
                    return;

                final Map<MemberIdentity, Errors> memberErrors = new HashMap<>();
                for (MemberResponse memberResponse : response.memberResponses()) {
                    memberErrors.put(new MemberIdentity()
                                         .setMemberId(memberResponse.memberId())
                                         .setGroupInstanceId(memberResponse.groupInstanceId()),
                                     Errors.forCode(memberResponse.errorCode()));
                }
                context.future().complete(memberErrors);
            }

            @Override
            void handleFailure(Throwable throwable) {
                context.future().completeExceptionally(throwable);
            }
        };
    }

    @Override
    public AlterConsumerGroupOffsetsResult alterConsumerGroupOffsets(String groupId,
                                                        Map<TopicPartition, OffsetAndMetadata> offsets,
                                                        AlterConsumerGroupOffsetsOptions options) {
        final KafkaFutureImpl<Map<TopicPartition, Errors>> future = new KafkaFutureImpl<>();

        final long startFindCoordinatorMs = time.milliseconds();
        final long deadline = calcDeadlineMs(startFindCoordinatorMs, options.timeoutMs());

        ConsumerGroupOperationContext<Map<TopicPartition, Errors>, AlterConsumerGroupOffsetsOptions> context =
                new ConsumerGroupOperationContext<>(groupId, options, deadline, future);

        Call findCoordinatorCall = getFindCoordinatorCall(context,
            () -> KafkaAdminClient.this.getAlterConsumerGroupOffsetsCall(context, offsets));
        runnable.call(findCoordinatorCall, startFindCoordinatorMs);

        return new AlterConsumerGroupOffsetsResult(future);
    }

    private Call getAlterConsumerGroupOffsetsCall(ConsumerGroupOperationContext<Map<TopicPartition, Errors>,
                                                  AlterConsumerGroupOffsetsOptions> context,
                                                  Map<TopicPartition, OffsetAndMetadata> offsets) {

        return new Call("commitOffsets", context.deadline(), new ConstantNodeIdProvider(context.node().get().id())) {

            @Override
            OffsetCommitRequest.Builder createRequest(int timeoutMs) {
                List<OffsetCommitRequestTopic> topics = new ArrayList<>();
                Map<String, List<OffsetCommitRequestPartition>> offsetData = new HashMap<>();
                for (Map.Entry<TopicPartition, OffsetAndMetadata> entry : offsets.entrySet()) {
                    String topic = entry.getKey().topic();
                    OffsetAndMetadata oam = entry.getValue();
                    offsetData.compute(topic, (key, value) -> {
                        if (value == null) {
                            value = new ArrayList<>();
                        }
                        OffsetCommitRequestPartition partition = new OffsetCommitRequestPartition()
                                .setCommittedOffset(oam.offset())
                                .setCommittedLeaderEpoch(oam.leaderEpoch().orElse(-1))
                                .setCommittedMetadata(oam.metadata())
                                .setPartitionIndex(entry.getKey().partition());
                        value.add(partition);
                        return value;
                    });
                }
                for (Map.Entry<String, List<OffsetCommitRequestPartition>> entry : offsetData.entrySet()) {
                    OffsetCommitRequestTopic topic = new OffsetCommitRequestTopic()
                            .setName(entry.getKey())
                            .setPartitions(entry.getValue());
                    topics.add(topic);
                }
                OffsetCommitRequestData data = new OffsetCommitRequestData()
                    .setGroupId(context.groupId())
                    .setTopics(topics);
                return new OffsetCommitRequest.Builder(data);
            }

            @Override
            void handleResponse(AbstractResponse abstractResponse) {
                final OffsetCommitResponse response = (OffsetCommitResponse) abstractResponse;

                Map<Errors, Integer> errorCounts = response.errorCounts();
                // 1) If coordinator changed since we fetched it, retry
                // 2) If there is a coordinator error, retry
                if (ConsumerGroupOperationContext.hasCoordinatorMoved(errorCounts) ||
                    ConsumerGroupOperationContext.shouldRefreshCoordinator(errorCounts)) {
                    Call call = getAlterConsumerGroupOffsetsCall(context, offsets);
                    rescheduleFindCoordinatorTask(context, () -> call, this);
                    return;
                }

                final Map<TopicPartition, Errors> partitions = new HashMap<>();
                for (OffsetCommitResponseTopic topic : response.data().topics()) {
                    for (OffsetCommitResponsePartition partition : topic.partitions()) {
                        TopicPartition tp = new TopicPartition(topic.name(), partition.partitionIndex());
                        Errors error = Errors.forCode(partition.errorCode());
                        partitions.put(tp, error);
                    }
                }
                context.future().complete(partitions);
            }

            @Override
            void handleFailure(Throwable throwable) {
                context.future().completeExceptionally(throwable);
            }
        };
    }

    @Override
    public ListOffsetsResult listOffsets(Map<TopicPartition, OffsetSpec> topicPartitionOffsets,
                                         ListOffsetsOptions options) {

        // preparing topics list for asking metadata about them
        final Map<TopicPartition, KafkaFutureImpl<ListOffsetsResultInfo>> futures = new HashMap<>(topicPartitionOffsets.size());
        final Set<String> topics = new HashSet<>();
        for (TopicPartition topicPartition : topicPartitionOffsets.keySet()) {
            topics.add(topicPartition.topic());
            futures.put(topicPartition, new KafkaFutureImpl<>());
        }

        final long nowMetadata = time.milliseconds();
        final long deadline = calcDeadlineMs(nowMetadata, options.timeoutMs());

        MetadataOperationContext<ListOffsetsResultInfo, ListOffsetsOptions> context =
                new MetadataOperationContext<>(topics, options, deadline, futures);

        Call metadataCall = getMetadataCall(context,
            () -> KafkaAdminClient.this.getListOffsetsCalls(context, topicPartitionOffsets, futures));
        runnable.call(metadataCall, nowMetadata);

        return new ListOffsetsResult(new HashMap<>(futures));
    }

    private List<Call> getListOffsetsCalls(MetadataOperationContext<ListOffsetsResultInfo, ListOffsetsOptions> context,
                                           Map<TopicPartition, OffsetSpec> topicPartitionOffsets,
                                           Map<TopicPartition, KafkaFutureImpl<ListOffsetsResultInfo>> futures) {

        MetadataResponse mr = context.response().orElseThrow(() -> new IllegalStateException("No Metadata response"));
        List<Call> calls = new ArrayList<>();
        // grouping topic partitions per leader
        Map<Node, Map<String, ListOffsetsTopic>> leaders = new HashMap<>();

        for (Map.Entry<TopicPartition, OffsetSpec> entry: topicPartitionOffsets.entrySet()) {

            OffsetSpec offsetSpec = entry.getValue();
            TopicPartition tp = entry.getKey();
            KafkaFutureImpl<ListOffsetsResultInfo> future = futures.get(tp);
            long offsetQuery = (offsetSpec instanceof TimestampSpec)
                    ? ((TimestampSpec) offsetSpec).timestamp()
                    : (offsetSpec instanceof OffsetSpec.EarliestSpec)
                        ? ListOffsetsRequest.EARLIEST_TIMESTAMP
                        : ListOffsetsRequest.LATEST_TIMESTAMP;
            // avoid sending listOffsets request for topics with errors
            if (!mr.errors().containsKey(tp.topic())) {
                Node node = mr.cluster().leaderFor(tp);
                if (node != null) {
                    Map<String, ListOffsetsTopic> leadersOnNode = leaders.computeIfAbsent(node, k -> new HashMap<>());
                    ListOffsetsTopic topic = leadersOnNode.computeIfAbsent(tp.topic(), k -> new ListOffsetsTopic().setName(tp.topic()));
                    topic.partitions().add(new ListOffsetsPartition().setPartitionIndex(tp.partition()).setTimestamp(offsetQuery));
                } else {
                    future.completeExceptionally(Errors.LEADER_NOT_AVAILABLE.exception());
                }
            } else {
                future.completeExceptionally(mr.errors().get(tp.topic()).exception());
            }
        }

        for (final Map.Entry<Node, Map<String, ListOffsetsTopic>> entry : leaders.entrySet()) {
            final int brokerId = entry.getKey().id();

            calls.add(new Call("listOffsets on broker " + brokerId, context.deadline(), new ConstantNodeIdProvider(brokerId)) {

                final List<ListOffsetsTopic> partitionsToQuery = new ArrayList<>(entry.getValue().values());

                @Override
                ListOffsetsRequest.Builder createRequest(int timeoutMs) {
                    return ListOffsetsRequest.Builder
                            .forConsumer(true, context.options().isolationLevel())
                            .setTargetTimes(partitionsToQuery);
                }

                @Override
                void handleResponse(AbstractResponse abstractResponse) {
                    ListOffsetsResponse response = (ListOffsetsResponse) abstractResponse;
                    Map<TopicPartition, OffsetSpec> retryTopicPartitionOffsets = new HashMap<>();

                    for (ListOffsetsTopicResponse topic : response.topics()) {
                        for (ListOffsetsPartitionResponse partition : topic.partitions()) {
                            TopicPartition tp = new TopicPartition(topic.name(), partition.partitionIndex());
                            KafkaFutureImpl<ListOffsetsResultInfo> future = futures.get(tp);
                            Errors error = Errors.forCode(partition.errorCode());
                            OffsetSpec offsetRequestSpec = topicPartitionOffsets.get(tp);
                            if (offsetRequestSpec == null) {
                                log.warn("Server response mentioned unknown topic partition {}", tp);
                            } else if (MetadataOperationContext.shouldRefreshMetadata(error)) {
                                retryTopicPartitionOffsets.put(tp, offsetRequestSpec);
                            } else if (error == Errors.NONE) {
                                Optional<Integer> leaderEpoch = (partition.leaderEpoch() == ListOffsetsResponse.UNKNOWN_EPOCH)
                                        ? Optional.empty()
                                        : Optional.of(partition.leaderEpoch());
                                future.complete(new ListOffsetsResultInfo(partition.offset(), partition.timestamp(), leaderEpoch));
                            } else {
                                future.completeExceptionally(error.exception());
                            }
                        }
                    }

                    if (retryTopicPartitionOffsets.isEmpty()) {
                        // The server should send back a response for every topic partition. But do a sanity check anyway.
                        for (ListOffsetsTopic topic : partitionsToQuery) {
                            for (ListOffsetsPartition partition : topic.partitions()) {
                                TopicPartition tp = new TopicPartition(topic.name(), partition.partitionIndex());
                                ApiException error = new ApiException("The response from broker " + brokerId +
                                        " did not contain a result for topic partition " + tp);
                                futures.get(tp).completeExceptionally(error);
                            }
                        }
                    } else {
                        Set<String> retryTopics = retryTopicPartitionOffsets.keySet().stream().map(
                            TopicPartition::topic).collect(Collectors.toSet());
                        MetadataOperationContext<ListOffsetsResultInfo, ListOffsetsOptions> retryContext =
                            new MetadataOperationContext<>(retryTopics, context.options(), context.deadline(), futures);
                        rescheduleMetadataTask(retryContext, () -> getListOffsetsCalls(retryContext, retryTopicPartitionOffsets, futures));
                    }
                }

                @Override
                void handleFailure(Throwable throwable) {
                    for (ListOffsetsTopic topic : entry.getValue().values()) {
                        for (ListOffsetsPartition partition : topic.partitions()) {
                            TopicPartition tp = new TopicPartition(topic.name(), partition.partitionIndex());
                            KafkaFutureImpl<ListOffsetsResultInfo> future = futures.get(tp);
                            future.completeExceptionally(throwable);
                        }
                    }
                }
            });
        }
        return calls;
    }

    @Override
    public DescribeClientQuotasResult describeClientQuotas(ClientQuotaFilter filter, DescribeClientQuotasOptions options) {
        KafkaFutureImpl<Map<ClientQuotaEntity, Map<String, Double>>> future = new KafkaFutureImpl<>();

        final long now = time.milliseconds();
        runnable.call(new Call("describeClientQuotas", calcDeadlineMs(now, options.timeoutMs()),
                new LeastLoadedNodeProvider()) {

                @Override
                DescribeClientQuotasRequest.Builder createRequest(int timeoutMs) {
                    return new DescribeClientQuotasRequest.Builder(filter);
                }

                @Override
                void handleResponse(AbstractResponse abstractResponse) {
                    DescribeClientQuotasResponse response = (DescribeClientQuotasResponse) abstractResponse;
                    response.complete(future);
                }

                @Override
                void handleFailure(Throwable throwable) {
                    future.completeExceptionally(throwable);
                }
            }, now);

        return new DescribeClientQuotasResult(future);
    }

    @Override
    public AlterClientQuotasResult alterClientQuotas(Collection<ClientQuotaAlteration> entries, AlterClientQuotasOptions options) {
        Map<ClientQuotaEntity, KafkaFutureImpl<Void>> futures = new HashMap<>(entries.size());
        for (ClientQuotaAlteration entry : entries) {
            futures.put(entry.entity(), new KafkaFutureImpl<>());
        }

        final long now = time.milliseconds();
        runnable.call(new Call("alterClientQuotas", calcDeadlineMs(now, options.timeoutMs()),
                new LeastLoadedNodeProvider()) {

                @Override
                AlterClientQuotasRequest.Builder createRequest(int timeoutMs) {
                    return new AlterClientQuotasRequest.Builder(entries, options.validateOnly());
                }

                @Override
                void handleResponse(AbstractResponse abstractResponse) {
                    AlterClientQuotasResponse response = (AlterClientQuotasResponse) abstractResponse;
                    response.complete(futures);
                }

                @Override
                void handleFailure(Throwable throwable) {
                    completeAllExceptionally(futures.values(), throwable);
                }
            }, now);

        return new AlterClientQuotasResult(Collections.unmodifiableMap(futures));
    }

    @Override
    public DescribeUserScramCredentialsResult describeUserScramCredentials(List<String> users, DescribeUserScramCredentialsOptions options) {
        final KafkaFutureImpl<DescribeUserScramCredentialsResponseData> dataFuture = new KafkaFutureImpl<>();
        final long now = time.milliseconds();
        Call call = new Call("describeUserScramCredentials", calcDeadlineMs(now, options.timeoutMs()),
                new LeastLoadedNodeProvider()) {
            @Override
            public DescribeUserScramCredentialsRequest.Builder createRequest(final int timeoutMs) {
                final DescribeUserScramCredentialsRequestData requestData = new DescribeUserScramCredentialsRequestData();

                if (users != null && !users.isEmpty()) {
                    final List<UserName> userNames = new ArrayList<>(users.size());

                    for (final String user : users) {
                        if (user != null) {
                            userNames.add(new UserName().setName(user));
                        }
                    }

                    requestData.setUsers(userNames);
                }

                return new DescribeUserScramCredentialsRequest.Builder(requestData);
            }

            @Override
            public void handleResponse(AbstractResponse abstractResponse) {
                DescribeUserScramCredentialsResponse response = (DescribeUserScramCredentialsResponse) abstractResponse;
                DescribeUserScramCredentialsResponseData data = response.data();
                short messageLevelErrorCode = data.errorCode();
                if (messageLevelErrorCode != Errors.NONE.code()) {
                    dataFuture.completeExceptionally(Errors.forCode(messageLevelErrorCode).exception(data.errorMessage()));
                } else {
                    dataFuture.complete(data);
                }
            }

            @Override
            void handleFailure(Throwable throwable) {
                dataFuture.completeExceptionally(throwable);
            }
        };
        runnable.call(call, now);
        return new DescribeUserScramCredentialsResult(dataFuture);
    }

    @Override
    public AlterUserScramCredentialsResult alterUserScramCredentials(List<UserScramCredentialAlteration> alterations,
                                                                     AlterUserScramCredentialsOptions options) {
        final long now = time.milliseconds();
        final Map<String, KafkaFutureImpl<Void>> futures = new HashMap<>();
        for (UserScramCredentialAlteration alteration: alterations) {
            futures.put(alteration.user(), new KafkaFutureImpl<>());
        }
        final Map<String, Exception> userIllegalAlterationExceptions = new HashMap<>();
        // We need to keep track of users with deletions of an unknown SCRAM mechanism
        final String usernameMustNotBeEmptyMsg = "Username must not be empty";
        String passwordMustNotBeEmptyMsg = "Password must not be empty";
        final String unknownScramMechanismMsg = "Unknown SCRAM mechanism";
        alterations.stream().filter(a -> a instanceof UserScramCredentialDeletion).forEach(alteration -> {
            final String user = alteration.user();
            if (user == null || user.isEmpty()) {
                userIllegalAlterationExceptions.put(alteration.user(), new UnacceptableCredentialException(usernameMustNotBeEmptyMsg));
            } else {
                UserScramCredentialDeletion deletion = (UserScramCredentialDeletion) alteration;
                ScramMechanism mechanism = deletion.mechanism();
                if (mechanism == null || mechanism == ScramMechanism.UNKNOWN) {
                    userIllegalAlterationExceptions.put(user, new UnsupportedSaslMechanismException(unknownScramMechanismMsg));
                }
            }
        });
        // Creating an upsertion may throw InvalidKeyException or NoSuchAlgorithmException,
        // so keep track of which users are affected by such a failure so we can fail all their alterations later
        final Map<String, Map<ScramMechanism, AlterUserScramCredentialsRequestData.ScramCredentialUpsertion>> userInsertions = new HashMap<>();
        alterations.stream().filter(a -> a instanceof UserScramCredentialUpsertion)
                .filter(alteration -> !userIllegalAlterationExceptions.containsKey(alteration.user()))
                .forEach(alteration -> {
                    final String user = alteration.user();
                    if (user == null || user.isEmpty()) {
                        userIllegalAlterationExceptions.put(alteration.user(), new UnacceptableCredentialException(usernameMustNotBeEmptyMsg));
                    } else {
                        UserScramCredentialUpsertion upsertion = (UserScramCredentialUpsertion) alteration;
                        try {
                            byte[] password = upsertion.password();
                            if (password == null || password.length == 0) {
                                userIllegalAlterationExceptions.put(user, new UnacceptableCredentialException(passwordMustNotBeEmptyMsg));
                            } else {
                                ScramMechanism mechanism = upsertion.credentialInfo().mechanism();
                                if (mechanism == null || mechanism == ScramMechanism.UNKNOWN) {
                                    userIllegalAlterationExceptions.put(user, new UnsupportedSaslMechanismException(unknownScramMechanismMsg));
                                } else {
                                    userInsertions.putIfAbsent(user, new HashMap<>());
                                    userInsertions.get(user).put(mechanism, getScramCredentialUpsertion(upsertion));
                                }
                            }
                        } catch (NoSuchAlgorithmException e) {
                            // we might overwrite an exception from a previous alteration, but we don't really care
                            // since we just need to mark this user as having at least one illegal alteration
                            // and make an exception instance available for completing the corresponding future exceptionally
                            userIllegalAlterationExceptions.put(user, new UnsupportedSaslMechanismException(unknownScramMechanismMsg));
                        } catch (InvalidKeyException e) {
                            // generally shouldn't happen since we deal with the empty password case above,
                            // but we still need to catch/handle it
                            userIllegalAlterationExceptions.put(user, new UnacceptableCredentialException(e.getMessage(), e));
                        }
                    }
                });

        // submit alterations only for users that do not have an illegal alteration as identified above
        Call call = new Call("alterUserScramCredentials", calcDeadlineMs(now, options.timeoutMs()),
                new ControllerNodeProvider()) {
            @Override
            public AlterUserScramCredentialsRequest.Builder createRequest(int timeoutMs) {
                return new AlterUserScramCredentialsRequest.Builder(
                        new AlterUserScramCredentialsRequestData().setUpsertions(alterations.stream()
                                .filter(a -> a instanceof UserScramCredentialUpsertion)
                                .filter(a -> !userIllegalAlterationExceptions.containsKey(a.user()))
                                .map(a -> userInsertions.get(a.user()).get(((UserScramCredentialUpsertion) a).credentialInfo().mechanism()))
                                .collect(Collectors.toList()))
                        .setDeletions(alterations.stream()
                                .filter(a -> a instanceof UserScramCredentialDeletion)
                                .filter(a -> !userIllegalAlterationExceptions.containsKey(a.user()))
                                .map(d -> getScramCredentialDeletion((UserScramCredentialDeletion) d))
                                .collect(Collectors.toList())));
            }

            @Override
            public void handleResponse(AbstractResponse abstractResponse) {
                AlterUserScramCredentialsResponse response = (AlterUserScramCredentialsResponse) abstractResponse;
                // Check for controller change
                for (Errors error : response.errorCounts().keySet()) {
                    if (error == Errors.NOT_CONTROLLER) {
                        handleNotControllerError(error);
                    }
                }
                /* Now that we have the results for the ones we sent,
                 * fail any users that have an illegal alteration as identified above.
                 * Be sure to do this after the NOT_CONTROLLER error check above
                 * so that all errors are consistent in that case.
                 */
                userIllegalAlterationExceptions.entrySet().stream().forEach(entry -> {
                    futures.get(entry.getKey()).completeExceptionally(entry.getValue());
                });
                response.data().results().forEach(result -> {
                    KafkaFutureImpl<Void> future = futures.get(result.user());
                    if (future == null) {
                        log.warn("Server response mentioned unknown user {}", result.user());
                    } else {
                        Errors error = Errors.forCode(result.errorCode());
                        if (error != Errors.NONE) {
                            future.completeExceptionally(error.exception(result.errorMessage()));
                        } else {
                            future.complete(null);
                        }
                    }
                });
                completeUnrealizedFutures(
                    futures.entrySet().stream(),
                    user -> "The broker response did not contain a result for user " + user);
            }

            @Override
            void handleFailure(Throwable throwable) {
                completeAllExceptionally(futures.values(), throwable);
            }
        };
        runnable.call(call, now);
        return new AlterUserScramCredentialsResult(new HashMap<>(futures));
    }

    private static AlterUserScramCredentialsRequestData.ScramCredentialUpsertion getScramCredentialUpsertion(UserScramCredentialUpsertion u) throws InvalidKeyException, NoSuchAlgorithmException {
        AlterUserScramCredentialsRequestData.ScramCredentialUpsertion retval = new AlterUserScramCredentialsRequestData.ScramCredentialUpsertion();
        return retval.setName(u.user())
                .setMechanism(u.credentialInfo().mechanism().type())
                .setIterations(u.credentialInfo().iterations())
                .setSalt(u.salt())
                .setSaltedPassword(getSaltedPasword(u.credentialInfo().mechanism(), u.password(), u.salt(), u.credentialInfo().iterations()));
    }

    private static AlterUserScramCredentialsRequestData.ScramCredentialDeletion getScramCredentialDeletion(UserScramCredentialDeletion d) {
        return new AlterUserScramCredentialsRequestData.ScramCredentialDeletion().setName(d.user()).setMechanism(d.mechanism().type());
    }

    private static byte[] getSaltedPasword(ScramMechanism publicScramMechanism, byte[] password, byte[] salt, int iterations) throws NoSuchAlgorithmException, InvalidKeyException {
        return new ScramFormatter(org.apache.kafka.common.security.scram.internals.ScramMechanism.forMechanismName(publicScramMechanism.mechanismName()))
                .hi(password, salt, iterations);
    }

    @Override
    public DescribeFeaturesResult describeFeatures(final DescribeFeaturesOptions options) {
        final KafkaFutureImpl<FeatureMetadata> future = new KafkaFutureImpl<>();
        final long now = time.milliseconds();
        final Call call = new Call(
            "describeFeatures", calcDeadlineMs(now, options.timeoutMs()), new LeastLoadedNodeProvider()) {

            private FeatureMetadata createFeatureMetadata(final ApiVersionsResponse response) {
                final Map<String, FinalizedVersionRange> finalizedFeatures = new HashMap<>();
                for (final FinalizedFeatureKey key : response.data().finalizedFeatures().valuesSet()) {
                    finalizedFeatures.put(key.name(), new FinalizedVersionRange(key.minVersionLevel(), key.maxVersionLevel()));
                }

                Optional<Long> finalizedFeaturesEpoch;
                if (response.data().finalizedFeaturesEpoch() >= 0L) {
                    finalizedFeaturesEpoch = Optional.of(response.data().finalizedFeaturesEpoch());
                } else {
                    finalizedFeaturesEpoch = Optional.empty();
                }

                final Map<String, SupportedVersionRange> supportedFeatures = new HashMap<>();
                for (final SupportedFeatureKey key : response.data().supportedFeatures().valuesSet()) {
                    supportedFeatures.put(key.name(), new SupportedVersionRange(key.minVersion(), key.maxVersion()));
                }

                return new FeatureMetadata(finalizedFeatures, finalizedFeaturesEpoch, supportedFeatures);
            }

            @Override
            ApiVersionsRequest.Builder createRequest(int timeoutMs) {
                return new ApiVersionsRequest.Builder();
            }

            @Override
            void handleResponse(AbstractResponse response) {
                final ApiVersionsResponse apiVersionsResponse = (ApiVersionsResponse) response;
                if (apiVersionsResponse.data().errorCode() == Errors.NONE.code()) {
                    future.complete(createFeatureMetadata(apiVersionsResponse));
                } else {
                    future.completeExceptionally(Errors.forCode(apiVersionsResponse.data().errorCode()).exception());
                }
            }

            @Override
            void handleFailure(Throwable throwable) {
                completeAllExceptionally(Collections.singletonList(future), throwable);
            }
        };

        runnable.call(call, now);
        return new DescribeFeaturesResult(future);
    }

    @Override
    public UpdateFeaturesResult updateFeatures(final Map<String, FeatureUpdate> featureUpdates,
                                               final UpdateFeaturesOptions options) {
        if (featureUpdates.isEmpty()) {
            throw new IllegalArgumentException("Feature updates can not be null or empty.");
        }

        final Map<String, KafkaFutureImpl<Void>> updateFutures = new HashMap<>();
        for (final Map.Entry<String, FeatureUpdate> entry : featureUpdates.entrySet()) {
            final String feature = entry.getKey();
            if (Utils.isBlank(feature)) {
                throw new IllegalArgumentException("Provided feature can not be empty.");
            }
            updateFutures.put(entry.getKey(), new KafkaFutureImpl<>());
        }

        final long now = time.milliseconds();
        final Call call = new Call("updateFeatures", calcDeadlineMs(now, options.timeoutMs()),
            new ControllerNodeProvider()) {

            @Override
            UpdateFeaturesRequest.Builder createRequest(int timeoutMs) {
                final UpdateFeaturesRequestData.FeatureUpdateKeyCollection featureUpdatesRequestData
                    = new UpdateFeaturesRequestData.FeatureUpdateKeyCollection();
                for (Map.Entry<String, FeatureUpdate> entry : featureUpdates.entrySet()) {
                    final String feature = entry.getKey();
                    final FeatureUpdate update = entry.getValue();
                    final UpdateFeaturesRequestData.FeatureUpdateKey requestItem =
                        new UpdateFeaturesRequestData.FeatureUpdateKey();
                    requestItem.setFeature(feature);
                    requestItem.setMaxVersionLevel(update.maxVersionLevel());
                    requestItem.setAllowDowngrade(update.allowDowngrade());
                    featureUpdatesRequestData.add(requestItem);
                }
                return new UpdateFeaturesRequest.Builder(
                    new UpdateFeaturesRequestData()
                        .setTimeoutMs(timeoutMs)
                        .setFeatureUpdates(featureUpdatesRequestData));
            }

            @Override
            void handleResponse(AbstractResponse abstractResponse) {
                final UpdateFeaturesResponse response =
                    (UpdateFeaturesResponse) abstractResponse;

                ApiError topLevelError = response.topLevelError();
                switch (topLevelError.error()) {
                    case NONE:
                        for (final UpdatableFeatureResult result : response.data().results()) {
                            final KafkaFutureImpl<Void> future = updateFutures.get(result.feature());
                            if (future == null) {
                                log.warn("Server response mentioned unknown feature {}", result.feature());
                            } else {
                                final Errors error = Errors.forCode(result.errorCode());
                                if (error == Errors.NONE) {
                                    future.complete(null);
                                } else {
                                    future.completeExceptionally(error.exception(result.errorMessage()));
                                }
                            }
                        }
                        // The server should send back a response for every feature, but we do a sanity check anyway.
                        completeUnrealizedFutures(updateFutures.entrySet().stream(),
                            feature -> "The controller response did not contain a result for feature " + feature);
                        break;
                    case NOT_CONTROLLER:
                        handleNotControllerError(topLevelError.error());
                        break;
                    default:
                        for (final Map.Entry<String, KafkaFutureImpl<Void>> entry : updateFutures.entrySet()) {
                            entry.getValue().completeExceptionally(topLevelError.exception());
                        }
                        break;
                }
            }

            @Override
            void handleFailure(Throwable throwable) {
                completeAllExceptionally(updateFutures.values(), throwable);
            }
        };

        runnable.call(call, now);
        return new UpdateFeaturesResult(new HashMap<>(updateFutures));
    }

    @Override
    public UnregisterBrokerResult unregisterBroker(int brokerId, UnregisterBrokerOptions options) {
        final KafkaFutureImpl<Void> future = new KafkaFutureImpl<>();
        final long now = time.milliseconds();
        final Call call = new Call("unregisterBroker", calcDeadlineMs(now, options.timeoutMs()),
                new LeastLoadedNodeProvider()) {

            @Override
            UnregisterBrokerRequest.Builder createRequest(int timeoutMs) {
                UnregisterBrokerRequestData data =
                        new UnregisterBrokerRequestData().setBrokerId(brokerId);
                return new UnregisterBrokerRequest.Builder(data);
            }

            @Override
            void handleResponse(AbstractResponse abstractResponse) {
                final UnregisterBrokerResponse response =
                        (UnregisterBrokerResponse) abstractResponse;
                Errors error = Errors.forCode(response.data().errorCode());
                switch (error) {
                    case NONE:
                        future.complete(null);
                        break;
                    case REQUEST_TIMED_OUT:
                        throw error.exception();
                    default:
                        log.error("Unregister broker request for broker ID {} failed: {}",
                            brokerId, error.message());
                        future.completeExceptionally(error.exception());
                        break;
                }
            }

            @Override
            void handleFailure(Throwable throwable) {
                future.completeExceptionally(throwable);
            }
        };
        runnable.call(call, now);
        return new UnregisterBrokerResult(future);
    }

    @Override
    public DescribeProducersResult describeProducers(Collection<TopicPartition> topicPartitions, DescribeProducersOptions options) {
<<<<<<< HEAD
        DescribeProducersHandler handler = new DescribeProducersHandler(
            new HashSet<>(topicPartitions),
            options,
            logContext
        );
        return new DescribeProducersResult(invokeDriver(handler, options.timeoutMs));
    }

    private <K, V> Map<K, KafkaFutureImpl<V>> invokeDriver(
        AdminApiHandler<K, V> handler,
=======
        AdminApiFuture.SimpleAdminApiFuture<TopicPartition, DescribeProducersResult.PartitionProducerState> future =
            DescribeProducersHandler.newFuture(topicPartitions);
        DescribeProducersHandler handler = new DescribeProducersHandler(options, logContext);
        invokeDriver(handler, future, options.timeoutMs);
        return new DescribeProducersResult(future.all());
    }

    @Override
    public DescribeTransactionsResult describeTransactions(Collection<String> transactionalIds, DescribeTransactionsOptions options) {
        AdminApiFuture.SimpleAdminApiFuture<CoordinatorKey, TransactionDescription> future =
            DescribeTransactionsHandler.newFuture(transactionalIds);
        DescribeTransactionsHandler handler = new DescribeTransactionsHandler(logContext);
        invokeDriver(handler, future, options.timeoutMs);
        return new DescribeTransactionsResult(future.all());
    }

    @Override
    public AbortTransactionResult abortTransaction(AbortTransactionSpec spec, AbortTransactionOptions options) {
        AdminApiFuture.SimpleAdminApiFuture<TopicPartition, Void> future =
            AbortTransactionHandler.newFuture(Collections.singleton(spec.topicPartition()));
        AbortTransactionHandler handler = new AbortTransactionHandler(spec, logContext);
        invokeDriver(handler, future, options.timeoutMs);
        return new AbortTransactionResult(future.all());
    }

    @Override
    public ListTransactionsResult listTransactions(ListTransactionsOptions options) {
        AllBrokersStrategy.AllBrokersFuture<Collection<TransactionListing>> future =
            ListTransactionsHandler.newFuture();
        ListTransactionsHandler handler = new ListTransactionsHandler(options, logContext);
        invokeDriver(handler, future, options.timeoutMs);
        return new ListTransactionsResult(future.all());
    }

    private <K, V> void invokeDriver(
        AdminApiHandler<K, V> handler,
        AdminApiFuture<K, V> future,
>>>>>>> 7da881ff
        Integer timeoutMs
    ) {
        long currentTimeMs = time.milliseconds();
        long deadlineMs = calcDeadlineMs(currentTimeMs, timeoutMs);

        AdminApiDriver<K, V> driver = new AdminApiDriver<>(
            handler,
<<<<<<< HEAD
=======
            future,
>>>>>>> 7da881ff
            deadlineMs,
            retryBackoffMs,
            logContext
        );

        maybeSendRequests(driver, currentTimeMs);
<<<<<<< HEAD
        return driver.futures();
=======
>>>>>>> 7da881ff
    }

    private <K, V> void maybeSendRequests(AdminApiDriver<K, V> driver, long currentTimeMs) {
        for (AdminApiDriver.RequestSpec<K> spec : driver.poll()) {
            runnable.call(newCall(driver, spec), currentTimeMs);
        }
    }

    private <K, V> Call newCall(AdminApiDriver<K, V> driver, AdminApiDriver.RequestSpec<K> spec) {
        NodeProvider nodeProvider = spec.scope.destinationBrokerId().isPresent() ?
            new ConstantNodeIdProvider(spec.scope.destinationBrokerId().getAsInt()) :
            new LeastLoadedNodeProvider();

        return new Call(spec.name, spec.nextAllowedTryMs, spec.tries, spec.deadlineMs, nodeProvider) {
            @Override
            AbstractRequest.Builder<?> createRequest(int timeoutMs) {
                return spec.request;
            }

            @Override
            void handleResponse(AbstractResponse response) {
                long currentTimeMs = time.milliseconds();
                driver.onResponse(currentTimeMs, spec, response);
                maybeSendRequests(driver, currentTimeMs);
            }

            @Override
            void handleFailure(Throwable throwable) {
                long currentTimeMs = time.milliseconds();
                driver.onFailure(currentTimeMs, spec, throwable);
                maybeSendRequests(driver, currentTimeMs);
            }

            @Override
            void maybeRetry(long currentTimeMs, Throwable throwable) {
                if (throwable instanceof DisconnectException) {
                    // Disconnects are a special case. We want to give the driver a chance
                    // to retry lookup rather than getting stuck on a node which is down.
                    // For example, if a partition leader shuts down after our metadata query,
                    // then we might get a disconnect. We want to try to find the new partition
                    // leader rather than retrying on the same node.
                    driver.onFailure(currentTimeMs, spec, throwable);
                    maybeSendRequests(driver, currentTimeMs);
                } else {
                    super.maybeRetry(currentTimeMs, throwable);
                }
            }
        };
    }

    /**
     * Get a sub level error when the request is in batch. If given key was not found,
     * return an {@link IllegalArgumentException}.
     */
    static <K> Throwable getSubLevelError(Map<K, Errors> subLevelErrors, K subKey, String keyNotFoundMsg) {
        if (!subLevelErrors.containsKey(subKey)) {
            return new IllegalArgumentException(keyNotFoundMsg);
        } else {
            return subLevelErrors.get(subKey).exception();
        }
    }
}<|MERGE_RESOLUTION|>--- conflicted
+++ resolved
@@ -31,13 +31,6 @@
 import org.apache.kafka.clients.admin.DescribeReplicaLogDirsResult.ReplicaLogDirInfo;
 import org.apache.kafka.clients.admin.ListOffsetsResult.ListOffsetsResultInfo;
 import org.apache.kafka.clients.admin.OffsetSpec.TimestampSpec;
-<<<<<<< HEAD
-import org.apache.kafka.clients.admin.internals.AdminApiHandler;
-import org.apache.kafka.clients.admin.internals.AdminMetadataManager;
-import org.apache.kafka.clients.admin.internals.AdminApiDriver;
-import org.apache.kafka.clients.admin.internals.ConsumerGroupOperationContext;
-import org.apache.kafka.clients.admin.internals.DescribeProducersHandler;
-=======
 import org.apache.kafka.clients.admin.internals.AbortTransactionHandler;
 import org.apache.kafka.clients.admin.internals.AdminApiDriver;
 import org.apache.kafka.clients.admin.internals.AdminApiHandler;
@@ -49,7 +42,6 @@
 import org.apache.kafka.clients.admin.internals.DescribeProducersHandler;
 import org.apache.kafka.clients.admin.internals.DescribeTransactionsHandler;
 import org.apache.kafka.clients.admin.internals.ListTransactionsHandler;
->>>>>>> 7da881ff
 import org.apache.kafka.clients.admin.internals.MetadataOperationContext;
 import org.apache.kafka.clients.consumer.ConsumerPartitionAssignor.Assignment;
 import org.apache.kafka.clients.consumer.OffsetAndMetadata;
@@ -844,21 +836,12 @@
                     this, prettyPrintException(throwable), tries);
             }
             maybeRetry(now, throwable);
-<<<<<<< HEAD
         }
 
         void maybeRetry(long now, Throwable throwable) {
             runnable.pendingCalls.add(this);
         }
 
-=======
-        }
-
-        void maybeRetry(long now, Throwable throwable) {
-            runnable.pendingCalls.add(this);
-        }
-
->>>>>>> 7da881ff
         private void handleTimeoutFailure(long now, Throwable cause) {
             if (log.isDebugEnabled()) {
                 log.debug("{} timed out at {} after {} attempt(s)", this, now, tries,
@@ -4750,18 +4733,6 @@
 
     @Override
     public DescribeProducersResult describeProducers(Collection<TopicPartition> topicPartitions, DescribeProducersOptions options) {
-<<<<<<< HEAD
-        DescribeProducersHandler handler = new DescribeProducersHandler(
-            new HashSet<>(topicPartitions),
-            options,
-            logContext
-        );
-        return new DescribeProducersResult(invokeDriver(handler, options.timeoutMs));
-    }
-
-    private <K, V> Map<K, KafkaFutureImpl<V>> invokeDriver(
-        AdminApiHandler<K, V> handler,
-=======
         AdminApiFuture.SimpleAdminApiFuture<TopicPartition, DescribeProducersResult.PartitionProducerState> future =
             DescribeProducersHandler.newFuture(topicPartitions);
         DescribeProducersHandler handler = new DescribeProducersHandler(options, logContext);
@@ -4799,7 +4770,6 @@
     private <K, V> void invokeDriver(
         AdminApiHandler<K, V> handler,
         AdminApiFuture<K, V> future,
->>>>>>> 7da881ff
         Integer timeoutMs
     ) {
         long currentTimeMs = time.milliseconds();
@@ -4807,20 +4777,13 @@
 
         AdminApiDriver<K, V> driver = new AdminApiDriver<>(
             handler,
-<<<<<<< HEAD
-=======
             future,
->>>>>>> 7da881ff
             deadlineMs,
             retryBackoffMs,
             logContext
         );
 
         maybeSendRequests(driver, currentTimeMs);
-<<<<<<< HEAD
-        return driver.futures();
-=======
->>>>>>> 7da881ff
     }
 
     private <K, V> void maybeSendRequests(AdminApiDriver<K, V> driver, long currentTimeMs) {
