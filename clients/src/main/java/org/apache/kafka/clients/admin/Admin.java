--- conflicted
+++ resolved
@@ -1491,8 +1491,6 @@
     DescribeProducersResult describeProducers(Collection<TopicPartition> partitions, DescribeProducersOptions options);
 
     /**
-<<<<<<< HEAD
-=======
      * Describe the state of a set of transactional IDs. See
      * {@link #describeTransactions(Collection, DescribeTransactionsOptions)} for more details.
      *
@@ -1558,7 +1556,6 @@
     ListTransactionsResult listTransactions(ListTransactionsOptions options);
 
     /**
->>>>>>> 7da881ff
      * Get the metrics kept by the adminClient
      */
     Map<MetricName, ? extends Metric> metrics();
