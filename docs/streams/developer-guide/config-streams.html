<!--
 Licensed to the Apache Software Foundation (ASF) under one or more
 contributor license agreements.  See the NOTICE file distributed with
 this work for additional information regarding copyright ownership.
 The ASF licenses this file to You under the Apache License, Version 2.0
 (the "License"); you may not use this file except in compliance with
 the License.  You may obtain a copy of the License at

    http://www.apache.org/licenses/LICENSE-2.0

 Unless required by applicable law or agreed to in writing, software
 distributed under the License is distributed on an "AS IS" BASIS,
 WITHOUT WARRANTIES OR CONDITIONS OF ANY KIND, either express or implied.
 See the License for the specific language governing permissions and
 limitations under the License.
-->

<script><!--#include virtual="../../js/templateData.js" --></script>

<script id="content-template" type="text/x-handlebars-template">
  <!-- h1>Developer Guide for Kafka Streams</h1 -->
  <div class="sub-nav-sticky">
    <div class="sticky-top">
      <!-- div style="height:35px">
        <a href="/{{version}}/documentation/streams/">Introduction</a>
        <a class="active-menu-item" href="/{{version}}/documentation/streams/developer-guide">Developer Guide</a>
        <a href="/{{version}}/documentation/streams/core-concepts">Concepts</a>
        <a href="/{{version}}/documentation/streams/quickstart">Run Demo App</a>
        <a href="/{{version}}/documentation/streams/tutorial">Tutorial: Write App</a>
      </div -->
    </div>
  </div>


  <div class="section" id="configuring-a-streams-application">
    <span id="streams-developer-guide-configuration"></span><h1>Configuring a Streams Application<a class="headerlink" href="#configuring-a-streams-application" title="Permalink to this headline"></a></h1>
    <p>Kafka and Kafka Streams configuration options must be configured before using Streams. You can configure Kafka Streams by specifying parameters in a <code class="docutils literal"><span class="pre">java.util.Properties</span></code> instance.</p>
    <ol class="arabic">
      <li><p class="first">Create a <code class="docutils literal"><span class="pre">java.util.Properties</span></code> instance.</p>
      </li>
      <li><p class="first">Set the <a class="reference internal" href="#streams-developer-guide-required-configs"><span class="std std-ref">parameters</span></a>. For example:</p>
        <pre class="line-numbers"><code class="language-java">import java.util.Properties;
import org.apache.kafka.streams.StreamsConfig;

Properties settings = new Properties();
// Set a few key parameters
settings.put(StreamsConfig.APPLICATION_ID_CONFIG, "my-first-streams-application");
settings.put(StreamsConfig.BOOTSTRAP_SERVERS_CONFIG, "kafka-broker1:9092");
// Any further settings
settings.put(... , ...);</code></pre>
      </li>
    </ol>
    <div class="section" id="configuration-parameter-reference">
      <span id="streams-developer-guide-required-configs"></span><h2>Configuration parameter reference<a class="headerlink" href="#configuration-parameter-reference" title="Permalink to this headline"></a></h2>
      <p>This section contains the most common Streams configuration parameters. For a full reference, see the <a class="reference external" href="/{{version}}/javadoc/org/apache/kafka/streams/StreamsConfig.html">Streams</a> Javadocs.</p>
      <div class="contents local topic" id="contents">
        <ul class="simple">
          <li><a class="reference internal" href="#required-configuration-parameters" id="id3">Required configuration parameters</a><ul>
            <li><a class="reference internal" href="#application-id" id="id4">application.id</a></li>
            <li><a class="reference internal" href="#bootstrap-servers" id="id5">bootstrap.servers</a></li>
          </ul>
          </li>
          <li><a class="reference internal" href="#optional-configuration-parameters" id="id6">Optional configuration parameters</a><ul>
            <li><a class="reference internal" href="#acceptable-recovery-lag" id="id27">acceptable.recovery.lag</a></li>
            <li><a class="reference internal" href="#default-deserialization-exception-handler" id="id7">default.deserialization.exception.handler</a></li>
            <li><a class="reference internal" href="#default-key-serde" id="id8">default.key.serde</a></li>
            <li><a class="reference internal" href="#default-production-exception-handler" id="id24">default.production.exception.handler</a></li>
            <li><a class="reference internal" href="#timestamp-extractor" id="id15">default.timestamp.extractor</a></li>
            <li><a class="reference internal" href="#default-value-serde" id="id9">default.value.serde</a></li>
            <li><a class="reference internal" href="#default-windowed-key-serde-inner" id="id32">default.windowed.key.serde.inner</a></li>
            <li><a class="reference internal" href="#default-windowed-value-serde-inner" id="id33">default.windowed.value.serde.inner</a></li>
            <li><a class="reference internal" href="#max-task-idle-ms" id="id28">max.task.idle.ms</a></li>
            <li><a class="reference internal" href="#max-warmup-replicas" id="id29">max.warmup.replicas</a></li>
            <li><a class="reference internal" href="#num-standby-replicas" id="id10">num.standby.replicas</a></li>
            <li><a class="reference internal" href="#num-stream-threads" id="id11">num.stream.threads</a></li>
            <li><a class="reference internal" href="#partition-grouper" id="id12">partition.grouper</a></li>
            <li><a class="reference internal" href="#probing-rebalance-interval-ms" id="id30">probing.rebalance.interval.ms</a></li>
            <li><a class="reference internal" href="#processing-guarantee" id="id25">processing.guarantee</a></li>
            <li><a class="reference internal" href="#replication-factor" id="id13">replication.factor</a></li>
            <li><a class="reference internal" href="#rocksdb-config-setter" id="id20">rocksdb.config.setter</a></li>
            <li><a class="reference internal" href="#state-dir" id="id14">state.dir</a></li>
            <li><a class="reference internal" href="#topology-optimization" id="id31">topology.optimization</a></li>
          </ul>
          </li>
          <li><a class="reference internal" href="#kafka-consumers-and-producer-configuration-parameters" id="id16">Kafka consumers and producer configuration parameters</a><ul>
            <li><a class="reference internal" href="#naming" id="id17">Naming</a></li>
            <li><a class="reference internal" href="#default-values" id="id18">Default Values</a></li>
            <li><a class="reference internal" href="#enable-auto-commit" id="id19">enable.auto.commit</a></li>
          </ul>
          </li>
          <li><a class="reference internal" href="#recommended-configuration-parameters-for-resiliency" id="id21">Recommended configuration parameters for resiliency</a><ul>
            <li><a class="reference internal" href="#acks" id="id22">acks</a></li>
            <li><a class="reference internal" href="#id2" id="id23">replication.factor</a></li>
          </ul>
          </li>
        </ul>
      </div>
      <div class="section" id="required-configuration-parameters">
        <h3><a class="toc-backref" href="#id3">Required configuration parameters</a><a class="headerlink" href="#required-configuration-parameters" title="Permalink to this headline"></a></h3>
        <p>Here are the required Streams configuration parameters.</p>
        <table border="1" class="non-scrolling-table docutils">
          <thead valign="bottom">
          <tr class="row-odd"><th class="head">Parameter Name</th>
            <th class="head">Importance</th>
            <th class="head" colspan="2">Description</th>
            <th class="head">Default Value</th>
          </tr>
          </thead>
          <tbody valign="top">
          <tr class="row-even"><td>application.id</td>
            <td>Required</td>
            <td colspan="2">An identifier for the stream processing application.  Must be unique within the Kafka cluster.</td>
            <td>None</td>
          </tr>
          <tr class="row-odd"><td>bootstrap.servers</td>
            <td>Required</td>
            <td colspan="2">A list of host/port pairs to use for establishing the initial connection to the Kafka cluster.</td>
            <td>None</td>
          </tr>
          </tbody>
        </table>
        <div class="section" id="application-id">
          <h4><a class="toc-backref" href="#id4">application.id</a><a class="headerlink" href="#application-id" title="Permalink to this headline"></a></h4>
          <blockquote>
            <div><p>(Required) The application ID. Each stream processing application must have a unique ID. The same ID must be given to
              all instances of the application.  It is recommended to use only alphanumeric characters, <code class="docutils literal"><span class="pre">.</span></code> (dot), <code class="docutils literal"><span class="pre">-</span></code> (hyphen), and <code class="docutils literal"><span class="pre">_</span></code> (underscore). Examples: <code class="docutils literal"><span class="pre">&quot;hello_world&quot;</span></code>, <code class="docutils literal"><span class="pre">&quot;hello_world-v1.0.0&quot;</span></code></p>
              <p>This ID is used in the following places to isolate resources used by the application from others:</p>
              <ul class="simple">
                <li>As the default Kafka consumer and producer <code class="docutils literal"><span class="pre">client.id</span></code> prefix</li>
                <li>As the Kafka consumer <code class="docutils literal"><span class="pre">group.id</span></code> for coordination</li>
                <li>As the name of the subdirectory in the state directory (cf. <code class="docutils literal"><span class="pre">state.dir</span></code>)</li>
                <li>As the prefix of internal Kafka topic names</li>
              </ul>
              <dl class="docutils">
                <dt>Tip:</dt>
                <dd>When an application is updated, the <code class="docutils literal"><span class="pre">application.id</span></code> should be changed unless you want to reuse the existing data in internal topics and state stores.
                  For example, you could embed the version information within <code class="docutils literal"><span class="pre">application.id</span></code>, as <code class="docutils literal"><span class="pre">my-app-v1.0.0</span></code> and <code class="docutils literal"><span class="pre">my-app-v1.0.2</span></code>.</dd>
              </dl>
            </div></blockquote>
        </div>
        <div class="section" id="bootstrap-servers">
          <h4><a class="toc-backref" href="#id5">bootstrap.servers</a><a class="headerlink" href="#bootstrap-servers" title="Permalink to this headline"></a></h4>
          <blockquote>
            <div><p>(Required) The Kafka bootstrap servers. This is the same <a class="reference external" href="http://kafka.apache.org/documentation.html#producerconfigs">setting</a> that is used by the underlying producer and consumer clients to connect to the Kafka cluster.
              Example: <code class="docutils literal"><span class="pre">&quot;kafka-broker1:9092,kafka-broker2:9092&quot;</span></code>.</p>
              <dl class="docutils">
                <dt>Tip:</dt>
                <dd>Kafka Streams applications can only communicate with a single Kafka cluster specified by this config value.
                  Future versions of Kafka Streams will support connecting to different Kafka clusters for reading input
                  streams and writing output streams.</dd>
              </dl>
            </div></blockquote>
        </div>
      </div>
      <div class="section" id="optional-configuration-parameters">
        <span id="streams-developer-guide-optional-configs"></span><h3><a class="toc-backref" href="#id6">Optional configuration parameters</a><a class="headerlink" href="#optional-configuration-parameters" title="Permalink to this headline"></a></h3>
        <p>Here are the optional <a href="/{{version}}/javadoc/org/apache/kafka/streams/StreamsConfig.html">Streams</a> javadocs, sorted by level of importance:</p>
        <blockquote>
          <div><ul class="simple">
            <li>High: These parameters can have a significant impact on performance. Take care when deciding the values of these parameters.</li>
            <li>Medium: These parameters can have some impact on performance. Your specific environment will determine how much tuning effort should be focused on these parameters.</li>
            <li>Low: These parameters have a less general or less significant impact on performance.</li>
          </ul>
          </div></blockquote>
        <table border="1" class="non-scrolling-table docutils">
          <thead valign="bottom">
          <tr class="row-odd"><th class="head">Parameter Name</th>
            <th class="head">Importance</th>
            <th class="head" colspan="2">Description</th>
            <th class="head">Default Value</th>
          </tr>
          </thead>
          <tbody valign="top">
          <tr class="row-odd"><td>acceptable.recovery.lag</td>
            <td>Medium</td>
            <td colspan="2">The maximum acceptable lag (number of offsets to catch up) for an instance to be considered caught-up and ready for the active task.</td>
            <td>10000</td>
          </tr>
          <tr class="row-even"><td>application.server</td>
            <td>Low</td>
            <td colspan="2">A host:port pair pointing to an embedded user defined endpoint that can be used for discovering the locations of
              state stores within a single Kafka Streams application. The value of this must be different for each instance
              of the application.</td>
            <td>the empty string</td>
          </tr>
          <tr class="row-odd"><td>buffered.records.per.partition</td>
            <td>Low</td>
            <td colspan="2">The maximum number of records to buffer per partition.</td>
            <td>1000</td>
          </tr>
          <tr class="row-even"><td>cache.max.bytes.buffering</td>
            <td>Medium</td>
            <td colspan="2">Maximum number of memory bytes to be used for record caches across all threads.</td>
            <td>10485760 bytes</td>
          </tr>
          <tr class="row-odd"><td>client.id</td>
            <td>Medium</td>
            <td colspan="2">An ID string to pass to the server when making requests.
              (This setting is passed to the consumer/producer clients used internally by Kafka Streams.)</td>
            <td>the empty string</td>
          </tr>
          <tr class="row-even"><td>commit.interval.ms</td>
            <td>Low</td>
            <td colspan="2">The frequency in milliseconds with which to save the position (offsets in source topics) of tasks.</td>
            <td>30000 milliseconds</td>
          </tr>
          <tr class="row-odd"><td>default.deserialization.exception.handler</td>
            <td>Medium</td>
            <td colspan="2">Exception handling class that implements the <code class="docutils literal"><span class="pre">DeserializationExceptionHandler</span></code> interface.</td>
            <td><code class="docutils literal"><span class="pre">LogAndContinueExceptionHandler</span></code></td>
          </tr>
          <tr class="row-even"><td>default.key.serde</td>
            <td>Medium</td>
            <td colspan="2">Default serializer/deserializer class for record keys, implements the <code class="docutils literal"><span class="pre">Serde</span></code> interface (see also default.value.serde).</td>
            <td><code class="docutils literal"><span class="pre">Serdes.ByteArray().getClass().getName()</span></code></td>
          </tr>
          <tr class="row-odd"><td>default.production.exception.handler</td>
            <td>Medium</td>
            <td colspan="2">Exception handling class that implements the <code class="docutils literal"><span class="pre">ProductionExceptionHandler</span></code> interface.</td>
            <td><code class="docutils literal"><span class="pre">DefaultProductionExceptionHandler</span></code></td>
          </tr>
          <tr class="row-even"><td>default.timestamp.extractor</td>
            <td>Medium</td>
            <td colspan="2">Timestamp extractor class that implements the <code class="docutils literal"><span class="pre">TimestampExtractor</span></code> interface.</td>
            <td>See <a class="reference internal" href="#streams-developer-guide-timestamp-extractor"><span class="std std-ref">Timestamp Extractor</span></a></td>
          </tr>
          <tr class="row-odd"><td>default.value.serde</td>
            <td>Medium</td>
            <td colspan="2">Default serializer/deserializer class for record values, implements the <code class="docutils literal"><span class="pre">Serde</span></code> interface (see also default.key.serde).</td>
            <td><code class="docutils literal"><span class="pre">Serdes.ByteArray().getClass().getName()</span></code></td>
          </tr>
          <tr class="row-even"><td>default.windowed.key.serde.inner</td>
            <td>Medium</td>
            <td colspan="2">Default serializer/deserializer for the inner class of windowed keys, implementing the <code class="docutils literal"><span class="pre">Serde</span></code> interface.</td>
            <td>null</td>
          </tr>
          <tr class="row-odd"><td>default.windowed.value.serde.inner</td>
            <td>Medium</td>
            <td colspan="2">Default serializer/deserializer for the inner class of windowed values, implementing the <code class="docutils literal"><span class="pre">Serde</span></code> interface.</td>
            <td>null</td>
          </tr>
          <tr class="row-even"><td>max.task.idle.ms</td>
            <td>Medium</td>
            <td colspan="2">Maximum amount of time in milliseconds a stream task will stay idle while waiting for all partitions to contain data
              and avoid potential out-of-order record processing across multiple input streams.</td>
            <td>0 milliseconds</td>
          </tr>
          <tr class="row-odd"><td>max.warmup.replicas</td>
            <td>Medium</td>
            <td colspan="2">The maximum number of warmup replicas (extra standbys beyond the configured num.standbys) that can be assigned at once.</td>
            <td>2</td>
          </tr>
          <tr class="row-even"><td>metric.reporters</td>
            <td>Low</td>
            <td colspan="2">A list of classes to use as metrics reporters.</td>
            <td>the empty list</td>
          </tr>
          <tr class="row-odd"><td>metrics.num.samples</td>
            <td>Low</td>
            <td colspan="2">The number of samples maintained to compute metrics.</td>
            <td>2</td>
          </tr>
          <tr class="row-even"><td>metrics.recording.level</td>
            <td>Low</td>
            <td colspan="2">The highest recording level for metrics.</td>
            <td><code class="docutils literal"><span class="pre">INFO</span></code></td>
          </tr>
          <tr class="row-odd"><td>metrics.sample.window.ms</td>
            <td>Low</td>
            <td colspan="2">The window of time in milliseconds a metrics sample is computed over.</td>
            <td>30000 milliseconds (30 seconds)</td>
          </tr>
          <tr class="row-even"><td>num.standby.replicas</td>
            <td>Medium</td>
            <td colspan="2">The number of standby replicas for each task.</td>
            <td>0</td>
          </tr>
          <tr class="row-odd"><td>num.stream.threads</td>
            <td>Medium</td>
            <td colspan="2">The number of threads to execute stream processing.</td>
            <td>1</td>
          </tr>
          <tr class="row-even"><td>partition.grouper</td>
            <td>Low</td>
            <td colspan="2">Partition grouper class that implements the <code class="docutils literal"><span class="pre">PartitionGrouper</span></code> interface.</td>
            <td>See <a class="reference internal" href="#streams-developer-guide-partition-grouper"><span class="std std-ref">Partition Grouper</span></a></td>
          </tr>
          <tr class="row-odd"><td>probing.rebalance.interval.ms</td>
            <td>Low</td>
            <td colspan="2">The maximum time in milliseconds to wait before triggering a rebalance to probe for warmup replicas that have sufficiently caught up.</td>
            <td>600000 milliseconds (10 minutes)</td>
          </tr>
          <tr class="row-even"><td>processing.guarantee</td>
            <td>Medium</td>
<<<<<<< HEAD
            <td colspan="2">The processing mode. Can be either <code class="docutils literal"><span class="pre">"at_least_once"</span></code> (default),
              <code class="docutils literal"><span class="pre">"exactly_once"</span></code> (for EOS version 1), or <code class="docutils literal"><span class="pre">"exactly_once_beta"</span></code> (for EOS version 2)</td>.
=======
            <td colspan="2">The processing mode. Can be either <code class="docutils literal"><span class="pre">"at_least_once"</span></code> (default)
              or <code class="docutils literal"><span class="pre">"exactly_once_v2"</span></code> (for EOS version 2, requires broker version 2.5+). Deprecated config options are
              <code class="docutils literal"><span class="pre">"exactly_once"</span></code> (for EOS version 1) and <code class="docutils literal"><span class="pre">"exactly_once_beta"</span></code> (for EOS version 2, requires broker version 2.5+)</td>.
>>>>>>> 7da881ff
            <td>See <a class="reference internal" href="#streams-developer-guide-processing-guarantee"><span class="std std-ref">Processing Guarantee</span></a></td>
          </tr>
          <tr class="row-odd"><td>poll.ms</td>
            <td>Low</td>
            <td colspan="2">The amount of time in milliseconds to block waiting for input.</td>
            <td>100 milliseconds</td>
          </tr>
          <tr class="row-even"><td>replication.factor</td>
            <td>Medium</td>
            <td colspan="2">The replication factor for changelog topics and repartition topics created by the application.
              The default of <code>-1</code> (meaning: use broker default replication factor) requires broker version 2.4 or newer.</td>
            <td>-1</td>
          </tr>
          <tr class="row-even"><td>retry.backoff.ms</td>
              <td>Medium</td>
              <td colspan="2">The amount of time in milliseconds, before a request is retried. This applies if the <code class="docutils literal"><span class="pre">retries</span></code> parameter is configured to be greater than 0. </td>
              <td>100 milliseconds</td>
          </tr>
          <tr class="row-odd"><td>rocksdb.config.setter</td>
            <td>Medium</td>
            <td colspan="2">The RocksDB configuration.</td>
            <td></td>
          </tr>
          <tr class="row-even"><td>state.cleanup.delay.ms</td>
            <td>Low</td>
            <td colspan="2">The amount of time in milliseconds to wait before deleting state when a partition has migrated.</td>
            <td>600000 milliseconds (10 minutes)</td>
          </tr>
          <tr class="row-odd"><td>state.dir</td>
            <td>High</td>
            <td colspan="2">Directory location for state stores.</td>
            <td><code class="docutils literal"><span class="pre">/tmp/kafka-streams</span></code></td>
          </tr>
          <tr class="row-odd"><td>task.timeout.ms</td>
            <td>Medium</td>
            <td colspan="2">The maximum amount of time in milliseconds a task might stall due to internal errors and retries until an error is raised. For a timeout of <code>0 ms</code>, a task would raise an error for the first internal error. For any timeout larger than <code>0 ms</code>, a task will retry at least once before an error is raised.</td>
            <td>300000 milliseconds (5 minutes)</td>
          </tr>
          <tr class="row-even"><td>topology.optimization</td>
            <td>Medium</td>
            <td colspan="2">A configuration telling Kafka Streams if it should optimize the topology</td>
            <td>none</td>
          </tr>
          <tr class="row-odd"><td>upgrade.from</td>
            <td>Medium</td>
            <td colspan="2">The version you are upgrading from during a rolling upgrade.</td>
            <td>See <a class="reference internal" href="#streams-developer-guide-upgrade-from"><span class="std std-ref">Upgrade From</span></a></td>
          </tr>
          <tr class="row-even"><td>windowstore.changelog.additional.retention.ms</td>
            <td>Low</td>
            <td colspan="2">Added to a windows maintainMs to ensure data is not deleted from the log prematurely. Allows for clock drift.</td>
            <td>86400000 milliseconds (1 day)</td>
          </tr>
          <tr class="row-even"><td>window.size.ms</td>
              <td>Low</td>
              <td colspan="2">Sets window size for the deserializer in order to calculate window end times.</td>
              <td>null</td>
          </tr>
          </tbody>
        </table>
        <div class="section" id="acceptable-recovery-lag">
          <h4><a class="toc-backref" href="#id27">acceptable.recovery.lag</a><a class="headerlink" href="#acceptable-recovery-lag" title="Permalink to this headline"></a></h4>
          <blockquote>
            <div>
              <p>
                The maximum acceptable lag (total number of offsets to catch up from the changelog) for an instance to be considered caught-up and able to receive an active task. Streams will only assign
                stateful active tasks to instances whose state stores are within the acceptable recovery lag, if any exist, and assign warmup replicas to restore state in the background for instances
                that are not yet caught up. Should correspond to a recovery time of well under a minute for a given workload. Must be at least 0.
              </p>
              <p>
                Note: if you set this to <code>Long.MAX_VALUE</code> it effectively disables the warmup replicas and task high availability, allowing Streams to immediately produce a balanced
                assignment and migrate tasks to a new instance without first warming them up.
              </p>
            </div>
          </blockquote>
        </div>
        <div class="section" id="default-deserialization-exception-handler">
          <span id="streams-developer-guide-deh"></span><h4><a class="toc-backref" href="#id7">default.deserialization.exception.handler</a><a class="headerlink" href="#default-deserialization-exception-handler" title="Permalink to this headline"></a></h4>
          <blockquote>
            <div><p>The default deserialization exception handler allows you to manage record exceptions that fail to deserialize. This
              can be caused by corrupt data, incorrect serialization logic, or unhandled record types. The implemented exception
              handler needs to return a <code>FAIL</code> or <code>CONTINUE</code> depending on the record and the exception thrown. Returning
              <code>FAIL</code> will signal that Streams should shut down and <code>CONTINUE</code> will signal that Streams should ignore the issue
              and continue processing. The following library built-in exception handlers are available:</p>
              <ul class="simple">
                <li><a class="reference external" href="/{{version}}/javadoc/org/apache/kafka/streams/errors/LogAndContinueExceptionHandler.html">LogAndContinueExceptionHandler</a>:
                  This handler logs the deserialization exception and then signals the processing pipeline to continue processing more records.
                  This log-and-skip strategy allows Kafka Streams to make progress instead of failing if there are records that fail
                  to deserialize.</li>
                <li><a class="reference external" href="/{{version}}/javadoc/org/apache/kafka/streams/errors/LogAndFailExceptionHandler.html">LogAndFailExceptionHandler</a>.
                  This handler logs the deserialization exception and then signals the processing pipeline to stop processing more records.</li>
              </ul>

              <p>You can also provide your own customized exception handler besides the library provided ones to meet your needs. For example, you can choose to forward corrupt
                records into a quarantine topic (think: a "dead letter queue") for further processing. To do this, use the Producer API to write a corrupted record directly to
                the quarantine topic. To be more concrete, you can create a separate <code>KafkaProducer</code> object outside the Streams client, and pass in this object
                as well as the dead letter queue topic name into the <code>Properties</code> map, which then can be retrieved from the <code>configure</code> function call.
                The drawback of this approach is that "manual" writes are side effects that are invisible to the Kafka Streams runtime library,
                so they do not benefit from the end-to-end processing guarantees of the Streams API:</p>

              <pre class="line-numbers"><code class="language-java">public class SendToDeadLetterQueueExceptionHandler implements DeserializationExceptionHandler {
    KafkaProducer&lt;byte[], byte[]&gt; dlqProducer;
    String dlqTopic;

    @Override
    public DeserializationHandlerResponse handle(final ProcessorContext context,
                                                 final ConsumerRecord&lt;byte[], byte[]&gt; record,
                                                 final Exception exception) {

        log.warn("Exception caught during Deserialization, sending to the dead queue topic; " +
            "taskId: {}, topic: {}, partition: {}, offset: {}",
            context.taskId(), record.topic(), record.partition(), record.offset(),
            exception);

        dlqProducer.send(new ProducerRecord&lt;&gt;(dlqTopic, record.timestamp(), record.key(), record.value(), record.headers())).get();

        return DeserializationHandlerResponse.CONTINUE;
    }

    @Override
    public void configure(final Map&lt;String, ?&gt; configs) {
        dlqProducer = .. // get a producer from the configs map
        dlqTopic = .. // get the topic name from the configs map
    }
}</code></pre>

            </div></blockquote>
        </div>
        <div class="section" id="default-production-exception-handler">
          <span id="streams-developer-guide-peh"></span><h4><a class="toc-backref" href="#id24">default.production.exception.handler</a><a class="headerlink" href="#default-production-exception-handler" title="Permalink to this headline"></a></h4>
          <blockquote>
            <div><p>The default production exception handler allows you to manage exceptions triggered when trying to interact with a broker
              such as attempting to produce a record that is too large. By default, Kafka provides and uses the <a class="reference external" href="/{{version}}/javadoc/org/apache/kafka/streams/errors/DefaultProductionExceptionHandler.html">DefaultProductionExceptionHandler</a>
              that always fails when these exceptions occur.</p>

              <p>Each exception handler can return a <code>FAIL</code> or <code>CONTINUE</code> depending on the record and the exception thrown. Returning <code>FAIL</code> will signal that Streams should shut down and <code>CONTINUE</code> will signal that Streams
                should ignore the issue and continue processing. If you want to provide an exception handler that always ignores records that are too large, you could implement something like the following:</p>

            <pre class="line-numbers"><code class="language-java">import java.util.Properties;
import org.apache.kafka.streams.StreamsConfig;
import org.apache.kafka.common.errors.RecordTooLargeException;
import org.apache.kafka.streams.errors.ProductionExceptionHandler;
import org.apache.kafka.streams.errors.ProductionExceptionHandler.ProductionExceptionHandlerResponse;

public class IgnoreRecordTooLargeHandler implements ProductionExceptionHandler {
    public void configure(Map&lt;String, Object&gt; config) {}

    public ProductionExceptionHandlerResponse handle(final ProducerRecord&lt;byte[], byte[]&gt; record,
                                                     final Exception exception) {
        if (exception instanceof RecordTooLargeException) {
            return ProductionExceptionHandlerResponse.CONTINUE;
        } else {
            return ProductionExceptionHandlerResponse.FAIL;
        }
    }
}

Properties settings = new Properties();

// other various kafka streams settings, e.g. bootstrap servers, application id, etc

settings.put(StreamsConfig.DEFAULT_PRODUCTION_EXCEPTION_HANDLER_CLASS_CONFIG,
             IgnoreRecordTooLargeHandler.class);</code></pre></div>
          </blockquote>
        </div>
        <div class="section" id="timestamp-extractor">
          <span id="streams-developer-guide-timestamp-extractor"></span><h4><a class="toc-backref" href="#id15">default.timestamp.extractor</a><a class="headerlink" href="#timestamp-extractor" title="Permalink to this headline"></a></h4>
          <blockquote>
            <div><p>A timestamp extractor pulls a timestamp from an instance of <a class="reference external" href="/{{version}}/javadoc/org/apache/kafka/clients/consumer/ConsumerRecord.html">ConsumerRecord</a>.
              Timestamps are used to control the progress of streams.</p>
              <p>The default extractor is
                <a class="reference external" href="/{{version}}/javadoc/org/apache/kafka/streams/processor/FailOnInvalidTimestamp.html">FailOnInvalidTimestamp</a>.
                This extractor retrieves built-in timestamps that are automatically embedded into Kafka messages by the Kafka producer
                client since
                <a class="reference external" href="https://cwiki.apache.org/confluence/display/KAFKA/KIP-32+-+Add+timestamps+to+Kafka+message">Kafka version 0.10</a>.
                Depending on the setting of Kafka&#8217;s server-side <code class="docutils literal"><span class="pre">log.message.timestamp.type</span></code> broker and <code class="docutils literal"><span class="pre">message.timestamp.type</span></code> topic parameters,
                this extractor provides you with:</p>
              <ul class="simple">
                <li><strong>event-time</strong> processing semantics if <code class="docutils literal"><span class="pre">log.message.timestamp.type</span></code> is set to <code class="docutils literal"><span class="pre">CreateTime</span></code> aka &#8220;producer time&#8221;
                  (which is the default).  This represents the time when a Kafka producer sent the original message.  If you use Kafka&#8217;s
                  official producer client, the timestamp represents milliseconds since the epoch.</li>
                <li><strong>ingestion-time</strong> processing semantics if <code class="docutils literal"><span class="pre">log.message.timestamp.type</span></code> is set to <code class="docutils literal"><span class="pre">LogAppendTime</span></code> aka &#8220;broker
                  time&#8221;.  This represents the time when the Kafka broker received the original message, in milliseconds since the epoch.</li>
              </ul>
              <p>The <code class="docutils literal"><span class="pre">FailOnInvalidTimestamp</span></code> extractor throws an exception if a record contains an invalid (i.e. negative) built-in
                timestamp, because Kafka Streams would not process this record but silently drop it.  Invalid built-in timestamps can
                occur for various reasons:  if for example, you consume a topic that is written to by pre-0.10 Kafka producer clients
                or by third-party producer clients that don&#8217;t support the new Kafka 0.10 message format yet;  another situation where
                this may happen is after upgrading your Kafka cluster from <code class="docutils literal"><span class="pre">0.9</span></code> to <code class="docutils literal"><span class="pre">0.10</span></code>, where all the data that was generated
                with <code class="docutils literal"><span class="pre">0.9</span></code> does not include the <code class="docutils literal"><span class="pre">0.10</span></code> message timestamps.</p>
              <p>If you have data with invalid timestamps and want to process it, then there are two alternative extractors available.
                Both work on built-in timestamps, but handle invalid timestamps differently.</p>
              <ul class="simple">
                <li><a class="reference external" href="/{{version}}/javadoc/org/apache/kafka/streams/processor/LogAndSkipOnInvalidTimestamp.html">LogAndSkipOnInvalidTimestamp</a>:
                  This extractor logs a warn message and returns the invalid timestamp to Kafka Streams, which will not process but
                  silently drop the record.
                  This log-and-skip strategy allows Kafka Streams to make progress instead of failing if there are records with an
                  invalid built-in timestamp in your input data.</li>
                <li><a class="reference external" href="/{{version}}/javadoc/org/apache/kafka/streams/processor/UsePartitionTimeOnInvalidTimestamp.html">UsePartitionTimeOnInvalidTimestamp</a>.
                  This extractor returns the record&#8217;s built-in timestamp if it is valid (i.e. not negative).  If the record does not
                  have a valid built-in timestamps, the extractor returns the previously extracted valid timestamp from a record of the
                  same topic partition as the current record as a timestamp estimation.  In case that no timestamp can be estimated, it
                  throws an exception.</li>
              </ul>
              <p>Another built-in extractor is
                <a class="reference external" href="/{{version}}/javadoc/org/apache/kafka/streams/processor/WallclockTimestampExtractor.html">WallclockTimestampExtractor</a>.
                This extractor does not actually &#8220;extract&#8221; a timestamp from the consumed record but rather returns the current time in
                milliseconds from the system clock (think: <code class="docutils literal"><span class="pre">System.currentTimeMillis()</span></code>), which effectively means Streams will operate
                on the basis of the so-called <strong>processing-time</strong> of events.</p>
              <p>You can also provide your own timestamp extractors, for instance to retrieve timestamps embedded in the payload of
                messages.  If you cannot extract a valid timestamp, you can either throw an exception, return a negative timestamp, or
                estimate a timestamp.  Returning a negative timestamp will result in data loss &#8211; the corresponding record will not be
                processed but silently dropped.  If you want to estimate a new timestamp, you can use the value provided via
                <code class="docutils literal"><span class="pre">previousTimestamp</span></code> (i.e., a Kafka Streams timestamp estimation).  Here is an example of a custom
                <code class="docutils literal"><span class="pre">TimestampExtractor</span></code> implementation:</p>
              <pre class="line-numbers"><code class="language-java">import org.apache.kafka.clients.consumer.ConsumerRecord;
import org.apache.kafka.streams.processor.TimestampExtractor;

// Extracts the embedded timestamp of a record (giving you &quot;event-time&quot; semantics).
public class MyEventTimeExtractor implements TimestampExtractor {

  @Override
  public long extract(final ConsumerRecord&lt;Object, Object&gt; record, final long previousTimestamp) {
    // `Foo` is your own custom class, which we assume has a method that returns
    // the embedded timestamp (milliseconds since midnight, January 1, 1970 UTC).
    long timestamp = -1;
    final Foo myPojo = (Foo) record.value();
    if (myPojo != null) {
      timestamp = myPojo.getTimestampInMillis();
    }
    if (timestamp &lt; 0) {
      // Invalid timestamp!  Attempt to estimate a new timestamp,
      // otherwise fall back to wall-clock time (processing-time).
      if (previousTimestamp &gt;= 0) {
        return previousTimestamp;
      } else {
        return System.currentTimeMillis();
      }
    }
  }

}</code></pre>
              <p>You would then define the custom timestamp extractor in your Streams configuration as follows:</p>
              <pre class="line-numbers"><code class="language-java">import java.util.Properties;
import org.apache.kafka.streams.StreamsConfig;

Properties streamsConfiguration = new Properties();
streamsConfiguration.put(StreamsConfig.DEFAULT_TIMESTAMP_EXTRACTOR_CLASS_CONFIG, MyEventTimeExtractor.class);</code></pre>
              </div>
            </div></blockquote>
        </div>
        <div class="section" id="default-key-serde">
          <h4><a class="toc-backref" href="#id8">default.key.serde</a><a class="headerlink" href="#default-key-serde" title="Permalink to this headline"></a></h4>
          <blockquote>
            <div><p>The default Serializer/Deserializer class for record keys. Serialization and deserialization in Kafka Streams happens
              whenever data needs to be materialized, for example:</p>
                <div><ul class="simple">
                  <li>Whenever data is read from or written to a <em>Kafka topic</em> (e.g., via the <code class="docutils literal"><span class="pre">StreamsBuilder#stream()</span></code> and <code class="docutils literal"><span class="pre">KStream#to()</span></code> methods).</li>
                  <li>Whenever data is read from or written to a <em>state store</em>.</li>
                </ul>
                  <p>This is discussed in more detail in <a class="reference internal" href="datatypes.html#streams-developer-guide-serdes"><span class="std std-ref">Data types and serialization</span></a>.</p>
                </div>
            </div></blockquote>
        </div>
        <div class="section" id="default-value-serde">
          <h4><a class="toc-backref" href="#id9">default.value.serde</a><a class="headerlink" href="#default-value-serde" title="Permalink to this headline"></a></h4>
          <blockquote>
            <div><p>The default Serializer/Deserializer class for record values. Serialization and deserialization in Kafka Streams
              happens whenever data needs to be materialized, for example:</p>
              <ul class="simple">
                <li>Whenever data is read from or written to a <em>Kafka topic</em> (e.g., via the <code class="docutils literal"><span class="pre">StreamsBuilder#stream()</span></code> and <code class="docutils literal"><span class="pre">KStream#to()</span></code> methods).</li>
                <li>Whenever data is read from or written to a <em>state store</em>.</li>
              </ul>
              <p>This is discussed in more detail in <a class="reference internal" href="datatypes.html#streams-developer-guide-serdes"><span class="std std-ref">Data types and serialization</span></a>.</p>
            </div></blockquote>
        </div>
        <div class="section" id="default-windowed-key-serde-inner">
          <h4><a class="toc-backref" href="#id32">default.windowed.key.serde.inner</a><a class="headerlink" href="#default-windowed-key-serde-inner" title="Permalink to this headline"></a></h4>
          <blockquote>
            <div><p>The default Serializer/Deserializer class for the inner class of windowed keys. Serialization and deserialization in Kafka Streams happens
              whenever data needs to be materialized, for example:</p>
                <div><ul class="simple">
                  <li>Whenever data is read from or written to a <em>Kafka topic</em> (e.g., via the <code class="docutils literal"><span class="pre">StreamsBuilder#stream()</span></code> and <code class="docutils literal"><span class="pre">KStream#to()</span></code> methods).</li>
                  <li>Whenever data is read from or written to a <em>state store</em>.</li>
                </ul>
                <p>This is discussed in more detail in <a class="reference internal" href="datatypes.html#streams-developer-guide-serdes"><span class="std std-ref">Data types and serialization</span></a>.</p>
                </div>
            </div></blockquote>
        </div>
        <div class="section" id="default-windowed-value-serde-inner">
          <h4><a class="toc-backref" href="#id33">default.windowed.value.serde.inner</a><a class="headerlink" href="#default-windowed-value-serde-inner" title="Permalink to this headline"></a></h4>
          <blockquote>
            <div><p>The default Serializer/Deserializer class for the inner class of windowed values. Serialization and deserialization in Kafka Streams happens
              happens whenever data needs to be materialized, for example:</p>
              <ul class="simple">
                <li>Whenever data is read from or written to a <em>Kafka topic</em> (e.g., via the <code class="docutils literal"><span class="pre">StreamsBuilder#stream()</span></code> and <code class="docutils literal"><span class="pre">KStream#to()</span></code> methods).</li>
                <li>Whenever data is read from or written to a <em>state store</em>.</li>
              </ul>
              <p>This is discussed in more detail in <a class="reference internal" href="datatypes.html#streams-developer-guide-serdes"><span class="std std-ref">Data types and serialization</span></a>.</p>
            </div></blockquote>
        </div>
        <div class="section" id="max-task-idle-ms">
          <span id="streams-developer-guide-max-task-idle-ms"></span><h4><a class="toc-backref" href="#id28">max.task.idle.ms</a><a class="headerlink" href="#max-task-idle-ms" title="Permalink to this headline"></a></h4>
          <blockquote>
            <div>
              The maximum amount of time a task will idle without processing data when waiting for all of its input partition buffers to contain records. This can help avoid potential out-of-order
              processing when the task has multiple input streams, as in a join, for example. Setting this to a nonzero value may increase latency but will improve time synchronization.
            </div>
          </blockquote>
        </div>
        <div class="section" id="max-warmup-replicas">
          <span id="streams-developer-guide-max-warmup-replicas"></span><h4><a class="toc-backref" href="#id29">max.warmup.replicas</a><a class="headerlink" href="#max-warmup-replicas" title="Permalink to this headline"></a></h4>
          <blockquote>
            <div>
              The maximum number of warmup replicas (extra standbys beyond the configured num.standbys) that can be assigned at once for the purpose of keeping
              the task available on one instance while it is warming up on another instance it has been reassigned to. Used to throttle how much extra broker
              traffic and cluster state can be used for high availability. Increasing this will allow Streams to warm up more tasks at once, speeding up the time
              for the reassigned warmups to restore sufficient state for them to be transitioned to active tasks. Must be at least 1.
            </div>
          </blockquote>
        </div>
        <div class="section" id="num-standby-replicas">
          <span id="streams-developer-guide-standby-replicas"></span><h4><a class="toc-backref" href="#id10">num.standby.replicas</a><a class="headerlink" href="#num-standby-replicas" title="Permalink to this headline"></a></h4>
          <blockquote>
            <div>The number of standby replicas. Standby replicas are shadow copies of local state stores. Kafka Streams attempts to create the
              specified number of replicas per store and keep them up to date as long as there are enough instances running.
              Standby replicas are used to minimize the latency of task failover.  A task that was previously running on a failed instance is
              preferred to restart on an instance that has standby replicas so that the local state store restoration process from its
              changelog can be minimized.  Details about how Kafka Streams makes use of the standby replicas to minimize the cost of
              resuming tasks on failover can be found in the <a class="reference internal" href="../architecture.html#streams_architecture_state"><span class="std std-ref">State</span></a> section.
            </div>
          </blockquote>
        </div>
        <div class="admonition note">
          <p class="first admonition-title">Note</p>
          <p class="last">If you enable <cite>n</cite> standby tasks, you need to provision <cite>n+1</cite> <code class="docutils literal"><span class="pre">KafkaStreams</span></code>
            instances.</p>
        </div>
        <div class="section" id="num-stream-threads">
          <h4><a class="toc-backref" href="#id11">num.stream.threads</a><a class="headerlink" href="#num-stream-threads" title="Permalink to this headline"></a></h4>
          <blockquote>
            <div>This specifies the number of stream threads in an instance of the Kafka Streams application. The stream processing code runs in these thread.
              For more information about Kafka Streams threading model, see <a class="reference internal" href="../architecture.html#streams_architecture_threads"><span class="std std-ref">Threading Model</span></a>.</div></blockquote>
        </div>
        <div class="section" id="partition-grouper">
          <span id="streams-developer-guide-partition-grouper"></span><h4><a class="toc-backref" href="#id12">partition.grouper</a><a class="headerlink" href="#partition-grouper" title="Permalink to this headline"></a></h4>
          <blockquote>
            <div>
              <b>[DEPRECATED]</b> A partition grouper creates a list of stream tasks from the partitions of source topics, where each created task is assigned with a group of source topic partitions.
              The default implementation provided by Kafka Streams is <a class="reference external" href="/{{version}}/javadoc/org/apache/kafka/streams/processor/DefaultPartitionGrouper.html">DefaultPartitionGrouper</a>.
              It assigns each task with one partition for each of the source topic partitions. The generated number of tasks equals the largest
              number of partitions among the input topics. Usually an application does not need to customize the partition grouper.
            </div>
          </blockquote>
        </div>
        <div class="section" id="probing-rebalance-interval-ms">
          <h4><a class="toc-backref" href="#id30">probing.rebalance.interval.ms</a><a class="headerlink" href="#probing-rebalance-interval-ms" title="Permalink to this headline"></a></h4>
          <blockquote>
            <div>
              The maximum time to wait before triggering a rebalance to probe for warmup replicas that have restored enough to be considered caught up. Streams will only assign stateful active tasks to
              instances that are caught up and within the <a class="reference internal" href="#acceptable-recovery-lag"><span class="std std-ref">acceptable.recovery.lag</span></a>, if any exist. Probing rebalances are used to query the latest total lag of warmup replicas and transition
              them to active tasks if ready. They will continue to be triggered as long as there are warmup tasks, and until the assignment is balanced. Must be at least 1 minute.
            </div></blockquote>
        </div>
        <div class="section" id="processing-guarantee">
          <span id="streams-developer-guide-processing-guarantee"></span><h4><a class="toc-backref" href="#id25">processing.guarantee</a><a class="headerlink" href="#processing-guarantee" title="Permalink to this headline"></a></h4>
          <blockquote>
            <div>The processing guarantee that should be used.
              Possible values are <code class="docutils literal"><span class="pre">"at_least_once"</span></code> (default)
              and <code class="docutils literal"><span class="pre">"exactly_once_v2"</span></code> (for EOS version 2).
              Deprecated config options are <code class="docutils literal"><span class="pre">"exactly_once"</span></code> (for EOS alpha),
              and <code class="docutils literal"><span class="pre">"exactly_once_beta"</span></code> (for EOS version 2).
              Using <code class="docutils literal"><span class="pre">"exactly_once_v2"</span></code> (or the deprecated
              <code class="docutils literal"><span class="pre">"exactly_once_beta"</span></code>) requires broker version 2.5 or newer,
              while using the deprecated <code class="docutils literal"><span class="pre">"exactly_once"</span></code>
              requires broker version 0.11.0 or newer.
              Note that if exactly-once processing is enabled, the default for parameter
              <code class="docutils literal"><span class="pre">commit.interval.ms</span></code> changes to 100ms.
              Additionally, consumers are configured with <code class="docutils literal"><span class="pre">isolation.level="read_committed"</span></code>
              and producers are configured with <code class="docutils literal"><span class="pre">enable.idempotence=true</span></code> per default.
              Note that by default exactly-once processing requires a cluster of at least three brokers what is the recommended setting for production.
              For development, you can change this configuration by adjusting broker setting
              <code class="docutils literal"><span class="pre">transaction.state.log.replication.factor</span></code>
              and <code class="docutils literal"><span class="pre">transaction.state.log.min.isr</span></code>
              to the number of brokers you want to use.
              For more details see <a href="../core-concepts#streams_processing_guarantee">Processing Guarantees</a>.
            </div></blockquote>
        </div>
        <div class="section" id="replication-factor">
          <span id="replication-factor-parm"></span><h4><a class="toc-backref" href="#id13">replication.factor</a><a class="headerlink" href="#replication-factor" title="Permalink to this headline"></a></h4>
          <blockquote>
            <div><p>This specifies the replication factor of internal topics that Kafka Streams creates when local states are used or a stream is
              repartitioned for aggregation. Replication is important for fault tolerance. Without replication even a single broker failure
              may prevent progress of the stream processing application. It is recommended to use a similar replication factor as source topics.</p>
              <dl class="docutils">
                <dt>Recommendation:</dt>
                <dd>Increase the replication factor to 3 to ensure that the internal Kafka Streams topic can tolerate up to 2 broker failures.
                  Note that you will require more storage space as well (3 times more with the replication factor of 3).</dd>
              </dl>
            </div></blockquote>
        </div>
        <div class="section" id="rocksdb-config-setter">
          <span id="streams-developer-guide-rocksdb-config"></span><h4><a class="toc-backref" href="#id20">rocksdb.config.setter</a><a class="headerlink" href="#rocksdb-config-setter" title="Permalink to this headline"></a></h4>
          <blockquote>
            <div><p>The RocksDB configuration. Kafka Streams uses RocksDB as the default storage engine for persistent stores. To change the default
              configuration for RocksDB, you can implement <code class="docutils literal"><span class="pre">RocksDBConfigSetter</span></code> and provide your custom class via <a class="reference external" href="/{{version}}/javadoc/org/apache/kafka/streams/state/RocksDBConfigSetter.html">rocksdb.config.setter</a>.</p>
              <p>Here is an example that adjusts the memory size consumed by RocksDB.</p>
              <pre class="line-numbers"><code class="language-java">public static class CustomRocksDBConfig implements RocksDBConfigSetter {
    // This object should be a member variable so it can be closed in RocksDBConfigSetter#close.
    private org.rocksdb.Cache cache = new org.rocksdb.LRUCache(16 * 1024L * 1024L);

    @Override
    public void setConfig(final String storeName, final Options options, final Map&lt;String, Object&gt; configs) {
        // See #1 below.
        BlockBasedTableConfig tableConfig = (BlockBasedTableConfig) options.tableFormatConfig();
        tableConfig.setBlockCache(cache);
        // See #2 below.
        tableConfig.setBlockSize(16 * 1024L);
        // See #3 below.
        tableConfig.setCacheIndexAndFilterBlocks(true);
        options.setTableFormatConfig(tableConfig);
        // See #4 below.
        options.setMaxWriteBufferNumber(2);
    }

    @Override
    public void close(final String storeName, final Options options) {
        // See #5 below.
        cache.close();
    }
}

Properties streamsSettings = new Properties();
streamsConfig.put(StreamsConfig.ROCKSDB_CONFIG_SETTER_CLASS_CONFIG, CustomRocksDBConfig.class);</code></pre>
              <dl class="docutils">
                <dt>Notes for example:</dt>
                <dd><ol class="first last arabic simple">
                  <li><code class="docutils literal"><span class="pre">BlockBasedTableConfig tableConfig = (BlockBasedTableConfig) options.tableFormatConfig();</span></code> Get a reference to the existing table config rather than create a new one, so you don't accidentally overwrite defaults such as the <code class="docutils literal"><span class="pre">BloomFilter</span></code>, which is an important optimization.
                  <li><code class="docutils literal"><span class="pre">tableConfig.setBlockSize(16</span> <span class="pre">*</span> <span class="pre">1024L);</span></code> Modify the default <a class="reference external" href="https://github.com/apache/kafka/blob/2.3/streams/src/main/java/org/apache/kafka/streams/state/internals/RocksDBStore.java#L79">block size</a> per these instructions from the <a class="reference external" href="https://github.com/facebook/rocksdb/wiki/Memory-usage-in-RocksDB#indexes-and-filter-blocks">RocksDB GitHub</a>.</li>
                  <li><code class="docutils literal"><span class="pre">tableConfig.setCacheIndexAndFilterBlocks(true);</span></code> Do not let the index and filter blocks grow unbounded. For more information, see the <a class="reference external" href="https://github.com/facebook/rocksdb/wiki/Block-Cache#caching-index-and-filter-blocks">RocksDB GitHub</a>.</li>
                  <li><code class="docutils literal"><span class="pre">options.setMaxWriteBufferNumber(2);</span></code> See the advanced options in the <a class="reference external" href="https://github.com/facebook/rocksdb/blob/8dee8cad9ee6b70fd6e1a5989a8156650a70c04f/include/rocksdb/advanced_options.h#L103">RocksDB GitHub</a>.</li>
                  <li><code class="docutils literal"><span class="pre">cache.close();</span></code> To avoid memory leaks, you must close any objects you constructed that extend org.rocksdb.RocksObject. See  <a class="reference external" href="https://github.com/facebook/rocksdb/wiki/RocksJava-Basics#memory-management">RocksJava docs</a> for more details.</li>
                </ol>
                </dd>
              </dl>
            </div>
          </blockquote>
        </div>
      </div>
      </blockquote>
    </div>
    <div class="section" id="state-dir">
      <h4><a class="toc-backref" href="#id14">state.dir</a><a class="headerlink" href="#state-dir" title="Permalink to this headline"></a></h4>
      <blockquote>
        <div>The state directory. Kafka Streams persists local states under the state directory. Each application has a subdirectory on its hosting
          machine that is located under the state directory. The name of the subdirectory is the application ID. The state stores associated
          with the application are created under this subdirectory. When running multiple instances of the same application on a single machine,
          this path must be unique for each such instance.</div>
      </blockquote>
    </div>
    <div class="section" id="topology-optimization">
      <h4><a class="toc-backref" href="#id31">topology.optimization</a><a class="headerlink" href="#topology-optimization" title="Permalink to this headline"></a></h4>
      <blockquote>
        <div>
          <p>
            You can tell Streams to apply topology optimizations by setting this config. The optimizations are currently all or none and disabled by default.
            These optimizations include moving/reducing repartition topics and reusing the source topic as the changelog for source KTables. It is recommended to enable this.
          </p>
          <p>
            Note that as of 2.3, you need to do two things to enable optimizations. In addition to setting this config to <code>StreamsConfig.OPTIMIZE</code>, you'll need to pass in your
            configuration properties when building your topology by using the overloaded <code>StreamsBuilder.build(Properties)</code> method.
            For example <code>KafkaStreams myStream = new KafkaStreams(streamsBuilder.build(properties), properties)</code>.
          </p>
        </div></blockquote>
    </div>
    <div class="section" id="upgrade-from">
      <span id="streams-developer-guide-upgrade-from"></span><h4><a class="toc-backref" href="#id14">upgrade.from</a><a class="headerlink" href="#upgrade-from" title="Permalink to this headline"></a></h4>
      <blockquote>
        <div>
          The version you are upgrading from. It is important to set this config when performing a rolling upgrade to certain versions, as described in the upgrade guide.
          You should set this config to the appropriate version before bouncing your instances and upgrading them to the newer version. Once everyone is on the
          newer version, you should remove this config and do a second rolling bounce. It is only necessary to set this config and follow the two-bounce upgrade path
          when upgrading from below version 2.0, or when upgrading to 2.4+ from any version lower than 2.4.
        </div>
      </blockquote>
    </div>
  </div>
  <div class="section" id="kafka-consumers-and-producer-configuration-parameters">
    <h3><a class="toc-backref" href="#id16">Kafka consumers, producer and admin client configuration parameters</a><a class="headerlink" href="#kafka-consumers-and-producer-configuration-parameters" title="Permalink to this headline"></a></h3>
    <p>You can specify parameters for the Kafka <a class="reference external" href="/{{version}}/javadoc/org/apache/kafka/clients/consumer/package-summary.html">consumers</a>, <a class="reference external" href="/{{version}}/javadoc/org/apache/kafka/clients/producer/package-summary.html">producers</a>,
      and <a class="reference external" href="/{{version}}/javadoc/org/apache/kafka/kafka/clients/admin/package-summary.html">admin client</a> that are used internally.
      The consumer, producer and admin client settings are defined by specifying parameters in a <code class="docutils literal"><span class="pre">StreamsConfig</span></code> instance.</p>
    <p>In this example, the Kafka <a class="reference external" href="/{{version}}/javadoc/org/apache/kafka/clients/consumer/ConsumerConfig.html#SESSION_TIMEOUT_MS_CONFIG">consumer session timeout</a> is configured to be 60000 milliseconds in the Streams settings:</p>
    <pre class="line-numbers"><code class="language-java">Properties streamsSettings = new Properties();
// Example of a &quot;normal&quot; setting for Kafka Streams
streamsSettings.put(StreamsConfig.BOOTSTRAP_SERVERS_CONFIG, &quot;kafka-broker-01:9092&quot;);
// Customize the Kafka consumer settings of your Streams application
streamsSettings.put(ConsumerConfig.SESSION_TIMEOUT_MS_CONFIG, 60000);</code></pre>

    </div>
    <div class="section" id="naming">
      <h4><a class="toc-backref" href="#id17">Naming</a><a class="headerlink" href="#naming" title="Permalink to this headline"></a></h4>
      <p>Some consumer, producer and admin client configuration parameters use the same parameter name, and Kafka Streams library itself also uses some parameters that share the same name with its embedded client. For example, <code class="docutils literal"><span class="pre">send.buffer.bytes</span></code> and
        <code class="docutils literal"><span class="pre">receive.buffer.bytes</span></code> are used to configure TCP buffers; <code class="docutils literal"><span class="pre">request.timeout.ms</span></code> and <code class="docutils literal"><span class="pre">retry.backoff.ms</span></code> control retries for client request;
        <code class="docutils literal"><span class="pre">retries</span></code> are used to configure how many retries are allowed when handling retriable errors from broker request responses.
        You can avoid duplicate names by prefix parameter names with <code class="docutils literal"><span class="pre">consumer.</span></code>, <code class="docutils literal"><span class="pre">producer.</span></code>, or <code class="docutils literal"><span class="pre">admin.</span></code> (e.g., <code class="docutils literal"><span class="pre">consumer.send.buffer.bytes</span></code> and <code class="docutils literal"><span class="pre">producer.send.buffer.bytes</span></code>).</p>
      <pre class="line-numbers"><code class="language-java">Properties streamsSettings = new Properties();
// same value for consumer, producer, and admin client
streamsSettings.put(&quot;PARAMETER_NAME&quot;, &quot;value&quot;);
// different values for consumer and producer
streamsSettings.put(&quot;consumer.PARAMETER_NAME&quot;, &quot;consumer-value&quot;);
streamsSettings.put(&quot;producer.PARAMETER_NAME&quot;, &quot;producer-value&quot;);
streamsSettings.put(&quot;admin.PARAMETER_NAME&quot;, &quot;admin-value&quot;);
// alternatively, you can use
streamsSettings.put(StreamsConfig.consumerPrefix(&quot;PARAMETER_NAME&quot;), &quot;consumer-value&quot;);
streamsSettings.put(StreamsConfig.producerPrefix(&quot;PARAMETER_NAME&quot;), &quot;producer-value&quot;);
streamsSettings.put(StreamsConfig.adminClientPrefix(&quot;PARAMETER_NAME&quot;), &quot;admin-value&quot;);</code></pre>
        <p>You could further separate consumer configuration by adding different prefixes:</p>
        <ul class="simple">
          <li><code class="docutils literal"><span class="pre">main.consumer.</span></code> for main consumer which is the default consumer of stream source.</li>
          <li><code class="docutils literal"><span class="pre">restore.consumer.</span></code> for restore consumer which is in charge of state store recovery.</li>
          <li><code class="docutils literal"><span class="pre">global.consumer.</span></code> for global consumer which is used in global KTable construction.</li>
        </ul>
        <p>For example, if you only want to set restore consumer config without touching other consumers' settings, you could simply use <code class="docutils literal"><span class="pre">restore.consumer.</span></code> to set the config.</p>
      <pre class="line-numbers"><code class="language-java">Properties streamsSettings = new Properties();
// same config value for all consumer types
streamsSettings.put("consumer.PARAMETER_NAME", "general-consumer-value");
// set a different restore consumer config. This would make restore consumer take restore-consumer-value,
// while main consumer and global consumer stay with general-consumer-value
streamsSettings.put("restore.consumer.PARAMETER_NAME", "restore-consumer-value");
// alternatively, you can use
streamsSettings.put(StreamsConfig.restoreConsumerPrefix("PARAMETER_NAME"), "restore-consumer-value");</code></pre>
        <p> Same applied to <code class="docutils literal"><span class="pre">main.consumer.</span></code> and <code class="docutils literal"><span class="pre">main.consumer.</span></code>, if you only want to specify one consumer type config.</p>
        <p> Additionally, to configure the internal repartition/changelog topics, you could use the <code class="docutils literal"><span class="pre">topic.</span></code> prefix, followed by any of the standard topic configs.</p>
      <pre class="line-numbers"><code class="language-java">Properties streamsSettings = new Properties();
// Override default for both changelog and repartition topics
streamsSettings.put("topic.PARAMETER_NAME", "topic-value");
// alternatively, you can use
streamsSettings.put(StreamsConfig.topicPrefix("PARAMETER_NAME"), "topic-value");</code></pre>
      </div>
    </div>
    <div class="section" id="default-values">
      <h4><a class="toc-backref" href="#id18">Default Values</a><a class="headerlink" href="#default-values" title="Permalink to this headline"></a></h4>
      <p>Kafka Streams uses different default values for some of the underlying client configs, which are summarized below. For detailed descriptions
        of these configs, see <a class="reference external" href="http://kafka.apache.org/0100/documentation.html#producerconfigs">Producer Configs</a>
        and <a class="reference external" href="http://kafka.apache.org/0100/documentation.html#newconsumerconfigs">Consumer Configs</a>.</p>
      <table border="1" class="non-scrolling-table docutils">
        <thead valign="bottom">
        <tr class="row-odd"><th class="head">Parameter Name</th>
          <th class="head">Corresponding Client</th>
          <th class="head">Streams Default</th>
        </tr>
        </thead>
        <tbody valign="top">
        <tr class="row-even"><td>auto.offset.reset</td>
          <td>Consumer</td>
          <td>earliest</td>
        </tr>
        <tr class="row-even"><td>linger.ms</td>
          <td>Producer</td>
          <td>100</td>
        </tr>
        <tr class="row-even"><td>max.poll.records</td>
          <td>Consumer</td>
          <td>1000</td>
        </tr>
        </tbody>
      </table>
    </div>
    <div class="section" id="parameters-controlled-by-kafka-streams">
      <h3><a class="toc-backref" href="#id26">Parameters controlled by Kafka Streams</a><a class="headerlink" href="#parameters-controlled-by-kafka-streams" title="Permalink to this headline"></a></h3>
      <p>Kafka Streams assigns the following configuration parameters. If you try to change
        <code class="docutils literal"><span class="pre">allow.auto.create.topics</span></code>, your value
        is ignored and setting it has no effect in a Kafka Streams application. You can set the other parameters.
        Kafka Streams sets them to different default values than a plain
        <code class="docutils literal"><span class="pre">KafkaConsumer</span></code>.
      <p>Kafka Streams uses the <code class="docutils literal"><span class="pre">client.id</span></code>
        parameter to compute derived client IDs for internal clients. If you don't set
        <code class="docutils literal"><span class="pre">client.id</span></code>, Kafka Streams sets it to
        <code class="docutils literal"><span class="pre">&lt;application.id&gt;-&lt;random-UUID&gt;</span></code>.
      <table border="1" class="non-scrolling-table docutils">
        <colgroup>
          <col width="50%">
          <col width="19%">
          <col width="31%">
        </colgroup>
        <thead valign="bottom">
        <tr class="row-odd"><th class="head">Parameter Name</th>
          <th class="head">Corresponding Client</th>
          <th class="head">Streams Default</th>
        </tr>
        </thead>
        <tbody valign="top">
        <tr class="row-odd"><td>allow.auto.create.topics</td>
          <td>Consumer</td>
          <td>false</td>
        </tr>
        <tr class="row-even"><td>auto.offset.reset</td>
          <td>Consumer</td>
          <td>earliest</td>
        </tr>
        <tr class="row-odd"><td>linger.ms</td>
          <td>Producer</td>
          <td>100</td>
        </tr>
        <tr class="row-odd"><td>max.poll.records</td>
          <td>Consumer</td>
          <td>1000</td>
        </tr>
        </tbody>
      </table>
      <div class="section" id="enable-auto-commit">
        <span id="streams-developer-guide-consumer-auto-commit"></span><h4><a class="toc-backref" href="#id19">enable.auto.commit</a><a class="headerlink" href="#enable-auto-commit" title="Permalink to this headline"></a></h4>
        <blockquote>
          <div>The consumer auto commit. To guarantee at-least-once processing semantics and turn off auto commits, Kafka Streams overrides this consumer config
            value to <code class="docutils literal"><span class="pre">false</span></code>.  Consumers will only commit explicitly via <em>commitSync</em> calls when the Kafka Streams library or a user decides
            to commit the current processing state.</div></blockquote>
      </div>
      <div class="section" id="recommended-configuration-parameters-for-resiliency">
        <h3><a class="toc-backref" href="#id21">Recommended configuration parameters for resiliency</a><a class="headerlink" href="#recommended-configuration-parameters-for-resiliency" title="Permalink to this headline"></a></h3>
        <p>There are several Kafka and Kafka Streams configuration options that need to be configured explicitly for resiliency in face of broker failures:</p>
        <table border="1" class="non-scrolling-table docutils">
          <thead valign="bottom">
          <tr class="row-odd"><th class="head">Parameter Name</th>
            <th class="head">Corresponding Client</th>
            <th class="head">Default value</th>
            <th class="head">Consider setting to</th>
          </tr>
          </thead>
          <tbody valign="top">
          <tr class="row-even"><td>acks</td>
            <td>Producer</td>
            <td><code class="docutils literal"><span class="pre">acks=1</span></code></td>
            <td><code class="docutils literal"><span class="pre">acks=all</span></code></td>
          </tr>
          <tr class="row-odd"><td>replication.factor</td>
            <td>Streams</td>
            <td><code class="docutils literal"><span class="pre">1</span></code></td>
            <td><code class="docutils literal"><span class="pre">3</span></code></td>
          </tr>
          <tr class="row-even"><td>min.insync.replicas</td>
            <td>Broker</td>
            <td><code class="docutils literal"><span class="pre">1</span></code></td>
            <td><code class="docutils literal"><span class="pre">2</span></code></td>
          </tr>
          </tbody>
        </table>
        <p>Increasing the replication factor to 3 ensures that the internal Kafka Streams topic can tolerate up to 2 broker failures. Changing the acks setting to &#8220;all&#8221;
          guarantees that a record will not be lost as long as one replica is alive. The tradeoff from moving to the default values to the recommended ones is
          that some performance and more storage space (3x with the replication factor of 3) are sacrificed for more resiliency.</p>
        <div class="section" id="acks">
          <h4><a class="toc-backref" href="#id22">acks</a><a class="headerlink" href="#acks" title="Permalink to this headline"></a></h4>
          <blockquote>
            <div><p>The number of acknowledgments that the leader must have received before considering a request complete. This controls
              the durability of records that are sent. The possible values are:</p>
              <ul class="simple">
                <li><code class="docutils literal"><span class="pre">acks=0</span></code> The producer does not wait for acknowledgment from the server and the record is immediately added to the socket buffer and considered sent. No guarantee can be made that the server has received the record in this case, and the <code class="docutils literal"><span class="pre">retries</span></code> configuration will not take effect (as the client won&#8217;t generally know of any failures). The offset returned for each record will always be set to <code class="docutils literal"><span class="pre">-1</span></code>.</li>
                <li><code class="docutils literal"><span class="pre">acks=1</span></code> The leader writes the record to its local log and responds without waiting for full acknowledgement from all followers. If the leader immediately fails after acknowledging the record, but before the followers have replicated it, then the record will be lost.</li>
                <li><code class="docutils literal"><span class="pre">acks=all</span></code> The leader waits for the full set of in-sync replicas to acknowledge the record. This guarantees that the record will not be lost if there is at least one in-sync replica alive. This is the strongest available guarantee.</li>
              </ul>
              <p>For more information, see the <a class="reference external" href="https://kafka.apache.org/documentation/#producerconfigs">Kafka Producer documentation</a>.</p>
            </div></blockquote>
        </div>
        <div class="section" id="id2">
          <h4><a class="toc-backref" href="#id23">replication.factor</a><a class="headerlink" href="#id2" title="Permalink to this headline"></a></h4>
          <blockquote>
            <div>See the <a class="reference internal" href="#replication-factor-parm"><span class="std std-ref">description here</span></a>.</div></blockquote>
          <pre class="line-numbers"><code class="language-java">Properties streamsSettings = new Properties();
streamsSettings.put(StreamsConfig.REPLICATION_FACTOR_CONFIG, 3);
streamsSettings.put(StreamsConfig.topicPrefix(TopicConfig.MIN_IN_SYNC_REPLICAS_CONFIG), 2);
streamsSettings.put(StreamsConfig.producerPrefix(ProducerConfig.ACKS_CONFIG), "all");</code></pre>

        </div>
      </div>
    </div>
  </div>


               </div>
              </div>
              <div class="pagination">
                <a href="/{{version}}/documentation/streams/developer-guide/write-streams" class="pagination__btn pagination__btn__prev">Previous</a>
                <a href="/{{version}}/documentation/streams/developer-guide/dsl-api" class="pagination__btn pagination__btn__next">Next</a>
              </div>
                </script>

                <!--#include virtual="../../../includes/_header.htm" -->
                <!--#include virtual="../../../includes/_top.htm" -->
                    <div class="content documentation">
                    <!--#include virtual="../../../includes/_nav.htm" -->
                    <div class="right">
                    <!--//#include virtual="../../../includes/_docs_banner.htm" -->
                    <ul class="breadcrumbs">
                    <li><a href="/documentation">Documentation</a></li>
                    <li><a href="/documentation/streams">Kafka Streams</a></li>
                    <li><a href="/documentation/streams/developer-guide/">Developer Guide</a></li>
                </ul>
                <div class="p-content"></div>
                    </div>
                    </div>
                    <!--#include virtual="../../../includes/_footer.htm" -->
                    <script>
                    $(function() {
                        // Show selected style on nav item
                        $('.b-nav__streams').addClass('selected');

                        //sticky secondary nav
                        var $navbar = $(".sub-nav-sticky"),
                            y_pos = $navbar.offset().top,
                            height = $navbar.height();

                        $(window).scroll(function() {
                            var scrollTop = $(window).scrollTop();

                            if (scrollTop > y_pos - height) {
                                $navbar.addClass("navbar-fixed")
                            } else if (scrollTop <= y_pos) {
                                $navbar.removeClass("navbar-fixed")
                            }
                        });

                        // Display docs subnav items
                        $('.b-nav__docs').parent().toggleClass('nav__item__with__subs--expanded');
                    });
              </script><|MERGE_RESOLUTION|>--- conflicted
+++ resolved
@@ -292,14 +292,9 @@
           </tr>
           <tr class="row-even"><td>processing.guarantee</td>
             <td>Medium</td>
-<<<<<<< HEAD
-            <td colspan="2">The processing mode. Can be either <code class="docutils literal"><span class="pre">"at_least_once"</span></code> (default),
-              <code class="docutils literal"><span class="pre">"exactly_once"</span></code> (for EOS version 1), or <code class="docutils literal"><span class="pre">"exactly_once_beta"</span></code> (for EOS version 2)</td>.
-=======
             <td colspan="2">The processing mode. Can be either <code class="docutils literal"><span class="pre">"at_least_once"</span></code> (default)
               or <code class="docutils literal"><span class="pre">"exactly_once_v2"</span></code> (for EOS version 2, requires broker version 2.5+). Deprecated config options are
               <code class="docutils literal"><span class="pre">"exactly_once"</span></code> (for EOS version 1) and <code class="docutils literal"><span class="pre">"exactly_once_beta"</span></code> (for EOS version 2, requires broker version 2.5+)</td>.
->>>>>>> 7da881ff
             <td>See <a class="reference internal" href="#streams-developer-guide-processing-guarantee"><span class="std std-ref">Processing Guarantee</span></a></td>
           </tr>
           <tr class="row-odd"><td>poll.ms</td>
