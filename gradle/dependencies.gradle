/*
 * Licensed to the Apache Software Foundation (ASF) under one
 * or more contributor license agreements.  See the NOTICE file
 * distributed with this work for additional information
 * regarding copyright ownership.  The ASF licenses this file
 * to you under the Apache License, Version 2.0 (the
 * "License"); you may not use this file except in compliance
 * with the License.  You may obtain a copy of the License at
 *
 *   http://www.apache.org/licenses/LICENSE-2.0
 *
 * Unless required by applicable law or agreed to in writing,
 * software distributed under the License is distributed on an
 * "AS IS" BASIS, WITHOUT WARRANTIES OR CONDITIONS OF ANY
 * KIND, either express or implied.  See the License for the
 * specific language governing permissions and limitations
 * under the License.
 */

ext {
  versions = [:]
  libs = [:]

  // Available if -PscalaVersion is used. This is useful when we want to support a Scala version that has
  // a higher minimum Java requirement than Kafka. This was previously the case for Scala 2.12 and Java 7.
  availableScalaVersions = [ '2.12', '2.13' ]
}

// Add Scala version
def defaultScala212Version = '2.12.14'
def defaultScala213Version = '2.13.6'
if (hasProperty('scalaVersion')) {
  if (scalaVersion == '2.12') {
    versions["scala"] = defaultScala212Version
  } else if (scalaVersion == '2.13') {
    versions["scala"] = defaultScala213Version
  }  else {
    versions["scala"] = scalaVersion
  }
} else {
  versions["scala"] = defaultScala212Version
}

/* Resolve base Scala version according to these patterns:
 1. generally available Scala versions (such as: 2.12.y and 2.13.z) corresponding base versions will be: 2.12 and 2.13 (respectively)
 2. pre-release Scala versions (i.e. milestone/rc, such as: 2.13.0-M5, 2.13.0-RC1, 2.14.0-M1, etc.) will have identical base versions;
    rationale: pre-release Scala versions are not binary compatible with each other and that's the reason why libraries include the full
    Scala release string in their name for pre-releases (see dependencies below with an artifact name suffix '_$versions.baseScala')
*/
if ( !versions.scala.contains('-') ) {
  versions["baseScala"] = versions.scala.substring(0, versions.scala.lastIndexOf("."))
} else {
  versions["baseScala"] = versions.scala
}

versions += [
  activation: "1.1.1",
  apacheda: "1.0.2",
  apacheds: "2.0.0-M24",
  argparse4j: "0.7.0",
  bcpkix: "1.66",
  checkstyle: "8.36.2",
  commonsCli: "1.4",
  gradle: "7.0.2",
  grgit: "4.1.0",
  httpclient: "4.5.13",
  easymock: "4.3",
  jackson: "2.12.3",
  jacoco: "0.8.7",
  javassist: "3.27.0-GA",
  jetty: "9.4.39.v20210325",
  jersey: "2.34",
  jline: "3.12.1",
  jmh: "1.32",
  hamcrest: "2.2",
  log4j: "1.2.17",
  scalaLogging: "3.9.3",
  jaxb: "2.3.0",
  jaxrs: "2.1.1",
  jfreechart: "1.0.0",
  jopt: "5.0.4",
  junit: "5.7.1",
  jqwik: "1.5.0",
  kafka_0100: "0.10.0.1",
  kafka_0101: "0.10.1.1",
  kafka_0102: "0.10.2.2",
  kafka_0110: "0.11.0.3",
  kafka_10: "1.0.2",
  kafka_11: "1.1.1",
  kafka_20: "2.0.1",
  kafka_21: "2.1.1",
  kafka_22: "2.2.2",
  kafka_23: "2.3.1",
  kafka_24: "2.4.1",
  kafka_25: "2.5.1",
  kafka_26: "2.6.2",
  kafka_27: "2.7.1",
  lz4: "1.7.1",
  mavenArtifact: "3.8.1",
  metrics: "2.2.0",
<<<<<<< HEAD
  mockito: "3.6.0",
=======
  mockito: "3.9.0",
>>>>>>> 7da881ff
  netty: "4.1.62.Final",
  powermock: "2.0.9",
  reflections: "0.9.12",
  rocksDB: "6.19.3",
  scalaCollectionCompat: "2.4.4",
  scalafmt: "1.5.1",
<<<<<<< HEAD
  scalaJava8Compat : "0.9.1",
=======
  scalaJava8Compat : "1.0.0",
>>>>>>> 7da881ff
  scoverage: "1.4.1",
  slf4j: "1.7.30",
  snappy: "1.1.8.1",
  spotbugs: "4.2.2",
  zinc: "1.3.5",
  zookeeper: "3.5.9",
  zstd: "1.5.0-2"
]
libs += [
  activation: "javax.activation:activation:$versions.activation",
  apacheda: "org.apache.directory.api:api-all:$versions.apacheda",
  apachedsCoreApi: "org.apache.directory.server:apacheds-core-api:$versions.apacheds",
  apachedsInterceptorKerberos: "org.apache.directory.server:apacheds-interceptor-kerberos:$versions.apacheds",
  apachedsProtocolShared: "org.apache.directory.server:apacheds-protocol-shared:$versions.apacheds",
  apachedsProtocolKerberos: "org.apache.directory.server:apacheds-protocol-kerberos:$versions.apacheds",
  apachedsProtocolLdap: "org.apache.directory.server:apacheds-protocol-ldap:$versions.apacheds",
  apachedsLdifPartition: "org.apache.directory.server:apacheds-ldif-partition:$versions.apacheds",
  apachedsMavibotPartition: "org.apache.directory.server:apacheds-mavibot-partition:$versions.apacheds",
  apachedsJdbmPartition: "org.apache.directory.server:apacheds-jdbm-partition:$versions.apacheds",
  argparse4j: "net.sourceforge.argparse4j:argparse4j:$versions.argparse4j",
  bcpkix: "org.bouncycastle:bcpkix-jdk15on:$versions.bcpkix",
  commonsCli: "commons-cli:commons-cli:$versions.commonsCli",
  easymock: "org.easymock:easymock:$versions.easymock",
  jacksonAnnotations: "com.fasterxml.jackson.core:jackson-annotations:$versions.jackson",
  jacksonDatabind: "com.fasterxml.jackson.core:jackson-databind:$versions.jackson",
  jacksonDataformatCsv: "com.fasterxml.jackson.dataformat:jackson-dataformat-csv:$versions.jackson",
  jacksonModuleScala: "com.fasterxml.jackson.module:jackson-module-scala_$versions.baseScala:$versions.jackson",
  jacksonJDK8Datatypes: "com.fasterxml.jackson.datatype:jackson-datatype-jdk8:$versions.jackson",
  jacksonJaxrsJsonProvider: "com.fasterxml.jackson.jaxrs:jackson-jaxrs-json-provider:$versions.jackson",
  jaxbApi: "javax.xml.bind:jaxb-api:$versions.jaxb",
  jaxrsApi: "javax.ws.rs:javax.ws.rs-api:$versions.jaxrs",
  javassist: "org.javassist:javassist:$versions.javassist",
  jettyServer: "org.eclipse.jetty:jetty-server:$versions.jetty",
  jettyClient: "org.eclipse.jetty:jetty-client:$versions.jetty",
  jettyServlet: "org.eclipse.jetty:jetty-servlet:$versions.jetty",
  jettyServlets: "org.eclipse.jetty:jetty-servlets:$versions.jetty",
  jerseyContainerServlet: "org.glassfish.jersey.containers:jersey-container-servlet:$versions.jersey",
  jerseyHk2: "org.glassfish.jersey.inject:jersey-hk2:$versions.jersey",
  jline: "org.jline:jline:$versions.jline",
  jmhCore: "org.openjdk.jmh:jmh-core:$versions.jmh",
  jmhCoreBenchmarks: "org.openjdk.jmh:jmh-core-benchmarks:$versions.jmh",
  jmhGeneratorAnnProcess: "org.openjdk.jmh:jmh-generator-annprocess:$versions.jmh",
  joptSimple: "net.sf.jopt-simple:jopt-simple:$versions.jopt",
  junitJupiter: "org.junit.jupiter:junit-jupiter:$versions.junit",
  junitJupiterApi: "org.junit.jupiter:junit-jupiter-api:$versions.junit",
  junitVintageEngine: "org.junit.vintage:junit-vintage-engine:$versions.junit",
  jqwik: "net.jqwik:jqwik:$versions.jqwik",
  hamcrest: "org.hamcrest:hamcrest:$versions.hamcrest",
  kafkaStreams_0100: "org.apache.kafka:kafka-streams:$versions.kafka_0100",
  kafkaStreams_0101: "org.apache.kafka:kafka-streams:$versions.kafka_0101",
  kafkaStreams_0102: "org.apache.kafka:kafka-streams:$versions.kafka_0102",
  kafkaStreams_0110: "org.apache.kafka:kafka-streams:$versions.kafka_0110",
  kafkaStreams_10: "org.apache.kafka:kafka-streams:$versions.kafka_10",
  kafkaStreams_11: "org.apache.kafka:kafka-streams:$versions.kafka_11",
  kafkaStreams_20: "org.apache.kafka:kafka-streams:$versions.kafka_20",
  kafkaStreams_21: "org.apache.kafka:kafka-streams:$versions.kafka_21",
  kafkaStreams_22: "org.apache.kafka:kafka-streams:$versions.kafka_22",
  kafkaStreams_23: "org.apache.kafka:kafka-streams:$versions.kafka_23",
  kafkaStreams_24: "org.apache.kafka:kafka-streams:$versions.kafka_24",
  kafkaStreams_25: "org.apache.kafka:kafka-streams:$versions.kafka_25",
  kafkaStreams_26: "org.apache.kafka:kafka-streams:$versions.kafka_26",
  kafkaStreams_27: "org.apache.kafka:kafka-streams:$versions.kafka_27",
  log4j: "log4j:log4j:$versions.log4j",
  lz4: "org.lz4:lz4-java:$versions.lz4",
  metrics: "com.yammer.metrics:metrics-core:$versions.metrics",
  mockitoCore: "org.mockito:mockito-core:$versions.mockito",
  mockitoInline: "org.mockito:mockito-inline:$versions.mockito",
  mockitoJunitJupiter: "org.mockito:mockito-junit-jupiter:$versions.mockito",
  nettyHandler: "io.netty:netty-handler:$versions.netty",
  nettyTransportNativeEpoll: "io.netty:netty-transport-native-epoll:$versions.netty",
  powermockJunit4: "org.powermock:powermock-module-junit4:$versions.powermock",
  powermockEasymock: "org.powermock:powermock-api-easymock:$versions.powermock",
  reflections: "org.reflections:reflections:$versions.reflections",
  rocksDBJni: "org.rocksdb:rocksdbjni:$versions.rocksDB",
  scalaCollectionCompat: "org.scala-lang.modules:scala-collection-compat_$versions.baseScala:$versions.scalaCollectionCompat",
  scalaJava8Compat: "org.scala-lang.modules:scala-java8-compat_$versions.baseScala:$versions.scalaJava8Compat",
  scalaLibrary: "org.scala-lang:scala-library:$versions.scala",
  scalaLogging: "com.typesafe.scala-logging:scala-logging_$versions.baseScala:$versions.scalaLogging",
  scalaReflect: "org.scala-lang:scala-reflect:$versions.scala",
  slf4jApi: "org.slf4j:slf4j-api:$versions.slf4j",
  slf4jlog4j: "org.slf4j:slf4j-log4j12:$versions.slf4j",
  snappy: "org.xerial.snappy:snappy-java:$versions.snappy",
  zookeeper: "org.apache.zookeeper:zookeeper:$versions.zookeeper",
  jfreechart: "jfreechart:jfreechart:$versions.jfreechart",
  mavenArtifact: "org.apache.maven:maven-artifact:$versions.mavenArtifact",
  zstd: "com.github.luben:zstd-jni:$versions.zstd",
  httpclient: "org.apache.httpcomponents:httpclient:$versions.httpclient"
]<|MERGE_RESOLUTION|>--- conflicted
+++ resolved
@@ -98,22 +98,14 @@
   lz4: "1.7.1",
   mavenArtifact: "3.8.1",
   metrics: "2.2.0",
-<<<<<<< HEAD
-  mockito: "3.6.0",
-=======
   mockito: "3.9.0",
->>>>>>> 7da881ff
   netty: "4.1.62.Final",
   powermock: "2.0.9",
   reflections: "0.9.12",
   rocksDB: "6.19.3",
   scalaCollectionCompat: "2.4.4",
   scalafmt: "1.5.1",
-<<<<<<< HEAD
-  scalaJava8Compat : "0.9.1",
-=======
   scalaJava8Compat : "1.0.0",
->>>>>>> 7da881ff
   scoverage: "1.4.1",
   slf4j: "1.7.30",
   snappy: "1.1.8.1",
