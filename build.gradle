// Licensed to the Apache Software Foundation (ASF) under one or more
// contributor license agreements.  See the NOTICE file distributed with
// this work for additional information regarding copyright ownership.
// The ASF licenses this file to You under the Apache License, Version 2.0
// (the "License"); you may not use this file except in compliance with
// the License.  You may obtain a copy of the License at
//
//    http://www.apache.org/licenses/LICENSE-2.0
//
// Unless required by applicable law or agreed to in writing, software
// distributed under the License is distributed on an "AS IS" BASIS,
// WITHOUT WARRANTIES OR CONDITIONS OF ANY KIND, either express or implied.
// See the License for the specific language governing permissions and
// limitations under the License.

import org.ajoberstar.grgit.Grgit

import java.nio.charset.StandardCharsets

buildscript {
  repositories {
    mavenCentral()
  }
  apply from: "$rootDir/gradle/dependencies.gradle"

  dependencies {
    // For Apache Rat plugin to ignore non-Git files
    classpath "org.ajoberstar.grgit:grgit-core:$versions.grgit"
  }
}

plugins {
  id 'com.diffplug.spotless' version '5.12.5'
  id 'com.github.ben-manes.versions' version '0.38.0'
  id 'idea'
  id 'java-library'
<<<<<<< HEAD
  id 'org.owasp.dependencycheck' version '6.1.1'
=======
  id 'org.owasp.dependencycheck' version '6.1.6'
  id 'org.nosphere.apache.rat' version "0.7.0"
>>>>>>> 7da881ff

  id "com.github.spotbugs" version '4.7.1' apply false
  id 'org.gradle.test-retry' version '1.2.1' apply false
  id 'org.scoverage' version '5.0.0' apply false
  id 'com.github.johnrengelman.shadow' version '7.0.0' apply false
}

spotless {
  scala {
    target 'streams/**/*.scala'
    scalafmt("$versions.scalafmt").configFile('checkstyle/.scalafmt.conf')
    licenseHeaderFile 'checkstyle/java.header', 'package'
  }
}

allprojects {

  repositories {
    mavenCentral()
  }

  dependencyUpdates {
    revision="release"
    resolutionStrategy {
      componentSelection { rules ->
        rules.all { ComponentSelection selection ->
          boolean rejected = ['snap', 'alpha', 'beta', 'rc', 'cr', 'm'].any { qualifier ->
            selection.candidate.version ==~ /(?i).*[.-]${qualifier}[.\d-]*/
          }
          if (rejected) {
            selection.reject('Release candidate')
          }
        }
      }
    }
  }

  configurations.all {
    // zinc is the Scala incremental compiler, it has a configuration for its own dependencies
    // that are unrelated to the project dependencies, we should not change them
    if (name != "zinc") {
      resolutionStrategy {
        force(
          // be explicit about the javassist dependency version instead of relying on the transitive version
          libs.javassist,
          // ensure we have a single version in the classpath despite transitive dependencies
          libs.scalaLibrary,
          libs.scalaReflect,
          libs.jacksonAnnotations,
          // be explicit about the Netty dependency version instead of relying on the version set by
          // ZooKeeper (potentially older and containing CVEs)
          libs.nettyHandler,
          libs.nettyTransportNativeEpoll
        )
      }
    }
  }
}

ext {
  gradleVersion = versions.gradle
  minJavaVersion = "8"
  buildVersionFileName = "kafka-version.properties"

  defaultMaxHeapSize = "2g"
  defaultJvmArgs = ["-Xss4m", "-XX:+UseParallelGC"]
  if (JavaVersion.current() == JavaVersion.VERSION_16)  
    defaultJvmArgs.add("--illegal-access=permit")

  userMaxForks = project.hasProperty('maxParallelForks') ? maxParallelForks.toInteger() : null
  userIgnoreFailures = project.hasProperty('ignoreFailures') ? ignoreFailures : false

  userMaxTestRetries = project.hasProperty('maxTestRetries') ? maxTestRetries.toInteger() : 0
  userMaxTestRetryFailures = project.hasProperty('maxTestRetryFailures') ? maxTestRetryFailures.toInteger() : 0

  skipSigning = project.hasProperty('skipSigning') && skipSigning.toBoolean()
  shouldSign = !skipSigning && !version.endsWith("SNAPSHOT")

  mavenUrl = project.hasProperty('mavenUrl') ? project.mavenUrl : ''
  mavenUsername = project.hasProperty('mavenUsername') ? project.mavenUsername : ''
  mavenPassword = project.hasProperty('mavenPassword') ? project.mavenPassword : ''

  userShowStandardStreams = project.hasProperty("showStandardStreams") ? showStandardStreams : null

  userTestLoggingEvents = project.hasProperty("testLoggingEvents") ? Arrays.asList(testLoggingEvents.split(",")) : null

  userEnableTestCoverage = project.hasProperty("enableTestCoverage") ? enableTestCoverage : false

  // See README.md for details on this option and the reasoning for the default
  userScalaOptimizerMode = project.hasProperty("scalaOptimizerMode") ? scalaOptimizerMode : "inline-kafka"
  def scalaOptimizerValues = ["none", "method", "inline-kafka", "inline-scala"]
  if (!scalaOptimizerValues.contains(userScalaOptimizerMode))
    throw new GradleException("Unexpected value for scalaOptimizerMode property. Expected one of $scalaOptimizerValues), but received: $userScalaOptimizerMode")

  generatedDocsDir = new File("${project.rootDir}/docs/generated")

  commitId = project.hasProperty('commitId') ? commitId : null
}

apply from: file('wrapper.gradle')

if (file('.git').exists()) {
  rat {
    verbose = true
    reportDir.set(project.file('build/rat'))
    stylesheet.set(file('gradle/resources/rat-output-to-html.xsl'))

    // Exclude everything under the directory that git should be ignoring via .gitignore or that isn't checked in. These
    // restrict us only to files that are checked in or are staged.
    def repo = Grgit.open(currentDir: project.getRootDir())
    excludes = new ArrayList<String>(repo.clean(ignore: false, directories: true, dryRun: true))
    // And some of the files that we have checked in should also be excluded from this check
    excludes.addAll([
        '**/.git/**',
        '**/build/**',
        'CONTRIBUTING.md',
        'PULL_REQUEST_TEMPLATE.md',
        'gradlew',
        'gradlew.bat',
        'gradle/wrapper/gradle-wrapper.properties',
        'config/kraft/README.md',
        'TROGDOR.md',
        '**/README.md',
        '**/id_rsa',
        '**/id_rsa.pub',
        'checkstyle/suppressions.xml',
        'streams/quickstart/java/src/test/resources/projects/basic/goal.txt',
        'streams/streams-scala/logs/*',
        'licenses/*',
        '**/generated/**',
        'clients/src/test/resources/serializedData/*'
    ])
  }
} else {
  rat.enabled = false
}
println("Starting build with version $version using Gradle $gradleVersion, Java ${JavaVersion.current()} and Scala ${versions.scala}")

subprojects {

  // enable running :dependencies task recursively on all subprojects
  // eg: ./gradlew allDeps
  task allDeps(type: DependencyReportTask) {}
  // enable running :dependencyInsight task recursively on all subprojects
  // eg: ./gradlew allDepInsight --configuration runtime --dependency com.fasterxml.jackson.core:jackson-databind
  task allDepInsight(type: DependencyInsightReportTask) doLast {}

  apply plugin: 'java-library'
  apply plugin: 'checkstyle'
  apply plugin: "com.github.spotbugs"
  apply plugin: 'org.gradle.test-retry'

  // We use the shadow plugin for the jmh-benchmarks module and the `-all` jar can get pretty large, so
  // don't publish it
  def shouldPublish = !project.name.equals('jmh-benchmarks')

  if (shouldPublish) {
    apply plugin: 'maven-publish'
    apply plugin: 'signing'

    // Add aliases for the task names used by the maven plugin for backwards compatibility
    // The maven plugin was replaced by the maven-publish plugin in Gradle 7.0
    tasks.register('install').configure { dependsOn(publishToMavenLocal) }
    tasks.register('uploadArchives').configure { dependsOn(publish) }
  }

  // apply the eclipse plugin only to subprojects that hold code. 'connect' is just a folder.
  if (!project.name.equals('connect')) {
    apply plugin: 'eclipse'
    fineTuneEclipseClasspathFile(eclipse, project)
  }

  sourceCompatibility = minJavaVersion
  targetCompatibility = minJavaVersion

  java {
    consistentResolution {
      // resolve the compileClasspath and then "inject" the result of resolution as strict constraints into the runtimeClasspath
      useCompileClasspathVersions()
    }
  }

  tasks.withType(JavaCompile) {
    options.encoding = 'UTF-8'
    options.compilerArgs << "-Xlint:all"
    // temporary exclusions until all the warnings are fixed
    options.compilerArgs << "-Xlint:-rawtypes"
    options.compilerArgs << "-Xlint:-serial"
    options.compilerArgs << "-Xlint:-try"
    options.compilerArgs << "-Werror"
    // --release is the recommended way to select the target release, but it's only supported in Java 9 so we also
    // set --source and --target via `sourceCompatibility` and `targetCompatibility`. If/when Gradle supports `--release`
    // natively (https://github.com/gradle/gradle/issues/2510), we should switch to that.
    if (JavaVersion.current().isJava9Compatible())
      options.compilerArgs << "--release" << minJavaVersion
  }

  if (shouldPublish) {

    publishing {
      repositories {
        // To test locally, invoke gradlew with `-PmavenUrl=file:///some/local/path`
        maven {
          url = mavenUrl
          credentials {
            username = mavenUsername
            password = mavenPassword
          }
        }
      }
      publications {
        mavenJava(MavenPublication) {
          from components.java

          afterEvaluate {
            ["srcJar", "javadocJar", "scaladocJar", "testJar", "testSrcJar"].forEach { taskName ->
              def task = tasks.findByName(taskName)
              if (task != null)
                artifact task
            }

            artifactId = archivesBaseName
            pom {
              name = 'Apache Kafka'
              url = 'https://kafka.apache.org'
              licenses {
                license {
                  name = 'The Apache License, Version 2.0'
                  url = 'http://www.apache.org/licenses/LICENSE-2.0.txt'
                  distribution = 'repo'
                }
              }
            }
          }
        }
      }
    }

    if (shouldSign) {
      signing {
        sign publishing.publications.mavenJava
      }
    }
  }

  // Remove the relevant project name once it's converted to JUnit 5
  def shouldUseJUnit5 = !(["runtime", "streams"].contains(it.project.name))

  def testLoggingEvents = ["passed", "skipped", "failed"]
  def testShowStandardStreams = false
  def testExceptionFormat = 'full'
  // Gradle built-in logging only supports sending test output to stdout, which generates a lot
  // of noise, especially for passing tests. We really only want output for failed tests. This
  // hooks into the output and logs it (so we don't have to buffer it all in memory) and only
  // saves the output for failing tests. Directory and filenames are such that you can, e.g.,
  // create a Jenkins rule to collect failed test output.
  def logTestStdout = {
    def testId = { TestDescriptor descriptor ->
      "${descriptor.className}.${descriptor.name}".toString()
    }

    def logFiles = new HashMap<String, File>()
    def logStreams = new HashMap<String, FileOutputStream>()
    beforeTest { TestDescriptor td ->
      def tid = testId(td)
      // truncate the file name if it's too long
      def logFile = new File(
              "${projectDir}/build/reports/testOutput/${tid.substring(0, Math.min(tid.size(),240))}.test.stdout"
      )
      logFile.parentFile.mkdirs()
      logFiles.put(tid, logFile)
      logStreams.put(tid, new FileOutputStream(logFile))
    }
    onOutput { TestDescriptor td, TestOutputEvent toe ->
      def tid = testId(td)
      // Some output can happen outside the context of a specific test (e.g. at the class level)
      // and beforeTest/afterTest seems to not be invoked for these cases (and similarly, there's
      // a TestDescriptor hierarchy that includes the thread executing the test, Gradle tasks,
      // etc). We see some of these in practice and it seems like something buggy in the Gradle
      // test runner since we see it *before* any tests and it is frequently not related to any
      // code in the test (best guess is that it is tail output from last test). We won't have
      // an output file for these, so simply ignore them. If they become critical for debugging,
      // they can be seen with showStandardStreams.
      if (td.name == td.className || td.className == null) {
        // silently ignore output unrelated to specific test methods
        return
      } else if (logStreams.get(tid) == null) {
        println "WARNING: unexpectedly got output for a test [${tid}]" +
                " that we didn't previously see in the beforeTest hook." +
                " Message for debugging: [" + toe.message + "]."
        return
      }
      try {
        logStreams.get(tid).write(toe.message.getBytes(StandardCharsets.UTF_8))
      } catch (Exception e) {
        println "ERROR: Failed to write output for test ${tid}"
        e.printStackTrace()
      }
    }
    afterTest { TestDescriptor td, TestResult tr ->
      def tid = testId(td)
      try {
        logStreams.get(tid).close()
        if (tr.resultType != TestResult.ResultType.FAILURE) {
          logFiles.get(tid).delete()
        } else {
          def file = logFiles.get(tid)
          println "${tid} failed, log available in ${file}"
        }
      } catch (Exception e) {
        println "ERROR: Failed to close stdout file for ${tid}"
        e.printStackTrace()
      } finally {
        logFiles.remove(tid)
        logStreams.remove(tid)
      }
    }
  }

  // The suites are for running sets of tests in IDEs.
  // Gradle will run each test class, so we exclude the suites to avoid redundantly running the tests twice.
  def testsToExclude = ['**/*Suite.class']
  // Exclude PowerMock tests when running with Java 16 until a version of PowerMock that supports Java 16 is released
  // The relevant issues are https://github.com/powermock/powermock/issues/1094 and https://github.com/powermock/powermock/issues/1099
  if (JavaVersion.current().isCompatibleWith(JavaVersion.VERSION_16)) {
    testsToExclude.addAll([
      // connect tests
      "**/AbstractHerderTest.*", "**/ConnectClusterStateImplTest.*", "**/ConnectorPluginsResourceTest.*",
      "**/ConnectorsResourceTest.*", "**/DistributedHerderTest.*", "**/FileOffsetBakingStoreTest.*",
      "**/ErrorHandlingTaskTest.*", "**/KafkaConfigBackingStoreTest.*", "**/KafkaOffsetBackingStoreTest.*",
      "**/KafkaBasedLogTest.*", "**/OffsetStorageWriterTest.*", "**/StandaloneHerderTest.*",
      "**/SourceTaskOffsetCommitterTest.*", "**/WorkerConfigTransformerTest.*", "**/WorkerGroupMemberTest.*",
      "**/WorkerSinkTaskTest.*", "**/WorkerSinkTaskThreadedTest.*", "**/WorkerSourceTaskTest.*",
      "**/WorkerTaskTest.*", "**/WorkerTest.*", "**/RestServerTest.*",
      // streams tests
      "**/KafkaStreamsTest.*", "**/RepartitionTopicsTest.*", "**/RocksDBMetricsRecorderTest.*",
      "**/StreamsMetricsImplTest.*", "**/StateManagerUtilTest.*", "**/TableSourceNodeTest.*"
    ])
  }

  test {
    maxParallelForks = userMaxForks ?: Runtime.runtime.availableProcessors()
    ignoreFailures = userIgnoreFailures

    maxHeapSize = defaultMaxHeapSize
    jvmArgs = defaultJvmArgs

    testLogging {
      events = userTestLoggingEvents ?: testLoggingEvents
      showStandardStreams = userShowStandardStreams ?: testShowStandardStreams
      exceptionFormat = testExceptionFormat
    }
    logTestStdout.rehydrate(delegate, owner, this)()

    exclude testsToExclude

    if (shouldUseJUnit5)
      useJUnitPlatform()

    retry {
      maxRetries = userMaxTestRetries
      maxFailures = userMaxTestRetryFailures
    }
  }

  task integrationTest(type: Test, dependsOn: compileJava) {
    maxParallelForks = userMaxForks ?: Runtime.runtime.availableProcessors()
    ignoreFailures = userIgnoreFailures

    maxHeapSize = defaultMaxHeapSize
    jvmArgs = defaultJvmArgs


    testLogging {
      events = userTestLoggingEvents ?: testLoggingEvents
      showStandardStreams = userShowStandardStreams ?: testShowStandardStreams
      exceptionFormat = testExceptionFormat
    }
    logTestStdout.rehydrate(delegate, owner, this)()

    exclude testsToExclude

    if (shouldUseJUnit5) {
      useJUnitPlatform {
        includeTags "integration"
      }
    } else {
      useJUnit {
        includeCategories 'org.apache.kafka.test.IntegrationTest'
      }
    }

    retry {
      maxRetries = userMaxTestRetries
      maxFailures = userMaxTestRetryFailures
    }
  }

  task unitTest(type: Test, dependsOn: compileJava) {
    maxParallelForks = userMaxForks ?: Runtime.runtime.availableProcessors()
    ignoreFailures = userIgnoreFailures

    maxHeapSize = defaultMaxHeapSize
    jvmArgs = defaultJvmArgs

    testLogging {
      events = userTestLoggingEvents ?: testLoggingEvents
      showStandardStreams = userShowStandardStreams ?: testShowStandardStreams
      exceptionFormat = testExceptionFormat
    }
    logTestStdout.rehydrate(delegate, owner, this)()

    exclude testsToExclude

    if (shouldUseJUnit5) {
      useJUnitPlatform {
        excludeTags "integration"
      }
    } else {
      useJUnit {
        excludeCategories 'org.apache.kafka.test.IntegrationTest'
      }
    }

    retry {
      maxRetries = userMaxTestRetries
      maxFailures = userMaxTestRetryFailures
    }
  }

  // remove test output from all test types
  tasks.withType(Test).all { t ->
    cleanTest {
      delete t.reports.junitXml.destination
      delete t.reports.html.destination
    }
  }

  jar {
    from "$rootDir/LICENSE"
    from "$rootDir/NOTICE"
  }

  task srcJar(type: Jar) {
    archiveClassifier = 'sources'
    from "$rootDir/LICENSE"
    from "$rootDir/NOTICE"
    from sourceSets.main.allSource
  }

  task javadocJar(type: Jar, dependsOn: javadoc) {
    archiveClassifier = 'javadoc'
    from "$rootDir/LICENSE"
    from "$rootDir/NOTICE"
    from javadoc.destinationDir
  }

  task docsJar(dependsOn: javadocJar)

  javadoc {
    options.charSet = 'UTF-8'
    options.docEncoding = 'UTF-8'
    options.encoding = 'UTF-8'
    // Turn off doclint for now, see https://blog.joda.org/2014/02/turning-off-doclint-in-jdk-8-javadoc.html for rationale
    options.addStringOption('Xdoclint:none', '-quiet')

    // The URL structure was changed to include the locale after Java 8
    if (JavaVersion.current().isJava11Compatible())
      options.links "https://docs.oracle.com/en/java/javase/${JavaVersion.current().majorVersion}/docs/api/"
    else
      options.links "https://docs.oracle.com/javase/8/docs/api/"
  }

  task systemTestLibs(dependsOn: jar)

  if (!sourceSets.test.allSource.isEmpty()) {
    task testJar(type: Jar) {
      archiveClassifier = 'test'
      from "$rootDir/LICENSE"
      from "$rootDir/NOTICE"
      from sourceSets.test.output
    }

    task testSrcJar(type: Jar, dependsOn: testJar) {
      archiveClassifier = 'test-sources'
      from "$rootDir/LICENSE"
      from "$rootDir/NOTICE"
      from sourceSets.test.allSource
    }

  }

  plugins.withType(ScalaPlugin) {

    scala {
      zincVersion = versions.zinc
    }

    task scaladocJar(type:Jar, dependsOn: scaladoc) {
      archiveClassifier = 'scaladoc'
      from "$rootDir/LICENSE"
      from "$rootDir/NOTICE"
      from scaladoc.destinationDir
    }

    //documentation task should also trigger building scala doc jar
    docsJar.dependsOn scaladocJar

  }

  tasks.withType(ScalaCompile) {
    scalaCompileOptions.additionalParameters = [
      "-deprecation",
      "-unchecked",
      "-encoding", "utf8",
      "-Xlog-reflective-calls",
      "-feature",
      "-language:postfixOps",
      "-language:implicitConversions",
      "-language:existentials",
      "-Xlint:constant",
      "-Xlint:delayedinit-select",
      "-Xlint:doc-detached",
      "-Xlint:missing-interpolator",
      "-Xlint:nullary-unit",
      "-Xlint:option-implicit",
      "-Xlint:package-object-classes",
      "-Xlint:poly-implicit-overload",
      "-Xlint:private-shadow",
      "-Xlint:stars-align",
      "-Xlint:type-parameter-shadow",
      "-Xlint:unused"
    ]

    // See README.md for details on this option and the meaning of each value
    if (userScalaOptimizerMode.equals("method"))
      scalaCompileOptions.additionalParameters += ["-opt:l:method"]
    else if (userScalaOptimizerMode.startsWith("inline-")) {
      List<String> inlineFrom = ["-opt-inline-from:org.apache.kafka.**"]
      if (project.name.equals('core'))
        inlineFrom.add("-opt-inline-from:kafka.**")
      if (userScalaOptimizerMode.equals("inline-scala"))
        inlineFrom.add("-opt-inline-from:scala.**")

      scalaCompileOptions.additionalParameters += ["-opt:l:inline"]
      scalaCompileOptions.additionalParameters += inlineFrom
    }

    if (versions.baseScala != '2.12') {
      scalaCompileOptions.additionalParameters += ["-opt-warnings", "-Xlint:strict-unsealed-patmat"]
      // Scala 2.13.2 introduces compiler warnings suppression, which is a pre-requisite for -Xfatal-warnings
      scalaCompileOptions.additionalParameters += ["-Xfatal-warnings"]
    }

    // these options are valid for Scala versions < 2.13 only
    // Scala 2.13 removes them, see https://github.com/scala/scala/pull/6502 and https://github.com/scala/scala/pull/5969
    if (versions.baseScala == '2.12') {
      scalaCompileOptions.additionalParameters += [
        "-Xlint:by-name-right-associative",
        "-Xlint:nullary-override",
        "-Xlint:unsound-match"
      ]
    }

    // Scalac's `-release` requires Java 9 or higher
    if (JavaVersion.current().isJava9Compatible())
      scalaCompileOptions.additionalParameters += ["-release", minJavaVersion]

    configure(scalaCompileOptions.forkOptions) {
      memoryMaximumSize = defaultMaxHeapSize
      jvmArgs = defaultJvmArgs
    }
  }

  checkstyle {
    configFile = new File(rootDir, "checkstyle/checkstyle.xml")
    configProperties = checkstyleConfigProperties("import-control.xml")
    toolVersion = versions.checkstyle
  }

  configure(checkstyleMain) {
    group = 'Verification'
    description = 'Run checkstyle on all main Java sources'
  }

  configure(checkstyleTest) {
    group = 'Verification'
    description = 'Run checkstyle on all test Java sources'
  }

  test.dependsOn('checkstyleMain', 'checkstyleTest')

  spotbugs {
    toolVersion = versions.spotbugs
    excludeFilter = file("$rootDir/gradle/spotbugs-exclude.xml")
    ignoreFailures = false
  }
  test.dependsOn('spotbugsMain')

  tasks.withType(com.github.spotbugs.snom.SpotBugsTask) {
    reports {
      // Continue supporting `xmlFindBugsReport` for compatibility
      xml.enabled(project.hasProperty('xmlSpotBugsReport') || project.hasProperty('xmlFindBugsReport'))
      html.enabled(!project.hasProperty('xmlSpotBugsReport') && !project.hasProperty('xmlFindBugsReport'))
    }
    maxHeapSize = defaultMaxHeapSize
    jvmArgs = defaultJvmArgs
  }

  // Ignore core since its a scala project
  if (it.path != ':core') {
    if (userEnableTestCoverage) {
      apply plugin: "jacoco"

      jacoco {
        toolVersion = versions.jacoco
      }

      // NOTE: Jacoco Gradle plugin does not support "offline instrumentation" this means that classes mocked by PowerMock
      // may report 0 coverage, since the source was modified after initial instrumentation.
      // See https://github.com/jacoco/jacoco/issues/51
      jacocoTestReport {
        dependsOn tasks.test
        sourceSets sourceSets.main
        reports {
          html.enabled = true
          xml.enabled = true
          csv.enabled = false
        }
      }

    }
  }

  if (userEnableTestCoverage) {
    def coverageGen = it.path == ':core' ? 'reportScoverage' : 'jacocoTestReport'
    task reportCoverage(dependsOn: [coverageGen])
  }

  task determineCommitId {
    def takeFromHash = 16
    if (commitId) {
      commitId = commitId.take(takeFromHash)
    } else if (file("$rootDir/.git/HEAD").exists()) {
      def headRef = file("$rootDir/.git/HEAD").text
      if (headRef.contains('ref: ')) {
        headRef = headRef.replaceAll('ref: ', '').trim()
        if (file("$rootDir/.git/$headRef").exists()) {
          commitId = file("$rootDir/.git/$headRef").text.trim().take(takeFromHash)
        }
      } else {
        commitId = headRef.trim().take(takeFromHash)
      }
    } else {
      commitId = "unknown"
    }
  }

}

gradle.taskGraph.whenReady { taskGraph ->
  taskGraph.getAllTasks().findAll { it.name.contains('spotbugsScoverage') || it.name.contains('spotbugsTest') }.each { task ->
    task.enabled = false
  }
}

def fineTuneEclipseClasspathFile(eclipse, project) {
  eclipse.classpath.file {
    beforeMerged { cp ->
      cp.entries.clear()
      // for the core project add the directories defined under test/scala as separate source directories
      if (project.name.equals('core')) {
        cp.entries.add(new org.gradle.plugins.ide.eclipse.model.SourceFolder("src/test/scala/integration", null))
        cp.entries.add(new org.gradle.plugins.ide.eclipse.model.SourceFolder("src/test/scala/other", null))
        cp.entries.add(new org.gradle.plugins.ide.eclipse.model.SourceFolder("src/test/scala/unit", null))
      }
    }
    whenMerged { cp ->
      // for the core project exclude the separate sub-directories defined under test/scala. These are added as source dirs above
      if (project.name.equals('core')) {
        cp.entries.findAll { it.kind == "src" && it.path.equals("src/test/scala") }*.excludes = ["integration/", "other/", "unit/"]
      }
      /*
       * Set all eclipse build output to go to 'build_eclipse' directory. This is to ensure that gradle and eclipse use different
       * build output directories, and also avoid using the eclpise default of 'bin' which clashes with some of our script directories.
       * https://discuss.gradle.org/t/eclipse-generated-files-should-be-put-in-the-same-place-as-the-gradle-generated-files/6986/2
       */
      cp.entries.findAll { it.kind == "output" }*.path = "build_eclipse"
      /*
       * Some projects have explicitly added test output dependencies. These are required for the gradle build but not required
       * in Eclipse since the dependent projects are added as dependencies. So clean up these from the generated classpath.
       */
      cp.entries.removeAll { it.kind == "lib" && it.path.matches(".*/build/(classes|resources)/test") }
    }
  }
}

def checkstyleConfigProperties(configFileName) {
  [importControlFile: "$rootDir/checkstyle/$configFileName",
   suppressionsFile: "$rootDir/checkstyle/suppressions.xml",
   headerFile: "$rootDir/checkstyle/java.header"]
}

// Aggregates all jacoco results into the root project directory
if (userEnableTestCoverage) {
  task jacocoRootReport(type: org.gradle.testing.jacoco.tasks.JacocoReport) {
    def javaProjects = subprojects.findAll { it.path != ':core' }

    description = 'Generates an aggregate report from all subprojects'
    dependsOn(javaProjects.test)

    additionalSourceDirs.from = javaProjects.sourceSets.main.allSource.srcDirs
    sourceDirectories.from = javaProjects.sourceSets.main.allSource.srcDirs
    classDirectories.from = javaProjects.sourceSets.main.output
    executionData.from = javaProjects.jacocoTestReport.executionData

    reports {
      html.enabled = true
      xml.enabled = true
    }

    // workaround to ignore projects that don't have any tests at all
    onlyIf = { true }
    doFirst {
      executionData = files(executionData.findAll { it.exists() })
    }
  }
}

if (userEnableTestCoverage) {
  task reportCoverage(dependsOn: ['jacocoRootReport', 'core:reportCoverage'])
}

def connectPkgs = [
    'connect:api',
    'connect:basic-auth-extension',
    'connect:file',
    'connect:json',
    'connect:runtime',
    'connect:transforms',
    'connect:mirror',
    'connect:mirror-client'
]

tasks.create(name: "jarConnect", dependsOn: connectPkgs.collect { it + ":jar" }) {}

tasks.create(name: "testConnect", dependsOn: connectPkgs.collect { it + ":test" }) {}

project(':core') {
  apply plugin: 'scala'

  // scaladoc generation is configured at the sub-module level with an artifacts
  // block (cf. see streams-scala). If scaladoc generation is invoked explicitly
  // for the `core` module, this ensures the generated jar doesn't include scaladoc
  // files since the `core` module doesn't include public APIs.
  scaladoc {
    enabled = false
  }
  if (userEnableTestCoverage)
    apply plugin: "org.scoverage"
  archivesBaseName = "kafka_${versions.baseScala}"

  dependencies {
    // `core` is often used in users' tests, define the following dependencies as `api` for backwards compatibility
    // even though the `core` module doesn't expose any public API
    api project(':clients')
    api libs.scalaLibrary

    implementation project(':server-common')
    implementation project(':metadata')
    implementation project(':raft')
    implementation project(':storage')

    implementation libs.argparse4j
    implementation libs.jacksonDatabind
    implementation libs.jacksonModuleScala
    implementation libs.jacksonDataformatCsv
    implementation libs.jacksonJDK8Datatypes
    implementation libs.joptSimple
    implementation libs.metrics
    implementation libs.scalaCollectionCompat
    implementation libs.scalaJava8Compat
    // only needed transitively, but set it explicitly to ensure it has the same version as scala-library
    implementation libs.scalaReflect
    implementation libs.scalaLogging
    implementation libs.slf4jApi
    implementation(libs.zookeeper) {
      exclude module: 'slf4j-log4j12'
      exclude module: 'log4j'
    }
    // ZooKeeperMain depends on commons-cli but declares the dependency as `provided`
    implementation libs.commonsCli

    compileOnly libs.log4j

    testImplementation project(':clients').sourceSets.test.output
    testImplementation libs.bcpkix
    testImplementation libs.mockitoCore
    testImplementation libs.easymock
    testImplementation(libs.apacheda) {
      exclude group: 'xml-apis', module: 'xml-apis'
      // `mina-core` is a transitive dependency for `apacheds` and `apacheda`.
      // It is safer to use from `apacheds` since that is the implementation.
      exclude module: 'mina-core'
    }
    testImplementation libs.apachedsCoreApi
    testImplementation libs.apachedsInterceptorKerberos
    testImplementation libs.apachedsProtocolShared
    testImplementation libs.apachedsProtocolKerberos
    testImplementation libs.apachedsProtocolLdap
    testImplementation libs.apachedsLdifPartition
    testImplementation libs.apachedsMavibotPartition
    testImplementation libs.apachedsJdbmPartition
    testImplementation libs.junitJupiter
    testImplementation libs.slf4jlog4j
    testImplementation(libs.jfreechart) {
      exclude group: 'junit', module: 'junit'
    }
  }

  if (userEnableTestCoverage) {
    scoverage {
      scoverageVersion = versions.scoverage
      reportDir = file("${rootProject.buildDir}/scoverage")
      highlighting = false
      minimumRate = 0.0
    }
  }

  configurations {
    // manually excludes some unnecessary dependencies
    implementation.exclude module: 'javax'
    implementation.exclude module: 'jline'
    implementation.exclude module: 'jms'
    implementation.exclude module: 'jmxri'
    implementation.exclude module: 'jmxtools'
    implementation.exclude module: 'mail'
    // To prevent a UniqueResourceException due the same resource existing in both
    // org.apache.directory.api/api-all and org.apache.directory.api/api-ldap-schema-data
    testImplementation.exclude module: 'api-ldap-schema-data'
  }

  tasks.create(name: "copyDependantLibs", type: Copy) {
    from (configurations.testRuntimeClasspath) {
      include('slf4j-log4j12*')
      include('log4j*jar')
    }
    from (configurations.runtimeClasspath) {
      exclude('kafka-clients*')
    }
    into "$buildDir/dependant-libs-${versions.scala}"
    duplicatesStrategy 'exclude'
  }

  task processMessages(type:JavaExec) {
    main = "org.apache.kafka.message.MessageGenerator"
    classpath = project(':generator').sourceSets.main.runtimeClasspath
    args = [ "-p", "kafka.internals.generated",
             "-o", "src/generated/java/kafka/internals/generated",
             "-i", "src/main/resources/common/message",
             "-m", "MessageDataGenerator"
    ]
    inputs.dir("src/main/resources/common/message")
    outputs.dir("src/generated/java/kafka/internals/generated")
  }

  compileJava.dependsOn 'processMessages'

  task genProtocolErrorDocs(type: JavaExec) {
    classpath = sourceSets.main.runtimeClasspath
    main = 'org.apache.kafka.common.protocol.Errors'
    if( !generatedDocsDir.exists() ) { generatedDocsDir.mkdirs() }
    standardOutput = new File(generatedDocsDir, "protocol_errors.html").newOutputStream()
  }

  task genProtocolTypesDocs(type: JavaExec) {
    classpath = sourceSets.main.runtimeClasspath
    main = 'org.apache.kafka.common.protocol.types.Type'
    if( !generatedDocsDir.exists() ) { generatedDocsDir.mkdirs() }
    standardOutput = new File(generatedDocsDir, "protocol_types.html").newOutputStream()
  }

  task genProtocolApiKeyDocs(type: JavaExec) {
    classpath = sourceSets.main.runtimeClasspath
    main = 'org.apache.kafka.common.protocol.ApiKeys'
    if( !generatedDocsDir.exists() ) { generatedDocsDir.mkdirs() }
    standardOutput = new File(generatedDocsDir, "protocol_api_keys.html").newOutputStream()
  }

  task genProtocolMessageDocs(type: JavaExec) {
    classpath = sourceSets.main.runtimeClasspath
    main = 'org.apache.kafka.common.protocol.Protocol'
    if( !generatedDocsDir.exists() ) { generatedDocsDir.mkdirs() }
    standardOutput = new File(generatedDocsDir, "protocol_messages.html").newOutputStream()
  }

  task genAdminClientConfigDocs(type: JavaExec) {
    classpath = sourceSets.main.runtimeClasspath
    main = 'org.apache.kafka.clients.admin.AdminClientConfig'
    if( !generatedDocsDir.exists() ) { generatedDocsDir.mkdirs() }
    standardOutput = new File(generatedDocsDir, "admin_client_config.html").newOutputStream()
  }

  task genProducerConfigDocs(type: JavaExec) {
    classpath = sourceSets.main.runtimeClasspath
    main = 'org.apache.kafka.clients.producer.ProducerConfig'
    if( !generatedDocsDir.exists() ) { generatedDocsDir.mkdirs() }
    standardOutput = new File(generatedDocsDir, "producer_config.html").newOutputStream()
  }

  task genConsumerConfigDocs(type: JavaExec) {
    classpath = sourceSets.main.runtimeClasspath
    main = 'org.apache.kafka.clients.consumer.ConsumerConfig'
    if( !generatedDocsDir.exists() ) { generatedDocsDir.mkdirs() }
    standardOutput = new File(generatedDocsDir, "consumer_config.html").newOutputStream()
  }

  task genKafkaConfigDocs(type: JavaExec) {
    classpath = sourceSets.main.runtimeClasspath
    main = 'kafka.server.KafkaConfig'
    if( !generatedDocsDir.exists() ) { generatedDocsDir.mkdirs() }
    standardOutput = new File(generatedDocsDir, "kafka_config.html").newOutputStream()
  }

  task genTopicConfigDocs(type: JavaExec) {
    classpath = sourceSets.main.runtimeClasspath
    main = 'kafka.log.LogConfig'
    if( !generatedDocsDir.exists() ) { generatedDocsDir.mkdirs() }
    standardOutput = new File(generatedDocsDir, "topic_config.html").newOutputStream()
  }

  task genConsumerMetricsDocs(type: JavaExec) {
    classpath = sourceSets.test.runtimeClasspath
    main = 'org.apache.kafka.clients.consumer.internals.ConsumerMetrics'
    if( !generatedDocsDir.exists() ) { generatedDocsDir.mkdirs() }
    standardOutput = new File(generatedDocsDir, "consumer_metrics.html").newOutputStream()
  }

  task genProducerMetricsDocs(type: JavaExec) {
    classpath = sourceSets.test.runtimeClasspath
    main = 'org.apache.kafka.clients.producer.internals.ProducerMetrics'
    if( !generatedDocsDir.exists() ) { generatedDocsDir.mkdirs() }
    standardOutput = new File(generatedDocsDir, "producer_metrics.html").newOutputStream()
  }

  task siteDocsTar(dependsOn: ['genProtocolErrorDocs', 'genProtocolTypesDocs', 'genProtocolApiKeyDocs', 'genProtocolMessageDocs',
                               'genAdminClientConfigDocs', 'genProducerConfigDocs', 'genConsumerConfigDocs',
                               'genKafkaConfigDocs', 'genTopicConfigDocs',
                               ':connect:runtime:genConnectConfigDocs', ':connect:runtime:genConnectTransformationDocs',
                               ':connect:runtime:genConnectPredicateDocs',
                               ':connect:runtime:genSinkConnectorConfigDocs', ':connect:runtime:genSourceConnectorConfigDocs',
                               ':streams:genStreamsConfigDocs', 'genConsumerMetricsDocs', 'genProducerMetricsDocs',
                               ':connect:runtime:genConnectMetricsDocs'], type: Tar) {
    archiveClassifier = 'site-docs'
    compression = Compression.GZIP
    from project.file("$rootDir/docs")
    into 'site-docs'
    duplicatesStrategy 'exclude'
  }

  tasks.create(name: "releaseTarGz", dependsOn: configurations.archives.artifacts, type: Tar) {
    into "kafka_${versions.baseScala}-${archiveVersion.get()}"
    compression = Compression.GZIP
    from(project.file("$rootDir/bin")) { into "bin/" }
    from(project.file("$rootDir/config")) { into "config/" }
    from(project.file("$rootDir/licenses")) { into "licenses/" }
    from "$rootDir/LICENSE-binary" rename {String filename -> filename.replace("-binary", "")}
    from "$rootDir/NOTICE"
    from(configurations.runtimeClasspath) { into("libs/") }
    from(configurations.archives.artifacts.files) { into("libs/") }
    from(project.siteDocsTar) { into("site-docs/") }
    from(project(':tools').jar) { into("libs/") }
    from(project(':tools').configurations.runtimeClasspath) { into("libs/") }
    from(project(':trogdor').jar) { into("libs/") }
    from(project(':trogdor').configurations.runtimeClasspath) { into("libs/") }
    from(project(':shell').jar) { into("libs/") }
    from(project(':shell').configurations.runtimeClasspath) { into("libs/") }
    from(project(':connect:api').jar) { into("libs/") }
    from(project(':connect:api').configurations.runtimeClasspath) { into("libs/") }
    from(project(':connect:runtime').jar) { into("libs/") }
    from(project(':connect:runtime').configurations.runtimeClasspath) { into("libs/") }
    from(project(':connect:transforms').jar) { into("libs/") }
    from(project(':connect:transforms').configurations.runtimeClasspath) { into("libs/") }
    from(project(':connect:json').jar) { into("libs/") }
    from(project(':connect:json').configurations.runtimeClasspath) { into("libs/") }
    from(project(':connect:file').jar) { into("libs/") }
    from(project(':connect:file').configurations.runtimeClasspath) { into("libs/") }
    from(project(':connect:basic-auth-extension').jar) { into("libs/") }
    from(project(':connect:basic-auth-extension').configurations.runtimeClasspath) { into("libs/") }
    from(project(':connect:mirror').jar) { into("libs/") }
    from(project(':connect:mirror').configurations.runtimeClasspath) { into("libs/") }
    from(project(':connect:mirror-client').jar) { into("libs/") }
    from(project(':connect:mirror-client').configurations.runtimeClasspath) { into("libs/") }
    from(project(':streams').jar) { into("libs/") }
    from(project(':streams').configurations.runtimeClasspath) { into("libs/") }
    from(project(':streams:streams-scala').jar) { into("libs/") }
    from(project(':streams:streams-scala').configurations.runtimeClasspath) { into("libs/") }
    from(project(':streams:test-utils').jar) { into("libs/") }
    from(project(':streams:test-utils').configurations.runtimeClasspath) { into("libs/") }
    from(project(':streams:examples').jar) { into("libs/") }
    from(project(':streams:examples').configurations.runtimeClasspath) { into("libs/") }
    duplicatesStrategy 'exclude'
  }

  jar {
    dependsOn('copyDependantLibs')
  }

  jar.manifest {
    attributes(
      'Version': "${version}"
    )
  }

  tasks.create(name: "copyDependantTestLibs", type: Copy) {
    from (configurations.testRuntimeClasspath) {
      include('*.jar')
    }
    into "$buildDir/dependant-testlibs"
    //By default gradle does not handle test dependencies between the sub-projects
    //This line is to include clients project test jar to dependant-testlibs
    from (project(':clients').testJar ) { "$buildDir/dependant-testlibs" }
    duplicatesStrategy 'exclude'
  }

  systemTestLibs.dependsOn('jar', 'testJar', 'copyDependantTestLibs')

  checkstyle {
    configProperties = checkstyleConfigProperties("import-control-core.xml")
  }

  sourceSets {
    // Set java/scala source folders in the `scala` block to enable joint compilation
    main {
      java {
        srcDirs = []
      }
      scala {
        srcDirs = ["src/generated/java", "src/main/java", "src/main/scala"]
      }
    }
    test {
      java {
        srcDirs = []
      }
      scala {
        srcDirs = ["src/test/java", "src/test/scala"]
      }
    }
  }
}

project(':metadata') {
  archivesBaseName = "kafka-metadata"

  dependencies {
    implementation project(':server-common')
    implementation project(':clients')
    implementation project(':raft')
    implementation libs.jacksonDatabind
    implementation libs.jacksonJDK8Datatypes
    implementation libs.metrics
    compileOnly libs.log4j
    testImplementation libs.junitJupiter
    testImplementation libs.hamcrest
    testImplementation libs.slf4jlog4j
    testImplementation project(':clients').sourceSets.test.output
    testImplementation project(':raft').sourceSets.test.output
  }

  task processMessages(type:JavaExec) {
    main = "org.apache.kafka.message.MessageGenerator"
    classpath = project(':generator').sourceSets.main.runtimeClasspath
    args = [ "-p", "org.apache.kafka.common.metadata",
             "-o", "src/generated/java/org/apache/kafka/common/metadata",
             "-i", "src/main/resources/common/metadata",
             "-m", "MessageDataGenerator", "JsonConverterGenerator",
             "-t", "MetadataRecordTypeGenerator", "MetadataJsonConvertersGenerator"
           ]
    inputs.dir("src/main/resources/common/metadata")
    outputs.dir("src/generated/java/org/apache/kafka/common/metadata")
  }

  compileJava.dependsOn 'processMessages'

  sourceSets {
    main {
      java {
        srcDirs = ["src/generated/java", "src/main/java"]
      }
    }
    test {
      java {
        srcDirs = ["src/generated/java", "src/test/java"]
      }
    }
  }

  javadoc {
    enabled = false
  }
}

project(':examples') {
  archivesBaseName = "kafka-examples"

  dependencies {
    implementation project(':clients')
    implementation project(':core')
  }

  javadoc {
    enabled = false
  }

  checkstyle {
    configProperties = checkstyleConfigProperties("import-control-core.xml")
  }
}

project(':generator') {
  dependencies {
    implementation libs.argparse4j
    implementation libs.jacksonDatabind
    implementation libs.jacksonJDK8Datatypes
    implementation libs.jacksonJaxrsJsonProvider
    testImplementation libs.junitJupiter
  }

  javadoc {
    enabled = false
  }
}

project(':clients') {
  archivesBaseName = "kafka-clients"

  dependencies {
    implementation libs.zstd
    implementation libs.lz4
    implementation libs.snappy
    implementation libs.slf4jApi

    compileOnly libs.jacksonDatabind // for SASL/OAUTHBEARER bearer token parsing
    compileOnly libs.jacksonJDK8Datatypes

    testImplementation libs.bcpkix
    testImplementation libs.junitJupiter
    testImplementation libs.mockitoCore

    testRuntimeOnly libs.slf4jlog4j
    testRuntimeOnly libs.jacksonDatabind
    testRuntimeOnly libs.jacksonJDK8Datatypes
    testImplementation libs.jacksonJaxrsJsonProvider
  }

  task createVersionFile(dependsOn: determineCommitId) {
    ext.receiptFile = file("$buildDir/kafka/$buildVersionFileName")
    outputs.file receiptFile
    outputs.upToDateWhen { false }
    doLast {
      def data = [
        commitId: commitId,
        version: version,
      ]

      receiptFile.parentFile.mkdirs()
      def content = data.entrySet().collect { "$it.key=$it.value" }.sort().join("\n")
      receiptFile.setText(content, "ISO-8859-1")
    }
  }

  jar {
    dependsOn createVersionFile
    from("$buildDir") {
        include "kafka/$buildVersionFileName"
    }
  }

  clean.doFirst {
    delete "$buildDir/kafka/"
  }

  task processMessages(type:JavaExec) {
    main = "org.apache.kafka.message.MessageGenerator"
    classpath = project(':generator').sourceSets.main.runtimeClasspath
    args = [ "-p", "org.apache.kafka.common.message",
             "-o", "src/generated/java/org/apache/kafka/common/message",
             "-i", "src/main/resources/common/message",
             "-t", "ApiMessageTypeGenerator",
             "-m", "MessageDataGenerator", "JsonConverterGenerator"
           ]
    inputs.dir("src/main/resources/common/message")
    outputs.dir("src/generated/java/org/apache/kafka/common/message")
  }

  task processTestMessages(type:JavaExec) {
    main = "org.apache.kafka.message.MessageGenerator"
    classpath = project(':generator').sourceSets.main.runtimeClasspath
    args = [ "-p", "org.apache.kafka.common.message",
             "-o", "src/generated-test/java/org/apache/kafka/common/message",
             "-i", "src/test/resources/common/message",
             "-m", "MessageDataGenerator", "JsonConverterGenerator"
           ]
    inputs.dir("src/test/resources/common/message")
    outputs.dir("src/generated-test/java/org/apache/kafka/common/message")
  }

  sourceSets {
    main {
      java {
        srcDirs = ["src/generated/java", "src/main/java"]
      }
    }
    test {
      java {
        srcDirs = ["src/generated/java", "src/generated-test/java", "src/test/java"]
      }
    }
  }

  compileJava.dependsOn 'processMessages'

  compileTestJava.dependsOn 'processTestMessages'

  javadoc {
    include "**/org/apache/kafka/clients/admin/*"
    include "**/org/apache/kafka/clients/consumer/*"
    include "**/org/apache/kafka/clients/producer/*"
    include "**/org/apache/kafka/common/*"
    include "**/org/apache/kafka/common/acl/*"
    include "**/org/apache/kafka/common/annotation/*"
    include "**/org/apache/kafka/common/errors/*"
    include "**/org/apache/kafka/common/header/*"
    include "**/org/apache/kafka/common/metrics/*"
    include "**/org/apache/kafka/common/metrics/stats/*"
    include "**/org/apache/kafka/common/quota/*"
    include "**/org/apache/kafka/common/resource/*"
    include "**/org/apache/kafka/common/serialization/*"
    include "**/org/apache/kafka/common/config/*"
    include "**/org/apache/kafka/common/config/provider/*"
    include "**/org/apache/kafka/common/security/auth/*"
    include "**/org/apache/kafka/common/security/plain/*"
    include "**/org/apache/kafka/common/security/scram/*"
    include "**/org/apache/kafka/common/security/token/delegation/*"
    include "**/org/apache/kafka/common/security/oauthbearer/*"
    include "**/org/apache/kafka/server/authorizer/*"
    include "**/org/apache/kafka/server/policy/*"
    include "**/org/apache/kafka/server/quota/*"
  }
}

project(':raft') {
  archivesBaseName = "kafka-raft"

  dependencies {
    implementation project(':server-common')
    implementation project(':clients')
    implementation libs.slf4jApi
    implementation libs.jacksonDatabind

    testImplementation project(':server-common')
    testImplementation project(':clients')
    testImplementation project(':clients').sourceSets.test.output
    testImplementation libs.junitJupiter
    testImplementation libs.mockitoCore
    testImplementation libs.jqwik

    testRuntimeOnly libs.slf4jlog4j
  }

  task createVersionFile(dependsOn: determineCommitId) {
    ext.receiptFile = file("$buildDir/kafka/$buildVersionFileName")
    outputs.file receiptFile
    outputs.upToDateWhen { false }
    doLast {
      def data = [
        commitId: commitId,
        version: version,
      ]

      receiptFile.parentFile.mkdirs()
      def content = data.entrySet().collect { "$it.key=$it.value" }.sort().join("\n")
      receiptFile.setText(content, "ISO-8859-1")
    }
  }

  task processMessages(type:JavaExec) {
    main = "org.apache.kafka.message.MessageGenerator"
    classpath = project(':generator').sourceSets.main.runtimeClasspath
    args = [ "-p", "org.apache.kafka.raft.generated",
             "-o", "src/generated/java/org/apache/kafka/raft/generated",
             "-i", "src/main/resources/common/message",
             "-m", "MessageDataGenerator", "JsonConverterGenerator"]
    inputs.dir("src/main/resources/common/message")
    outputs.dir("src/generated/java/org/apache/kafka/raft/generated")
  }

  sourceSets {
    main {
      java {
        srcDirs = ["src/generated/java", "src/main/java"]
      }
    }
    test {
      java {
        srcDirs = ["src/generated/java", "src/test/java"]
      }
    }
  }

  compileJava.dependsOn 'processMessages'

  jar {
    dependsOn createVersionFile
    from("$buildDir") {
        include "kafka/$buildVersionFileName"
    }
  }

  test {
    useJUnitPlatform {
      includeEngines 'jqwik', 'junit-jupiter'
    }
  }

  clean.doFirst {
    delete "$buildDir/kafka/"
  }

  javadoc {
    enabled = false
  }
}

project(':server-common') {
  archivesBaseName = "kafka-server-common"

  dependencies {
    api project(':clients')
    implementation libs.slf4jApi

    testImplementation project(':clients')
    testImplementation project(':clients').sourceSets.test.output
    testImplementation libs.junitJupiter
    testImplementation libs.mockitoCore

    testRuntimeOnly libs.slf4jlog4j
  }

  task createVersionFile(dependsOn: determineCommitId) {
    ext.receiptFile = file("$buildDir/kafka/$buildVersionFileName")
    outputs.file receiptFile
    outputs.upToDateWhen { false }
    doLast {
      def data = [
              commitId: commitId,
              version: version,
      ]

      receiptFile.parentFile.mkdirs()
      def content = data.entrySet().collect { "$it.key=$it.value" }.sort().join("\n")
      receiptFile.setText(content, "ISO-8859-1")
    }
  }

  sourceSets {
    main {
      java {
        srcDirs = ["src/main/java"]
      }
    }
    test {
      java {
        srcDirs = ["src/test/java"]
      }
    }
  }

  jar {
    dependsOn createVersionFile
    from("$buildDir") {
      include "kafka/$buildVersionFileName"
    }
  }

  clean.doFirst {
    delete "$buildDir/kafka/"
  }
}

project(':storage:api') {
  archivesBaseName = "kafka-storage-api"

  dependencies {
    implementation project(':clients')
    implementation libs.slf4jApi

    testImplementation project(':clients')
    testImplementation project(':clients').sourceSets.test.output
    testImplementation libs.junitJupiter
    testImplementation libs.mockitoCore

    testRuntimeOnly libs.slf4jlog4j
  }

  task createVersionFile(dependsOn: determineCommitId) {
    ext.receiptFile = file("$buildDir/kafka/$buildVersionFileName")
    outputs.file receiptFile
    outputs.upToDateWhen { false }
    doLast {
      def data = [
              commitId: commitId,
              version: version,
      ]

      receiptFile.parentFile.mkdirs()
      def content = data.entrySet().collect { "$it.key=$it.value" }.sort().join("\n")
      receiptFile.setText(content, "ISO-8859-1")
    }
  }

  sourceSets {
    main {
      java {
        srcDirs = ["src/main/java"]
      }
    }
    test {
      java {
        srcDirs = ["src/test/java"]
      }
    }
  }

  jar {
    dependsOn createVersionFile
    from("$buildDir") {
      include "kafka/$buildVersionFileName"
    }
  }

  clean.doFirst {
    delete "$buildDir/kafka/"
  }

  javadoc {
    include "**/org/apache/kafka/server/log/remote/storage/*"
  }
}

project(':storage') {
  archivesBaseName = "kafka-storage"

  dependencies {
    implementation project(':storage:api')
    implementation project(':server-common')
    implementation project(':clients')
    implementation libs.slf4jApi
    implementation libs.jacksonDatabind

    testImplementation project(':clients')
    testImplementation project(':clients').sourceSets.test.output
    testImplementation libs.junitJupiter
    testImplementation libs.mockitoCore

    testRuntimeOnly libs.slf4jlog4j
  }

  task createVersionFile(dependsOn: determineCommitId) {
    ext.receiptFile = file("$buildDir/kafka/$buildVersionFileName")
    outputs.file receiptFile
    outputs.upToDateWhen { false }
    doLast {
      def data = [
              commitId: commitId,
              version: version,
      ]

      receiptFile.parentFile.mkdirs()
      def content = data.entrySet().collect { "$it.key=$it.value" }.sort().join("\n")
      receiptFile.setText(content, "ISO-8859-1")
    }
  }

  task processMessages(type:JavaExec) {
    main = "org.apache.kafka.message.MessageGenerator"
    classpath = project(':generator').sourceSets.main.runtimeClasspath
    args = [ "-p", " org.apache.kafka.server.log.remote.metadata.storage.generated",
             "-o", "src/generated/java/org/apache/kafka/server/log/remote/metadata/storage/generated",
             "-i", "src/main/resources/message",
             "-m", "MessageDataGenerator", "JsonConverterGenerator",
             "-t", "MetadataRecordTypeGenerator", "MetadataJsonConvertersGenerator" ]
    inputs.dir("src/main/resources/message")
    outputs.dir("src/generated/java/org/apache/kafka/server/log/remote/metadata/storage/generated")
  }

  sourceSets {
    main {
      java {
        srcDirs = ["src/generated/java", "src/main/java"]
      }
    }
    test {
      java {
        srcDirs = ["src/generated/java", "src/test/java"]
      }
    }
  }

  compileJava.dependsOn 'processMessages'

  jar {
    dependsOn createVersionFile
    from("$buildDir") {
      include "kafka/$buildVersionFileName"
    }
  }

  clean.doFirst {
    delete "$buildDir/kafka/"
  }

  javadoc {
    enabled = false
  }
}

project(':tools') {
  archivesBaseName = "kafka-tools"

  dependencies {
    implementation project(':clients')
    implementation project(':log4j-appender')
    implementation libs.argparse4j
    implementation libs.jacksonDatabind
    implementation libs.jacksonJDK8Datatypes
    implementation libs.slf4jApi
    implementation libs.log4j

    implementation libs.jacksonJaxrsJsonProvider

    testImplementation project(':clients')
    testImplementation libs.junitJupiter
    testImplementation project(':clients').sourceSets.test.output
    testImplementation libs.mockitoInline // supports mocking static methods, final classes, etc.
    testImplementation libs.mockitoJunitJupiter // supports MockitoExtension
    testRuntimeOnly libs.slf4jlog4j
  }

  javadoc {
    enabled = false
  }

  tasks.create(name: "copyDependantLibs", type: Copy) {
    from (configurations.testRuntimeClasspath) {
      include('slf4j-log4j12*')
      include('log4j*jar')
    }
    from (configurations.runtimeClasspath) {
      exclude('kafka-clients*')
    }
    into "$buildDir/dependant-libs-${versions.scala}"
    duplicatesStrategy 'exclude'
  }

  jar {
    dependsOn 'copyDependantLibs'
  }
}

project(':trogdor') {
  archivesBaseName = "trogdor"

  dependencies {
    implementation project(':clients')
    implementation project(':log4j-appender')
    implementation libs.argparse4j
    implementation libs.jacksonDatabind
    implementation libs.jacksonJDK8Datatypes
    implementation libs.slf4jApi
    implementation libs.log4j

    implementation libs.jacksonJaxrsJsonProvider
    implementation libs.jerseyContainerServlet
    implementation libs.jerseyHk2
    implementation libs.jaxbApi // Jersey dependency that was available in the JDK before Java 9
    implementation libs.activation // Jersey dependency that was available in the JDK before Java 9
    implementation libs.jettyServer
    implementation libs.jettyServlet
    implementation libs.jettyServlets

    testImplementation project(':clients')
    testImplementation libs.junitJupiter
    testImplementation project(':clients').sourceSets.test.output
    testImplementation libs.mockitoInline // supports mocking static methods, final classes, etc.

    testRuntimeOnly libs.slf4jlog4j
  }

  javadoc {
    enabled = false
  }

  tasks.create(name: "copyDependantLibs", type: Copy) {
    from (configurations.testRuntimeClasspath) {
      include('slf4j-log4j12*')
      include('log4j*jar')
    }
    from (configurations.runtimeClasspath) {
      exclude('kafka-clients*')
    }
    into "$buildDir/dependant-libs-${versions.scala}"
    duplicatesStrategy 'exclude'
  }

  jar {
    dependsOn 'copyDependantLibs'
  }
}

project(':shell') {
  archivesBaseName = "kafka-shell"

  dependencies {
    implementation libs.argparse4j
    implementation libs.jacksonDatabind
    implementation libs.jacksonJDK8Datatypes
    implementation libs.jline
    implementation libs.slf4jApi
    implementation project(':server-common')
    implementation project(':clients')
    implementation project(':core')
    implementation project(':log4j-appender')
    implementation project(':metadata')
    implementation project(':raft')

    implementation libs.jacksonJaxrsJsonProvider

    testImplementation project(':clients')
    testImplementation libs.junitJupiter

    testRuntimeOnly libs.slf4jlog4j
  }

  javadoc {
    enabled = false
  }

  tasks.create(name: "copyDependantLibs", type: Copy) {
    from (configurations.testRuntimeClasspath) {
      include('jline-*jar')
    }
    from (configurations.runtimeClasspath) {
      include('jline-*jar')
    }
    into "$buildDir/dependant-libs-${versions.scala}"
    duplicatesStrategy 'exclude'
  }

  jar {
    dependsOn 'copyDependantLibs'
  }
}

project(':streams') {
  archivesBaseName = "kafka-streams"
  ext.buildStreamsVersionFileName = "kafka-streams-version.properties"

  dependencies {
    api project(':clients')
    // `org.rocksdb.Options` is part of Kafka Streams public api via `RocksDBConfigSetter`
    api libs.rocksDBJni

    implementation libs.slf4jApi
    implementation libs.jacksonAnnotations
    implementation libs.jacksonDatabind

    // testCompileOnly prevents streams from exporting a dependency on test-utils, which would cause a dependency cycle
    testCompileOnly project(':streams:test-utils')
    testImplementation project(':clients').sourceSets.test.output
    testImplementation project(':core')
    testImplementation project(':core').sourceSets.test.output
    testImplementation libs.log4j
    testImplementation libs.junitJupiterApi
    testImplementation libs.junitVintageEngine
    testImplementation libs.easymock
    testImplementation libs.powermockJunit4
    testImplementation libs.powermockEasymock
    testImplementation libs.bcpkix
    testImplementation libs.hamcrest
    testImplementation libs.mockitoInline // supports mocking static methods, final classes, etc.

    testRuntimeOnly project(':streams:test-utils')
    testRuntimeOnly libs.slf4jlog4j
  }

  task processMessages(type:JavaExec) {
    main = "org.apache.kafka.message.MessageGenerator"
    classpath = project(':generator').sourceSets.main.runtimeClasspath
    args = [ "-p", "org.apache.kafka.streams.internals.generated",
             "-o", "src/generated/java/org/apache/kafka/streams/internals/generated",
             "-i", "src/main/resources/common/message",
             "-m", "MessageDataGenerator"
           ]
    inputs.dir("src/main/resources/common/message")
    outputs.dir("src/generated/java/org/apache/kafka/streams/internals/generated")
  }

  sourceSets {
    main {
      java {
        srcDirs = ["src/generated/java", "src/main/java"]
      }
    }
    test {
      java {
        srcDirs = ["src/generated/java", "src/test/java"]
      }
    }
  }

  compileJava.dependsOn 'processMessages'

  javadoc {
    include "**/org/apache/kafka/streams/**"
    exclude "**/org/apache/kafka/streams/internals/**", "**/org/apache/kafka/streams/**/internals/**"
  }

  tasks.create(name: "copyDependantLibs", type: Copy) {
    from (configurations.runtimeClasspath) {
      exclude('kafka-clients*')
    }
    into "$buildDir/dependant-libs-${versions.scala}"
    duplicatesStrategy 'exclude'
  }

  task createStreamsVersionFile(dependsOn: determineCommitId) {
    ext.receiptFile = file("$buildDir/kafka/$buildStreamsVersionFileName")
    outputs.file receiptFile
    outputs.upToDateWhen { false }
    doLast {
      def data = [
              commitId: commitId,
              version: version,
      ]

      receiptFile.parentFile.mkdirs()
      def content = data.entrySet().collect { "$it.key=$it.value" }.sort().join("\n")
      receiptFile.setText(content, "ISO-8859-1")
    }
  }

  jar {
    dependsOn 'createStreamsVersionFile'
    from("$buildDir") {
      include "kafka/$buildStreamsVersionFileName"
    }
    dependsOn 'copyDependantLibs'
  }

  systemTestLibs {
    dependsOn testJar
  }

  task genStreamsConfigDocs(type: JavaExec) {
    classpath = sourceSets.main.runtimeClasspath
    main = 'org.apache.kafka.streams.StreamsConfig'
    if( !generatedDocsDir.exists() ) { generatedDocsDir.mkdirs() }
    standardOutput = new File(generatedDocsDir, "streams_config.html").newOutputStream()
  }

  task testAll(
    dependsOn: [
            ':streams:test',
            ':streams:test-utils:test',
            ':streams:streams-scala:test',
            ':streams:upgrade-system-tests-0100:test',
            ':streams:upgrade-system-tests-0101:test',
            ':streams:upgrade-system-tests-0102:test',
            ':streams:upgrade-system-tests-0110:test',
            ':streams:upgrade-system-tests-10:test',
            ':streams:upgrade-system-tests-11:test',
            ':streams:upgrade-system-tests-20:test',
            ':streams:upgrade-system-tests-21:test',
            ':streams:upgrade-system-tests-22:test',
            ':streams:upgrade-system-tests-23:test',
            ':streams:upgrade-system-tests-24:test',
            ':streams:upgrade-system-tests-25:test',
            ':streams:upgrade-system-tests-26:test',
            ':streams:upgrade-system-tests-27:test',
            ':streams:examples:test'
    ]
  )
}

project(':streams:streams-scala') {
  apply plugin: 'scala'
  archivesBaseName = "kafka-streams-scala_${versions.baseScala}"
  dependencies {
    api project(':streams')

    api libs.scalaLibrary
    api libs.scalaCollectionCompat

    testImplementation project(':core')
    testImplementation project(':core').sourceSets.test.output
    testImplementation project(':streams').sourceSets.test.output
    testImplementation project(':clients').sourceSets.test.output
    testImplementation project(':streams:test-utils')

    testImplementation libs.junitJupiter
    testImplementation libs.easymock
    testImplementation libs.hamcrest
    testRuntimeOnly libs.slf4jlog4j
  }

  javadoc {
    include "**/org/apache/kafka/streams/scala/**"
  }

  tasks.create(name: "copyDependantLibs", type: Copy) {
    from (configurations.runtimeClasspath) {
      exclude('kafka-streams*')
    }
    into "$buildDir/dependant-libs-${versions.scala}"
    duplicatesStrategy 'exclude'
  }

  jar {
    dependsOn 'copyDependantLibs'
  }

  test.dependsOn(':spotlessScalaCheck')
}

project(':streams:test-utils') {
  archivesBaseName = "kafka-streams-test-utils"

  dependencies {
    api project(':streams')
    api project(':clients')

    implementation libs.slf4jApi

    testImplementation project(':clients').sourceSets.test.output
    testImplementation libs.junitJupiter
    testImplementation libs.easymock
    testImplementation libs.hamcrest

    testRuntimeOnly libs.slf4jlog4j
  }

  javadoc {
    include "**/org/apache/kafka/streams/test/**"
  }

  tasks.create(name: "copyDependantLibs", type: Copy) {
    from (configurations.runtimeClasspath) {
      exclude('kafka-streams*')
    }
    into "$buildDir/dependant-libs-${versions.scala}"
    duplicatesStrategy 'exclude'
  }

  jar {
    dependsOn 'copyDependantLibs'
  }

}

project(':streams:examples') {
  archivesBaseName = "kafka-streams-examples"

  dependencies {
    // this dependency should be removed after we unify data API
    implementation(project(':connect:json')) {
      // this transitive dependency is not used in Streams, and it breaks SBT builds
      exclude module: 'javax.ws.rs-api'
    }

    implementation project(':streams')

    implementation libs.slf4jlog4j

    testImplementation project(':streams:test-utils')
    testImplementation project(':clients').sourceSets.test.output // for org.apache.kafka.test.IntegrationTest
    testImplementation libs.junitJupiter
    testImplementation libs.hamcrest
  }

  javadoc {
    enabled = false
  }

  tasks.create(name: "copyDependantLibs", type: Copy) {
    from (configurations.runtimeClasspath) {
      exclude('kafka-streams*')
    }
    into "$buildDir/dependant-libs-${versions.scala}"
    duplicatesStrategy 'exclude'
  }

  jar {
    dependsOn 'copyDependantLibs'
  }
}

project(':streams:upgrade-system-tests-0100') {
  archivesBaseName = "kafka-streams-upgrade-system-tests-0100"

  dependencies {
    testImplementation libs.kafkaStreams_0100
    testRuntimeOnly libs.junitJupiter
  }

  systemTestLibs {
    dependsOn testJar
  }
}

project(':streams:upgrade-system-tests-0101') {
  archivesBaseName = "kafka-streams-upgrade-system-tests-0101"

  dependencies {
    testImplementation libs.kafkaStreams_0101
    testRuntimeOnly libs.junitJupiter
  }

  systemTestLibs {
    dependsOn testJar
  }
}

project(':streams:upgrade-system-tests-0102') {
  archivesBaseName = "kafka-streams-upgrade-system-tests-0102"

  dependencies {
    testImplementation libs.kafkaStreams_0102
    testRuntimeOnly libs.junitJupiter
  }

  systemTestLibs {
    dependsOn testJar
  }
}

project(':streams:upgrade-system-tests-0110') {
  archivesBaseName = "kafka-streams-upgrade-system-tests-0110"

  dependencies {
    testImplementation libs.kafkaStreams_0110
    testRuntimeOnly libs.junitJupiter
  }

  systemTestLibs {
    dependsOn testJar
  }
}

project(':streams:upgrade-system-tests-10') {
  archivesBaseName = "kafka-streams-upgrade-system-tests-10"

  dependencies {
    testImplementation libs.kafkaStreams_10
    testRuntimeOnly libs.junitJupiter
  }

  systemTestLibs {
    dependsOn testJar
  }
}

project(':streams:upgrade-system-tests-11') {
  archivesBaseName = "kafka-streams-upgrade-system-tests-11"

  dependencies {
    testImplementation libs.kafkaStreams_11
    testRuntimeOnly libs.junitJupiter
  }

  systemTestLibs {
    dependsOn testJar
  }
}

project(':streams:upgrade-system-tests-20') {
  archivesBaseName = "kafka-streams-upgrade-system-tests-20"

  dependencies {
    testImplementation libs.kafkaStreams_20
    testRuntimeOnly libs.junitJupiter
  }

  systemTestLibs {
    dependsOn testJar
  }
}

project(':streams:upgrade-system-tests-21') {
  archivesBaseName = "kafka-streams-upgrade-system-tests-21"

  dependencies {
    testImplementation libs.kafkaStreams_21
    testRuntimeOnly libs.junitJupiter
  }

  systemTestLibs {
    dependsOn testJar
  }
}

project(':streams:upgrade-system-tests-22') {
  archivesBaseName = "kafka-streams-upgrade-system-tests-22"

  dependencies {
    testImplementation libs.kafkaStreams_22
    testRuntimeOnly libs.junitJupiter
  }

  systemTestLibs {
    dependsOn testJar
  }
}

project(':streams:upgrade-system-tests-23') {
  archivesBaseName = "kafka-streams-upgrade-system-tests-23"

  dependencies {
    testImplementation libs.kafkaStreams_23
    testRuntimeOnly libs.junitJupiter
  }

  systemTestLibs {
    dependsOn testJar
  }
}

project(':streams:upgrade-system-tests-24') {
  archivesBaseName = "kafka-streams-upgrade-system-tests-24"

  dependencies {
    testImplementation libs.kafkaStreams_24
    testRuntimeOnly libs.junitJupiter
  }

  systemTestLibs {
    dependsOn testJar
  }
}

project(':streams:upgrade-system-tests-25') {
  archivesBaseName = "kafka-streams-upgrade-system-tests-25"

  dependencies {
    testImplementation libs.kafkaStreams_25
    testRuntimeOnly libs.junitJupiter
  }

  systemTestLibs {
    dependsOn testJar
  }
}

project(':streams:upgrade-system-tests-26') {
  archivesBaseName = "kafka-streams-upgrade-system-tests-26"

  dependencies {
    testImplementation libs.kafkaStreams_26
    testRuntimeOnly libs.junitJupiter
  }

  systemTestLibs {
    dependsOn testJar
  }
}

project(':streams:upgrade-system-tests-27') {
  archivesBaseName = "kafka-streams-upgrade-system-tests-27"

  dependencies {
    testImplementation libs.kafkaStreams_27
    testRuntimeOnly libs.junitJupiter
  }

  systemTestLibs {
    dependsOn testJar
  }
}

project(':jmh-benchmarks') {

  apply plugin: 'com.github.johnrengelman.shadow'

  shadowJar {
    archiveBaseName = 'kafka-jmh-benchmarks'
  }

  dependencies {
    implementation(project(':core')) {
      // jmh requires jopt 4.x while `core` depends on 5.0, they are not binary compatible
      exclude group: 'net.sf.jopt-simple', module: 'jopt-simple'
    }
    implementation project(':clients')
    implementation project(':metadata')
    implementation project(':streams')
    implementation project(':core')
    implementation project(':clients').sourceSets.test.output
    implementation project(':core').sourceSets.test.output

    implementation libs.jmhCore
    annotationProcessor libs.jmhGeneratorAnnProcess
    implementation libs.jmhCoreBenchmarks
    implementation libs.jacksonDatabind
    implementation libs.metrics
    implementation libs.mockitoCore
    implementation libs.slf4jlog4j
    implementation libs.scalaLibrary
    implementation libs.scalaJava8Compat
  }

  tasks.withType(JavaCompile) {
    // Suppress warning caused by code generated by jmh: `warning: [cast] redundant cast to long`
    options.compilerArgs << "-Xlint:-cast"
  }

  jar {
    manifest {
      attributes "Main-Class": "org.openjdk.jmh.Main"
    }
  }

  checkstyle {
    configProperties = checkstyleConfigProperties("import-control-jmh-benchmarks.xml")
  }

  task jmh(type: JavaExec, dependsOn: [':jmh-benchmarks:clean', ':jmh-benchmarks:shadowJar']) {

    main="-jar"

    doFirst {
      if (System.getProperty("jmhArgs")) {
          args System.getProperty("jmhArgs").split(' ')
      }
      args = [shadowJar.archivePath, *args]
    }
  }

  javadoc {
     enabled = false
  }
}

project(':log4j-appender') {
  archivesBaseName = "kafka-log4j-appender"

  dependencies {
    implementation project(':clients')
    implementation libs.slf4jlog4j

    testImplementation project(':clients').sourceSets.test.output
    testImplementation libs.junitJupiter
    testImplementation libs.hamcrest
    testImplementation libs.easymock
  }

  javadoc {
    enabled = false
  }

}

project(':connect:api') {
  archivesBaseName = "connect-api"

  dependencies {
    api project(':clients')
    implementation libs.slf4jApi
    implementation libs.jaxrsApi

    testImplementation libs.junitJupiter
    testRuntimeOnly libs.slf4jlog4j
    testImplementation project(':clients').sourceSets.test.output
  }

  javadoc {
    include "**/org/apache/kafka/connect/**" // needed for the `aggregatedJavadoc` task
  }

  tasks.create(name: "copyDependantLibs", type: Copy) {
    from (configurations.testRuntimeClasspath) {
      include('slf4j-log4j12*')
      include('log4j*jar')
    }
    from (configurations.runtimeClasspath) {
      exclude('kafka-clients*')
      exclude('connect-*')
    }
    into "$buildDir/dependant-libs"
    duplicatesStrategy 'exclude'
  }

  jar {
    dependsOn copyDependantLibs
  }
}

project(':connect:transforms') {
  archivesBaseName = "connect-transforms"

  dependencies {
    api project(':connect:api')

    implementation libs.slf4jApi

    testImplementation libs.easymock
    testImplementation libs.junitJupiter

    testRuntimeOnly libs.slf4jlog4j
    testImplementation project(':clients').sourceSets.test.output
  }

  javadoc {
    enabled = false
  }

  tasks.create(name: "copyDependantLibs", type: Copy) {
    from (configurations.testRuntimeClasspath) {
      include('slf4j-log4j12*')
      include('log4j*jar')
    }
    from (configurations.runtimeClasspath) {
      exclude('kafka-clients*')
      exclude('connect-*')
    }
    into "$buildDir/dependant-libs"
    duplicatesStrategy 'exclude'
  }

  jar {
    dependsOn copyDependantLibs
  }
}

project(':connect:json') {
  archivesBaseName = "connect-json"

  dependencies {
    api project(':connect:api')

    api libs.jacksonDatabind
    api libs.jacksonJDK8Datatypes

    implementation libs.slf4jApi

    testImplementation libs.easymock
    testImplementation libs.junitJupiter

    testRuntimeOnly libs.slf4jlog4j
    testImplementation project(':clients').sourceSets.test.output
  }

  javadoc {
    enabled = false
  }

  tasks.create(name: "copyDependantLibs", type: Copy) {
    from (configurations.testRuntimeClasspath) {
      include('slf4j-log4j12*')
      include('log4j*jar')
    }
    from (configurations.runtimeClasspath) {
      exclude('kafka-clients*')
      exclude('connect-*')
    }
    into "$buildDir/dependant-libs"
    duplicatesStrategy 'exclude'
  }

  jar {
    dependsOn copyDependantLibs
  }
}

project(':connect:runtime') {
  archivesBaseName = "connect-runtime"

  dependencies {
    // connect-runtime is used in tests, use `api` for modules below for backwards compatibility even though
    // applications should generally not depend on `connect-runtime`
    api project(':connect:api')
    api project(':clients')
    api project(':connect:json')
    api project(':connect:transforms')

    implementation project(':tools')

    implementation libs.slf4jApi
    implementation libs.log4j
    implementation libs.jacksonAnnotations
    implementation libs.jacksonJaxrsJsonProvider
    implementation libs.jerseyContainerServlet
    implementation libs.jerseyHk2
    implementation libs.jaxbApi // Jersey dependency that was available in the JDK before Java 9
    implementation libs.activation // Jersey dependency that was available in the JDK before Java 9
    implementation libs.jettyServer
    implementation libs.jettyServlet
    implementation libs.jettyServlets
    implementation libs.jettyClient
    implementation libs.reflections
    implementation libs.mavenArtifact

    testImplementation project(':clients').sourceSets.test.output
    testImplementation project(':core')
    testImplementation project(':metadata')
    testImplementation project(':core').sourceSets.test.output

    testImplementation libs.easymock
    testImplementation libs.junitJupiterApi
    testImplementation libs.junitVintageEngine
    testImplementation libs.powermockJunit4
    testImplementation libs.powermockEasymock
    testImplementation libs.mockitoCore
    testImplementation libs.httpclient

    testRuntimeOnly libs.slf4jlog4j
  }

  javadoc {
    enabled = false
  }

  tasks.create(name: "copyDependantLibs", type: Copy) {
    from (configurations.testRuntimeClasspath) {
      include('slf4j-log4j12*')
      include('log4j*jar')
    }
    from (configurations.runtimeClasspath) {
      exclude('kafka-clients*')
      exclude('connect-*')
    }
    into "$buildDir/dependant-libs"
    duplicatesStrategy 'exclude'
  }

  jar {
    dependsOn copyDependantLibs
  }

  task genConnectConfigDocs(type: JavaExec) {
    classpath = sourceSets.main.runtimeClasspath
    main = 'org.apache.kafka.connect.runtime.distributed.DistributedConfig'
    if( !generatedDocsDir.exists() ) { generatedDocsDir.mkdirs() }
    standardOutput = new File(generatedDocsDir, "connect_config.html").newOutputStream()
  }

  task genSinkConnectorConfigDocs(type: JavaExec) {
    classpath = sourceSets.main.runtimeClasspath
    main = 'org.apache.kafka.connect.runtime.SinkConnectorConfig'
    if( !generatedDocsDir.exists() ) { generatedDocsDir.mkdirs() }
    standardOutput = new File(generatedDocsDir, "sink_connector_config.html").newOutputStream()
  }

  task genSourceConnectorConfigDocs(type: JavaExec) {
    classpath = sourceSets.main.runtimeClasspath
    main = 'org.apache.kafka.connect.runtime.SourceConnectorConfig'
    if( !generatedDocsDir.exists() ) { generatedDocsDir.mkdirs() }
    standardOutput = new File(generatedDocsDir, "source_connector_config.html").newOutputStream()
  }

  task genConnectTransformationDocs(type: JavaExec) {
    classpath = sourceSets.main.runtimeClasspath
    main = 'org.apache.kafka.connect.tools.TransformationDoc'
    if( !generatedDocsDir.exists() ) { generatedDocsDir.mkdirs() }
    standardOutput = new File(generatedDocsDir, "connect_transforms.html").newOutputStream()
  }

  task genConnectPredicateDocs(type: JavaExec) {
    classpath = sourceSets.main.runtimeClasspath
    main = 'org.apache.kafka.connect.tools.PredicateDoc'
    if( !generatedDocsDir.exists() ) { generatedDocsDir.mkdirs() }
    standardOutput = new File(generatedDocsDir, "connect_predicates.html").newOutputStream()
  }

  task genConnectMetricsDocs(type: JavaExec) {
    classpath = sourceSets.test.runtimeClasspath
    main = 'org.apache.kafka.connect.runtime.ConnectMetrics'
    if( !generatedDocsDir.exists() ) { generatedDocsDir.mkdirs() }
    standardOutput = new File(generatedDocsDir, "connect_metrics.html").newOutputStream()
  }

}

project(':connect:file') {
  archivesBaseName = "connect-file"

  dependencies {
    implementation project(':connect:api')
    implementation libs.slf4jApi

    testImplementation libs.easymock
    testImplementation libs.junitJupiter

    testRuntimeOnly libs.slf4jlog4j
    testImplementation project(':clients').sourceSets.test.output
  }

  javadoc {
    enabled = false
  }

  tasks.create(name: "copyDependantLibs", type: Copy) {
    from (configurations.testRuntimeClasspath) {
      include('slf4j-log4j12*')
      include('log4j*jar')
    }
    from (configurations.runtimeClasspath) {
      exclude('kafka-clients*')
      exclude('connect-*')
    }
    into "$buildDir/dependant-libs"
    duplicatesStrategy 'exclude'
  }

  jar {
    dependsOn copyDependantLibs
  }
}

project(':connect:basic-auth-extension') {
  archivesBaseName = "connect-basic-auth-extension"

  dependencies {
    implementation project(':connect:api')
    implementation libs.slf4jApi
    implementation libs.jaxrsApi

    testImplementation libs.bcpkix
    testImplementation libs.easymock
    testImplementation libs.junitJupiter
    testImplementation project(':clients').sourceSets.test.output

    testRuntimeOnly libs.slf4jlog4j
    testRuntimeOnly libs.jerseyContainerServlet
  }

  javadoc {
    enabled = false
  }

  tasks.create(name: "copyDependantLibs", type: Copy) {
    from (configurations.testRuntimeClasspath) {
      include('slf4j-log4j12*')
      include('log4j*jar')
    }
    from (configurations.runtimeClasspath) {
      exclude('kafka-clients*')
      exclude('connect-*')
    }
    into "$buildDir/dependant-libs"
    duplicatesStrategy 'exclude'
  }

  jar {
    dependsOn copyDependantLibs
  }
}

project(':connect:mirror') {
  archivesBaseName = "connect-mirror"

  dependencies {
    implementation project(':connect:api')
    implementation project(':connect:runtime')
    implementation project(':connect:mirror-client')
    implementation project(':clients')

    implementation libs.argparse4j
    implementation libs.jacksonAnnotations
    implementation libs.slf4jApi

    testImplementation libs.junitJupiter
    testImplementation libs.mockitoCore
    testImplementation project(':clients').sourceSets.test.output
    testImplementation project(':connect:runtime').sourceSets.test.output
    testImplementation project(':core')
    testImplementation project(':core').sourceSets.test.output

    testRuntimeOnly project(':connect:runtime')
    testRuntimeOnly libs.slf4jlog4j
    testRuntimeOnly libs.bcpkix
  }

  javadoc {
    enabled = false
  }

  tasks.create(name: "copyDependantLibs", type: Copy) {
    from (configurations.testRuntimeClasspath) {
      include('slf4j-log4j12*')
      include('log4j*jar')
    }
    from (configurations.runtimeClasspath) {
      exclude('kafka-clients*')
      exclude('connect-*')
    }
    into "$buildDir/dependant-libs"
    duplicatesStrategy 'exclude'
  }

  jar {
    dependsOn copyDependantLibs
  }
}

project(':connect:mirror-client') {
  archivesBaseName = "connect-mirror-client"

  dependencies {
    implementation project(':clients')
    implementation libs.slf4jApi

    testImplementation libs.junitJupiter
    testImplementation project(':clients').sourceSets.test.output

    testRuntimeOnly libs.slf4jlog4j
  }

  javadoc {
    enabled = true
  }

  tasks.create(name: "copyDependantLibs", type: Copy) {
    from (configurations.testRuntimeClasspath) {
      include('slf4j-log4j12*')
      include('log4j*jar')
    }
    from (configurations.runtimeClasspath) {
      exclude('kafka-clients*')
      exclude('connect-*')
    }
    into "$buildDir/dependant-libs"
    duplicatesStrategy 'exclude'
  }

  jar {
    dependsOn copyDependantLibs
  }
}

task aggregatedJavadoc(type: Javadoc, dependsOn: compileJava) {
  def projectsWithJavadoc = subprojects.findAll { it.javadoc.enabled }
  source = projectsWithJavadoc.collect { it.sourceSets.main.allJava }
  classpath = files(projectsWithJavadoc.collect { it.sourceSets.main.compileClasspath })
  includes = projectsWithJavadoc.collectMany { it.javadoc.getIncludes() }
  excludes = projectsWithJavadoc.collectMany { it.javadoc.getExcludes() }

  options.charSet = 'UTF-8'
  options.docEncoding = 'UTF-8'
  options.encoding = 'UTF-8'
  // Turn off doclint for now, see https://blog.joda.org/2014/02/turning-off-doclint-in-jdk-8-javadoc.html for rationale
  options.addStringOption('Xdoclint:none', '-quiet')

  // The URL structure was changed to include the locale after Java 8
  if (JavaVersion.current().isJava11Compatible())
    options.links "https://docs.oracle.com/en/java/javase/${JavaVersion.current().majorVersion}/docs/api/"
  else
    options.links "https://docs.oracle.com/javase/8/docs/api/"
}<|MERGE_RESOLUTION|>--- conflicted
+++ resolved
@@ -34,12 +34,8 @@
   id 'com.github.ben-manes.versions' version '0.38.0'
   id 'idea'
   id 'java-library'
-<<<<<<< HEAD
-  id 'org.owasp.dependencycheck' version '6.1.1'
-=======
   id 'org.owasp.dependencycheck' version '6.1.6'
   id 'org.nosphere.apache.rat' version "0.7.0"
->>>>>>> 7da881ff
 
   id "com.github.spotbugs" version '4.7.1' apply false
   id 'org.gradle.test-retry' version '1.2.1' apply false
