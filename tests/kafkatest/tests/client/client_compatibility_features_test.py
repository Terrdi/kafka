--- conflicted
+++ resolved
@@ -133,10 +133,4 @@
         self.kafka.set_version(KafkaVersion(broker_version))
         self.kafka.start()
         features = get_broker_features(broker_version)
-<<<<<<< HEAD
-        if not self.zk:
-            #  The KRaft mode doesn't support acls yet, we should remove this once it does
-            features["describe-acls-supported"] = False
-=======
->>>>>>> 7da881ff
         self.invoke_compatibility_program(features)