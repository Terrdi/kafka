--- conflicted
+++ resolved
@@ -15,17 +15,6 @@
 
 # the types of metadata quorums we support
 zk = 'ZK' # ZooKeeper, used before/during the KIP-500 bridge release(s)
-<<<<<<< HEAD
-colocated_raft = 'COLOCATED_RAFT' # co-located Controllers in KRaft mode, used during/after the KIP-500 bridge release(s)
-remote_raft = 'REMOTE_RAFT' # separate Controllers in KRaft mode, used during/after the KIP-500 bridge release(s)
-
-# How we will parameterize tests that exercise all quorum styles
-#   [“ZK”, “REMOTE_RAFT”, "COLOCATED_RAFT"] during the KIP-500 bridge release(s)
-#   [“REMOTE_RAFT”, "COLOCATED_RAFT”] after the KIP-500 bridge release(s)
-all = [zk, remote_raft, colocated_raft]
-# How we will parameterize tests that exercise all KRaft quorum styles
-all_raft = [remote_raft, colocated_raft]
-=======
 colocated_kraft = 'COLOCATED_KRAFT' # co-located Controllers in KRaft mode, used during/after the KIP-500 bridge release(s)
 remote_kraft = 'REMOTE_KRAFT' # separate Controllers in KRaft mode, used during/after the KIP-500 bridge release(s)
 
@@ -35,7 +24,6 @@
 all = [zk, remote_kraft, colocated_kraft]
 # How we will parameterize tests that exercise all KRaft quorum styles
 all_kraft = [remote_kraft, colocated_kraft]
->>>>>>> 7da881ff
 # How we will parameterize tests that are unrelated to upgrades:
 #   [“ZK”] before the KIP-500 bridge release(s)
 #   [“ZK”, “REMOTE_KRAFT”] during the KIP-500 bridge release(s) and in preview releases
@@ -60,11 +48,7 @@
     the same JVM or remote in separate JVMs.  The choice is made via
     the 'metadata_quorum' parameter defined for the system test: if it
     is not explicitly defined, or if it is set to 'ZK', then ZooKeeper
-<<<<<<< HEAD
-    is used.  If it is explicitly set to 'COLOCATED_RAFT' then KRaft
-=======
     is used.  If it is explicitly set to 'COLOCATED_KRAFT' then KRaft
->>>>>>> 7da881ff
     controllers will be co-located with the brokers; the value
     `REMOTE_KRAFT` indicates remote controllers.
 
