/*
 * Licensed to the Apache Software Foundation (ASF) under one or more
 * contributor license agreements. See the NOTICE file distributed with
 * this work for additional information regarding copyright ownership.
 * The ASF licenses this file to You under the Apache License, Version 2.0
 * (the "License"); you may not use this file except in compliance with
 * the License. You may obtain a copy of the License at
 *
 *    http://www.apache.org/licenses/LICENSE-2.0
 *
 * Unless required by applicable law or agreed to in writing, software
 * distributed under the License is distributed on an "AS IS" BASIS,
 * WITHOUT WARRANTIES OR CONDITIONS OF ANY KIND, either express or implied.
 * See the License for the specific language governing permissions and
 * limitations under the License.
 */
package org.apache.kafka.streams;

import org.apache.kafka.clients.consumer.Consumer;
import org.apache.kafka.clients.consumer.ConsumerGroupMetadata;
import org.apache.kafka.clients.consumer.ConsumerRecord;
import org.apache.kafka.clients.consumer.MockConsumer;
import org.apache.kafka.clients.consumer.OffsetAndMetadata;
import org.apache.kafka.clients.consumer.OffsetResetStrategy;
import org.apache.kafka.clients.producer.MockProducer;
import org.apache.kafka.clients.producer.Producer;
import org.apache.kafka.clients.producer.ProducerRecord;
import org.apache.kafka.common.Metric;
import org.apache.kafka.common.MetricName;
import org.apache.kafka.common.PartitionInfo;
import org.apache.kafka.common.TopicPartition;
import org.apache.kafka.common.errors.ProducerFencedException;
import org.apache.kafka.common.header.Headers;
import org.apache.kafka.common.metrics.MetricConfig;
import org.apache.kafka.common.metrics.Metrics;
import org.apache.kafka.common.metrics.Sensor;
import org.apache.kafka.common.record.TimestampType;
import org.apache.kafka.common.serialization.ByteArraySerializer;
import org.apache.kafka.common.serialization.Deserializer;
import org.apache.kafka.common.serialization.Serializer;
import org.apache.kafka.common.utils.LogContext;
import org.apache.kafka.common.utils.Time;
import org.apache.kafka.streams.errors.LogAndContinueExceptionHandler;
import org.apache.kafka.streams.errors.TopologyException;
import org.apache.kafka.streams.kstream.Windowed;
<<<<<<< HEAD
import org.apache.kafka.streams.processor.StateStoreContext;
import org.apache.kafka.streams.processor.internals.StreamsProducer;
import org.apache.kafka.streams.state.KeyValueIterator;
import org.apache.kafka.streams.state.WindowStoreIterator;
import org.apache.kafka.streams.state.internals.ReadOnlyKeyValueStoreFacade;
import org.apache.kafka.streams.state.internals.ReadOnlyWindowStoreFacade;
=======
>>>>>>> 7da881ff
import org.apache.kafka.streams.processor.ProcessorContext;
import org.apache.kafka.streams.processor.PunctuationType;
import org.apache.kafka.streams.processor.Punctuator;
import org.apache.kafka.streams.processor.StateRestoreListener;
import org.apache.kafka.streams.processor.StateStore;
import org.apache.kafka.streams.processor.StateStoreContext;
import org.apache.kafka.streams.processor.TaskId;
import org.apache.kafka.streams.processor.internals.ChangelogRegister;
import org.apache.kafka.streams.processor.internals.ClientUtils;
import org.apache.kafka.streams.processor.internals.GlobalProcessorContextImpl;
import org.apache.kafka.streams.processor.internals.GlobalStateManager;
import org.apache.kafka.streams.processor.internals.GlobalStateManagerImpl;
import org.apache.kafka.streams.processor.internals.GlobalStateUpdateTask;
import org.apache.kafka.streams.processor.internals.InternalProcessorContext;
import org.apache.kafka.streams.processor.internals.InternalTopologyBuilder;
import org.apache.kafka.streams.processor.internals.ProcessorContextImpl;
import org.apache.kafka.streams.processor.internals.ProcessorStateManager;
import org.apache.kafka.streams.processor.internals.ProcessorTopology;
import org.apache.kafka.streams.processor.internals.RecordCollector;
import org.apache.kafka.streams.processor.internals.RecordCollectorImpl;
import org.apache.kafka.streams.processor.internals.StateDirectory;
import org.apache.kafka.streams.processor.internals.StreamTask;
import org.apache.kafka.streams.processor.internals.StreamThread;
import org.apache.kafka.streams.processor.internals.StreamsProducer;
import org.apache.kafka.streams.processor.internals.Task;
import org.apache.kafka.streams.processor.internals.metrics.StreamsMetricsImpl;
import org.apache.kafka.streams.processor.internals.metrics.TaskMetrics;
import org.apache.kafka.streams.state.KeyValueIterator;
import org.apache.kafka.streams.state.KeyValueStore;
import org.apache.kafka.streams.state.ReadOnlyKeyValueStore;
import org.apache.kafka.streams.state.ReadOnlySessionStore;
import org.apache.kafka.streams.state.ReadOnlyWindowStore;
import org.apache.kafka.streams.state.SessionStore;
import org.apache.kafka.streams.state.TimestampedKeyValueStore;
import org.apache.kafka.streams.state.TimestampedWindowStore;
import org.apache.kafka.streams.state.ValueAndTimestamp;
import org.apache.kafka.streams.state.WindowStore;
import org.apache.kafka.streams.state.WindowStoreIterator;
import org.apache.kafka.streams.state.internals.ReadOnlyKeyValueStoreFacade;
import org.apache.kafka.streams.state.internals.ReadOnlyWindowStoreFacade;
import org.apache.kafka.streams.state.internals.ThreadCache;
import org.apache.kafka.streams.test.TestRecord;
import org.slf4j.Logger;
import org.slf4j.LoggerFactory;

import java.io.Closeable;
import java.io.IOException;
import java.time.Duration;
import java.time.Instant;
import java.util.Collection;
import java.util.Collections;
import java.util.HashMap;
import java.util.HashSet;
import java.util.LinkedList;
import java.util.List;
import java.util.Map;
import java.util.NoSuchElementException;
import java.util.Objects;
import java.util.Optional;
import java.util.Properties;
import java.util.Queue;
import java.util.Set;
import java.util.UUID;
import java.util.concurrent.ThreadLocalRandom;
import java.util.concurrent.TimeUnit;
import java.util.concurrent.atomic.AtomicLong;
import java.util.function.Supplier;
import java.util.regex.Pattern;

import static org.apache.kafka.streams.processor.internals.StreamThread.ProcessingMode.AT_LEAST_ONCE;
import static org.apache.kafka.streams.processor.internals.StreamThread.ProcessingMode.EXACTLY_ONCE_ALPHA;
<<<<<<< HEAD
import static org.apache.kafka.streams.processor.internals.StreamThread.ProcessingMode.EXACTLY_ONCE_BETA;
=======
import static org.apache.kafka.streams.processor.internals.StreamThread.ProcessingMode.EXACTLY_ONCE_V2;
>>>>>>> 7da881ff
import static org.apache.kafka.streams.state.ValueAndTimestamp.getValueOrNull;

/**
 * This class makes it easier to write tests to verify the behavior of topologies created with {@link Topology} or
 * {@link StreamsBuilder}.
 * You can test simple topologies that have a single processor, or very complex topologies that have multiple sources,
 * processors, sinks, or sub-topologies.
 * Best of all, the class works without a real Kafka broker, so the tests execute very quickly with very little overhead.
 * <p>
 * Using the {@code TopologyTestDriver} in tests is easy: simply instantiate the driver and provide a {@link Topology}
 * (cf. {@link StreamsBuilder#build()}) and {@link Properties config}, {@link #createInputTopic(String, Serializer, Serializer) create}
 * and use a {@link TestInputTopic} to supply an input records to the topology,
 * and then {@link #createOutputTopic(String, Deserializer, Deserializer) create} and use a {@link TestOutputTopic} to read and
 * verify any output records by the topology.
 * <p>
 * Although the driver doesn't use a real Kafka broker, it does simulate Kafka {@link Consumer consumers} and
 * {@link Producer producers} that read and write raw {@code byte[]} messages.
 * You can let {@link TestInputTopic} and {@link TestOutputTopic} to handle conversion
 * form regular Java objects to raw bytes.
 *
 * <h2>Driver setup</h2>
 * In order to create a {@code TopologyTestDriver} instance, you need a {@link Topology} and a {@link Properties config}.
 * The configuration needs to be representative of what you'd supply to the real topology, so that means including
 * several key properties (cf. {@link StreamsConfig}).
 * For example, the following code fragment creates a configuration that specifies a timestamp extractor,
 * default serializers and deserializers for string keys and values:
 *
 * <pre>{@code
 * Properties props = new Properties();
 * props.setProperty(StreamsConfig.DEFAULT_TIMESTAMP_EXTRACTOR_CLASS_CONFIG, CustomTimestampExtractor.class.getName());
 * props.setProperty(StreamsConfig.DEFAULT_KEY_SERDE_CLASS_CONFIG, Serdes.String().getClass().getName());
 * props.setProperty(StreamsConfig.DEFAULT_VALUE_SERDE_CLASS_CONFIG, Serdes.String().getClass().getName());
 * Topology topology = ...
 * TopologyTestDriver driver = new TopologyTestDriver(topology, props);
 * }</pre>
 *
 * <p> Note that the {@code TopologyTestDriver} processes input records synchronously.
 * This implies that {@link StreamsConfig#COMMIT_INTERVAL_MS_CONFIG commit.interval.ms} and
 * {@link StreamsConfig#CACHE_MAX_BYTES_BUFFERING_CONFIG cache.max.bytes.buffering} configuration have no effect.
 * The driver behaves as if both configs would be set to zero, i.e., as if a "commit" (and thus "flush") would happen
 * after each input record.
 *
 * <h2>Processing messages</h2>
 * <p>
 * Your test can supply new input records on any of the topics that the topology's sources consume.
 * This test driver simulates single-partitioned input topics.
 * Here's an example of an input message on the topic named {@code input-topic}:
 *
 * <pre>{@code
 * TestInputTopic<String, String> inputTopic = driver.createInputTopic("input-topic", stringSerdeSerializer, stringSerializer);
 * inputTopic.pipeInput("key1", "value1");
 * }</pre>
 *
 * When {@link TestInputTopic#pipeInput(Object, Object)} is called, the driver passes the input message through to the appropriate source that
 * consumes the named topic, and will invoke the processor(s) downstream of the source.
 * If your topology's processors forward messages to sinks, your test can then consume these output messages to verify
 * they match the expected outcome.
 * For example, if our topology should have generated 2 messages on {@code output-topic-1} and 1 message on
 * {@code output-topic-2}, then our test can obtain these messages using the
 * {@link TestOutputTopic#readKeyValue()}  method:
 *
 * <pre>{@code
 * TestOutputTopic<String, String> outputTopic1 = driver.createOutputTopic("output-topic-1", stringDeserializer, stringDeserializer);
 * TestOutputTopic<String, String> outputTopic2 = driver.createOutputTopic("output-topic-2", stringDeserializer, stringDeserializer);
 *
 * KeyValue<String, String> record1 = outputTopic1.readKeyValue();
 * KeyValue<String, String> record2 = outputTopic2.readKeyValue();
 * KeyValue<String, String> record3 = outputTopic1.readKeyValue();
 * }</pre>
 *
 * Again, our example topology generates messages with string keys and values, so we supply our string deserializer
 * instance for use on both the keys and values. Your test logic can then verify whether these output records are
 * correct.
 * <p>
 * Note, that calling {@code pipeInput()} will also trigger {@link PunctuationType#STREAM_TIME event-time} base
 * {@link ProcessorContext#schedule(Duration, PunctuationType, Punctuator) punctuation} callbacks.
 * However, you won't trigger {@link PunctuationType#WALL_CLOCK_TIME wall-clock} type punctuations that you must
 * trigger manually via {@link #advanceWallClockTime(Duration)}.
 * <p>
 * Finally, when completed, make sure your tests {@link #close()} the driver to release all resources and
 * {@link org.apache.kafka.streams.processor.api.Processor processors}.
 *
 * <h2>Processor state</h2>
 * <p>
 * Some processors use Kafka {@link StateStore state storage}, so this driver class provides the generic
 * {@link #getStateStore(String)} as well as store-type specific methods so that your tests can check the underlying
 * state store(s) used by your topology's processors.
 * In our previous example, after we supplied a single input message and checked the three output messages, our test
 * could also check the key value store to verify the processor correctly added, removed, or updated internal state.
 * Or, our test might have pre-populated some state <em>before</em> submitting the input message, and verified afterward
 * that the processor(s) correctly updated the state.
 *
 * @see TestInputTopic
 * @see TestOutputTopic
 */
public class TopologyTestDriver implements Closeable {

    private static final Logger log = LoggerFactory.getLogger(TopologyTestDriver.class);

    private final LogContext logContext;
    private final Time mockWallClockTime;
    private InternalTopologyBuilder internalTopologyBuilder;

    private final static int PARTITION_ID = 0;
    private final static TaskId TASK_ID = new TaskId(0, PARTITION_ID);
    StreamTask task;
    private GlobalStateUpdateTask globalStateTask;
    private GlobalStateManager globalStateManager;

    private StateDirectory stateDirectory;
    private Metrics metrics;
    ProcessorTopology processorTopology;
    ProcessorTopology globalTopology;

    private final MockConsumer<byte[], byte[]> consumer;
    private final MockProducer<byte[], byte[]> producer;
    private final TestDriverProducer testDriverProducer;

    private final Map<String, TopicPartition> partitionsByInputTopic = new HashMap<>();
    private final Map<String, TopicPartition> globalPartitionsByInputTopic = new HashMap<>();
    private final Map<TopicPartition, AtomicLong> offsetsByTopicOrPatternPartition = new HashMap<>();

    private final Map<String, Queue<ProducerRecord<byte[], byte[]>>> outputRecordsByTopic = new HashMap<>();
    private final StreamThread.ProcessingMode processingMode;

    private final StateRestoreListener stateRestoreListener = new StateRestoreListener() {
        @Override
        public void onRestoreStart(final TopicPartition topicPartition, final String storeName, final long startingOffset, final long endingOffset) {}

        @Override
        public void onBatchRestored(final TopicPartition topicPartition, final String storeName, final long batchEndOffset, final long numRestored) {}

        @Override
        public void onRestoreEnd(final TopicPartition topicPartition, final String storeName, final long totalRestored) {}
    };

    /**
     * Create a new test diver instance.
     * Default test properties are used to initialize the driver instance
     *
     * @param topology the topology to be tested
     */
    public TopologyTestDriver(final Topology topology) {
        this(topology, new Properties());
    }

    /**
     * Create a new test diver instance.
     * Initialized the internally mocked wall-clock time with {@link System#currentTimeMillis() current system time}.
     *
     * @param topology the topology to be tested
     * @param config   the configuration for the topology
     */
    public TopologyTestDriver(final Topology topology,
                              final Properties config) {
        this(topology, config, null);
    }

    /**
     * Create a new test diver instance.
     *
     * @param topology the topology to be tested
     * @param initialWallClockTimeMs the initial value of internally mocked wall-clock time
     */
    public TopologyTestDriver(final Topology topology,
                              final Instant initialWallClockTimeMs) {
        this(topology, new Properties(), initialWallClockTimeMs);
    }

    /**
     * Create a new test diver instance.
     *
     * @param topology               the topology to be tested
     * @param config                 the configuration for the topology
     * @param initialWallClockTime   the initial value of internally mocked wall-clock time
     */
    public TopologyTestDriver(final Topology topology,
                              final Properties config,
                              final Instant initialWallClockTime) {
        this(
            topology.internalTopologyBuilder,
            config,
            initialWallClockTime == null ? System.currentTimeMillis() : initialWallClockTime.toEpochMilli());
    }

    /**
     * Create a new test diver instance.
     *
     * @param builder builder for the topology to be tested
     * @param config the configuration for the topology
     * @param initialWallClockTimeMs the initial value of internally mocked wall-clock time
     */
    private TopologyTestDriver(final InternalTopologyBuilder builder,
                               final Properties config,
                               final long initialWallClockTimeMs) {
        final Properties configCopy = new Properties();
        configCopy.putAll(config);
        configCopy.putIfAbsent(StreamsConfig.BOOTSTRAP_SERVERS_CONFIG, "dummy-bootstrap-host:0");
        // provide randomized dummy app-id if it's not specified
        configCopy.putIfAbsent(StreamsConfig.APPLICATION_ID_CONFIG,  "dummy-topology-test-driver-app-id-" + ThreadLocalRandom.current().nextInt());
        final StreamsConfig streamsConfig = new ClientUtils.QuietStreamsConfig(configCopy);
        logIfTaskIdleEnabled(streamsConfig);

        logContext = new LogContext("topology-test-driver ");
        mockWallClockTime = new MockTime(initialWallClockTimeMs);
        processingMode = StreamThread.processingMode(streamsConfig);

        final StreamsMetricsImpl streamsMetrics = setupMetrics(streamsConfig);
        setupTopology(builder, streamsConfig);

        final ThreadCache cache = new ThreadCache(
            logContext,
            Math.max(0, streamsConfig.getLong(StreamsConfig.CACHE_MAX_BYTES_BUFFERING_CONFIG)),
            streamsMetrics
        );

        consumer = new MockConsumer<>(OffsetResetStrategy.EARLIEST);
        final Serializer<byte[]> bytesSerializer = new ByteArraySerializer();
        producer = new MockProducer<byte[], byte[]>(true, bytesSerializer, bytesSerializer) {
            @Override
            public List<PartitionInfo> partitionsFor(final String topic) {
                return Collections.singletonList(new PartitionInfo(topic, PARTITION_ID, null, null, null));
            }
        };
        testDriverProducer = new TestDriverProducer(
            streamsConfig,
            new KafkaClientSupplier() {
                @Override
                public Producer<byte[], byte[]> getProducer(final Map<String, Object> config) {
                    return producer;
                }

                @Override
                public Consumer<byte[], byte[]> getConsumer(final Map<String, Object> config) {
                    throw new IllegalStateException();
                }

                @Override
                public Consumer<byte[], byte[]> getRestoreConsumer(final Map<String, Object> config) {
                    throw new IllegalStateException();
                }

                @Override
                public Consumer<byte[], byte[]> getGlobalConsumer(final Map<String, Object> config) {
                    throw new IllegalStateException();
                }
            },
            logContext
        );

        setupGlobalTask(mockWallClockTime, streamsConfig, streamsMetrics, cache);
        setupTask(streamsConfig, streamsMetrics, cache);
    }

    private static void logIfTaskIdleEnabled(final StreamsConfig streamsConfig) {
        final Long taskIdleTime = streamsConfig.getLong(StreamsConfig.MAX_TASK_IDLE_MS_CONFIG);
        if (taskIdleTime > 0) {
            log.info("Detected {} config in use with TopologyTestDriver (set to {}ms)." +
                         " This means you might need to use TopologyTestDriver#advanceWallClockTime()" +
                         " or enqueue records on all partitions to allow Steams to make progress." +
                         " TopologyTestDriver will log a message each time it cannot process enqueued" +
                         " records due to {}.",
                     StreamsConfig.MAX_TASK_IDLE_MS_CONFIG,
                     taskIdleTime,
                     StreamsConfig.MAX_TASK_IDLE_MS_CONFIG);
        }
    }

    private StreamsMetricsImpl setupMetrics(final StreamsConfig streamsConfig) {
        final String threadId = Thread.currentThread().getName();

        final MetricConfig metricConfig = new MetricConfig()
            .samples(streamsConfig.getInt(StreamsConfig.METRICS_NUM_SAMPLES_CONFIG))
            .recordLevel(Sensor.RecordingLevel.forName(streamsConfig.getString(StreamsConfig.METRICS_RECORDING_LEVEL_CONFIG)))
            .timeWindow(streamsConfig.getLong(StreamsConfig.METRICS_SAMPLE_WINDOW_MS_CONFIG), TimeUnit.MILLISECONDS);
        metrics = new Metrics(metricConfig, mockWallClockTime);

        final StreamsMetricsImpl streamsMetrics = new StreamsMetricsImpl(
            metrics,
            "test-client",
            streamsConfig.getString(StreamsConfig.BUILT_IN_METRICS_VERSION_CONFIG),
            mockWallClockTime
        );
        TaskMetrics.droppedRecordsSensor(threadId, TASK_ID.toString(), streamsMetrics);

        return streamsMetrics;
    }

    private void setupTopology(final InternalTopologyBuilder builder,
                               final StreamsConfig streamsConfig) {
        internalTopologyBuilder = builder;
        internalTopologyBuilder.rewriteTopology(streamsConfig);

        processorTopology = internalTopologyBuilder.buildTopology();
        globalTopology = internalTopologyBuilder.buildGlobalStateTopology();

        for (final String topic : processorTopology.sourceTopics()) {
            final TopicPartition tp = new TopicPartition(topic, PARTITION_ID);
            partitionsByInputTopic.put(topic, tp);
            offsetsByTopicOrPatternPartition.put(tp, new AtomicLong());
        }

        final boolean createStateDirectory = processorTopology.hasPersistentLocalStore() ||
            (globalTopology != null && globalTopology.hasPersistentGlobalStore());
        stateDirectory = new StateDirectory(streamsConfig, mockWallClockTime, createStateDirectory, builder.hasNamedTopologies());
    }

    private void setupGlobalTask(final Time mockWallClockTime,
                                 final StreamsConfig streamsConfig,
                                 final StreamsMetricsImpl streamsMetrics,
                                 final ThreadCache cache) {
        if (globalTopology != null) {
            final MockConsumer<byte[], byte[]> globalConsumer = new MockConsumer<>(OffsetResetStrategy.NONE);
            for (final String topicName : globalTopology.sourceTopics()) {
                final TopicPartition partition = new TopicPartition(topicName, 0);
                globalPartitionsByInputTopic.put(topicName, partition);
                offsetsByTopicOrPatternPartition.put(partition, new AtomicLong());
                globalConsumer.updatePartitions(topicName, Collections.singletonList(
                    new PartitionInfo(topicName, 0, null, null, null)));
                globalConsumer.updateBeginningOffsets(Collections.singletonMap(partition, 0L));
                globalConsumer.updateEndOffsets(Collections.singletonMap(partition, 0L));
            }

            globalStateManager = new GlobalStateManagerImpl(
                logContext,
                mockWallClockTime,
                globalTopology,
                globalConsumer,
                stateDirectory,
                stateRestoreListener,
                streamsConfig
            );

            final GlobalProcessorContextImpl globalProcessorContext =
                new GlobalProcessorContextImpl(streamsConfig, globalStateManager, streamsMetrics, cache, mockWallClockTime);
            globalStateManager.setGlobalProcessorContext(globalProcessorContext);

            globalStateTask = new GlobalStateUpdateTask(
                logContext,
                globalTopology,
                globalProcessorContext,
                globalStateManager,
                new LogAndContinueExceptionHandler()
            );
            globalStateTask.initialize();
            globalProcessorContext.setRecordContext(null);
        } else {
            globalStateManager = null;
            globalStateTask = null;
        }
    }

    @SuppressWarnings("deprecation")
    private void setupTask(final StreamsConfig streamsConfig,
                           final StreamsMetricsImpl streamsMetrics,
                           final ThreadCache cache) {
        if (!partitionsByInputTopic.isEmpty()) {
            consumer.assign(partitionsByInputTopic.values());
            final Map<TopicPartition, Long> startOffsets = new HashMap<>();
            for (final TopicPartition topicPartition : partitionsByInputTopic.values()) {
                startOffsets.put(topicPartition, 0L);
            }
            consumer.updateBeginningOffsets(startOffsets);

            final ProcessorStateManager stateManager = new ProcessorStateManager(
                TASK_ID,
                Task.TaskType.ACTIVE,
                StreamsConfig.EXACTLY_ONCE.equals(streamsConfig.getString(StreamsConfig.PROCESSING_GUARANTEE_CONFIG)),
                logContext,
                stateDirectory,
                new MockChangelogRegister(),
                processorTopology.storeToChangelogTopic(),
                new HashSet<>(partitionsByInputTopic.values())
            );
            final RecordCollector recordCollector = new RecordCollectorImpl(
                logContext,
                TASK_ID,
                testDriverProducer,
                streamsConfig.defaultProductionExceptionHandler(),
                streamsMetrics
            );

            final InternalProcessorContext context = new ProcessorContextImpl(
                TASK_ID,
                streamsConfig,
                stateManager,
                streamsMetrics,
                cache
            );

            task = new StreamTask(
                TASK_ID,
                new HashSet<>(partitionsByInputTopic.values()),
                processorTopology,
                consumer,
                streamsConfig,
                streamsMetrics,
                stateDirectory,
                cache,
                mockWallClockTime,
                stateManager,
                recordCollector,
                context,
                logContext);
            task.initializeIfNeeded();
            task.completeRestoration(noOpResetter -> { });
            task.processorContext().setRecordContext(null);

        } else {
            task = null;
        }
    }

    /**
     * Get read-only handle on global metrics registry.
     *
     * @return Map of all metrics.
     */
    public Map<MetricName, ? extends Metric> metrics() {
        return Collections.unmodifiableMap(metrics.metrics());
    }

    private void pipeRecord(final String topicName,
                            final long timestamp,
                            final byte[] key,
                            final byte[] value,
                            final Headers headers) {
        final TopicPartition inputTopicOrPatternPartition = getInputTopicOrPatternPartition(topicName);
        final TopicPartition globalInputTopicPartition = globalPartitionsByInputTopic.get(topicName);

        if (inputTopicOrPatternPartition == null && globalInputTopicPartition == null) {
            throw new IllegalArgumentException("Unknown topic: " + topicName);
        }

        if (inputTopicOrPatternPartition != null) {
            enqueueTaskRecord(topicName, inputTopicOrPatternPartition, timestamp, key, value, headers);
            completeAllProcessableWork();
        }

        if (globalInputTopicPartition != null) {
            processGlobalRecord(globalInputTopicPartition, timestamp, key, value, headers);
        }
    }

    private void enqueueTaskRecord(final String inputTopic,
                                   final TopicPartition topicOrPatternPartition,
                                   final long timestamp,
                                   final byte[] key,
                                   final byte[] value,
                                   final Headers headers) {
        final long offset = offsetsByTopicOrPatternPartition.get(topicOrPatternPartition).incrementAndGet() - 1;
        task.addRecords(topicOrPatternPartition, Collections.singleton(new ConsumerRecord<>(
            inputTopic,
            topicOrPatternPartition.partition(),
            offset,
            timestamp,
            TimestampType.CREATE_TIME,
            key == null ? ConsumerRecord.NULL_SIZE : key.length,
            value == null ? ConsumerRecord.NULL_SIZE : value.length,
            key,
            value,
            headers,
            Optional.empty()))
        );
    }

    private void completeAllProcessableWork() {
        // for internally triggered processing (like wall-clock punctuations),
        // we might have buffered some records to internal topics that need to
        // be piped back in to kick-start the processing loop. This is idempotent
        // and therefore harmless in the case where all we've done is enqueued an
        // input record from the user.
        captureOutputsAndReEnqueueInternalResults();

        // If the topology only has global tasks, then `task` would be null.
        // For this method, it just means there's nothing to do.
        if (task != null) {
            while (task.hasRecordsQueued() && task.isProcessable(mockWallClockTime.milliseconds())) {
                // Process the record ...
                task.process(mockWallClockTime.milliseconds());
                task.maybePunctuateStreamTime();
                commit(task.prepareCommit());
                task.postCommit(true);
                captureOutputsAndReEnqueueInternalResults();
            }
            if (task.hasRecordsQueued()) {
                log.info("Due to the {} configuration, there are currently some records" +
                             " that cannot be processed. Advancing wall-clock time or" +
                             " enqueuing records on the empty topics will allow" +
                             " Streams to process more.",
                         StreamsConfig.MAX_TASK_IDLE_MS_CONFIG);
            }
        }
    }

    private void commit(final Map<TopicPartition, OffsetAndMetadata> offsets) {
        if (processingMode == EXACTLY_ONCE_ALPHA || processingMode == EXACTLY_ONCE_V2) {
            testDriverProducer.commitTransaction(offsets, new ConsumerGroupMetadata("dummy-app-id"));
        } else {
            consumer.commitSync(offsets);
        }
    }

    private void processGlobalRecord(final TopicPartition globalInputTopicPartition,
                                     final long timestamp,
                                     final byte[] key,
                                     final byte[] value,
                                     final Headers headers) {
        globalStateTask.update(new ConsumerRecord<>(
            globalInputTopicPartition.topic(),
            globalInputTopicPartition.partition(),
            offsetsByTopicOrPatternPartition.get(globalInputTopicPartition).incrementAndGet() - 1,
            timestamp,
            TimestampType.CREATE_TIME,
            key == null ? ConsumerRecord.NULL_SIZE : key.length,
            value == null ? ConsumerRecord.NULL_SIZE : value.length,
            key,
            value,
            headers,
            Optional.empty())
        );
        globalStateTask.flushState();
    }

    private void validateSourceTopicNameRegexPattern(final String inputRecordTopic) {
        for (final String sourceTopicName : internalTopologyBuilder.sourceTopicNames()) {
            if (!sourceTopicName.equals(inputRecordTopic) && Pattern.compile(sourceTopicName).matcher(inputRecordTopic).matches()) {
                throw new TopologyException("Topology add source of type String for topic: " + sourceTopicName +
                                                " cannot contain regex pattern for input record topic: " + inputRecordTopic +
                                                " and hence cannot process the message.");
            }
        }
    }

    private TopicPartition getInputTopicOrPatternPartition(final String topicName) {
        if (!internalTopologyBuilder.sourceTopicNames().isEmpty()) {
            validateSourceTopicNameRegexPattern(topicName);
        }

        final TopicPartition topicPartition = partitionsByInputTopic.get(topicName);
        if (topicPartition == null) {
            for (final Map.Entry<String, TopicPartition> entry : partitionsByInputTopic.entrySet()) {
                if (Pattern.compile(entry.getKey()).matcher(topicName).matches()) {
                    return entry.getValue();
                }
            }
        }
        return topicPartition;
    }

    private void captureOutputsAndReEnqueueInternalResults() {
        // Capture all the records sent to the producer ...
        final List<ProducerRecord<byte[], byte[]>> output = producer.history();
        producer.clear();

        for (final ProducerRecord<byte[], byte[]> record : output) {
            outputRecordsByTopic.computeIfAbsent(record.topic(), k -> new LinkedList<>()).add(record);

            // Forward back into the topology if the produced record is to an internal or a source topic ...
            final String outputTopicName = record.topic();

            final TopicPartition inputTopicOrPatternPartition = getInputTopicOrPatternPartition(outputTopicName);
            final TopicPartition globalInputTopicPartition = globalPartitionsByInputTopic.get(outputTopicName);

            if (inputTopicOrPatternPartition != null) {
                enqueueTaskRecord(
                    outputTopicName,
                    inputTopicOrPatternPartition,
                    record.timestamp(),
                    record.key(),
                    record.value(),
                    record.headers()
                );
            }

            if (globalInputTopicPartition != null) {
                processGlobalRecord(
                    globalInputTopicPartition,
                    record.timestamp(),
                    record.key(),
                    record.value(),
                    record.headers()
                );
            }
        }
    }

    /**
     * Advances the internally mocked wall-clock time.
     * This might trigger a {@link PunctuationType#WALL_CLOCK_TIME wall-clock} type
     * {@link ProcessorContext#schedule(Duration, PunctuationType, Punctuator) punctuations}.
     *
     * @param advance the amount of time to advance wall-clock time
     */
    public void advanceWallClockTime(final Duration advance) {
        Objects.requireNonNull(advance, "advance cannot be null");
        mockWallClockTime.sleep(advance.toMillis());
        if (task != null) {
            task.maybePunctuateSystemTime();
            commit(task.prepareCommit());
            task.postCommit(true);
        }
        completeAllProcessableWork();
    }

    private Queue<ProducerRecord<byte[], byte[]>> getRecordsQueue(final String topicName) {
        final Queue<ProducerRecord<byte[], byte[]>> outputRecords = outputRecordsByTopic.get(topicName);
        if (outputRecords == null && !processorTopology.sinkTopics().contains(topicName)) {
            log.warn("Unrecognized topic: {}, this can occur if dynamic routing is used and no output has been "
                         + "sent to this topic yet. If not using a TopicNameExtractor, check that the output topic "
                         + "is correct.", topicName);
        }
        return outputRecords;
    }

    /**
     * Create {@link TestInputTopic} to be used for piping records to topic
     * Uses current system time as start timestamp for records.
     * Auto-advance is disabled.
     *
     * @param topicName             the name of the topic
     * @param keySerializer   the Serializer for the key type
     * @param valueSerializer the Serializer for the value type
     * @param <K> the key type
     * @param <V> the value type
     * @return {@link TestInputTopic} object
     */
    public final <K, V> TestInputTopic<K, V> createInputTopic(final String topicName,
                                                              final Serializer<K> keySerializer,
                                                              final Serializer<V> valueSerializer) {
        return new TestInputTopic<>(this, topicName, keySerializer, valueSerializer, Instant.now(), Duration.ZERO);
    }

    /**
     * Create {@link TestInputTopic} to be used for piping records to topic
     * Uses provided start timestamp and autoAdvance parameter for records
     *
     * @param topicName             the name of the topic
     * @param keySerializer   the Serializer for the key type
     * @param valueSerializer the Serializer for the value type
     * @param startTimestamp Start timestamp for auto-generated record time
     * @param autoAdvance autoAdvance duration for auto-generated record time
     * @param <K> the key type
     * @param <V> the value type
     * @return {@link TestInputTopic} object
     */
    public final <K, V> TestInputTopic<K, V> createInputTopic(final String topicName,
                                                              final Serializer<K> keySerializer,
                                                              final Serializer<V> valueSerializer,
                                                              final Instant startTimestamp,
                                                              final Duration autoAdvance) {
        return new TestInputTopic<>(this, topicName, keySerializer, valueSerializer, startTimestamp, autoAdvance);
    }

    /**
     * Create {@link TestOutputTopic} to be used for reading records from topic
     *
     * @param topicName             the name of the topic
     * @param keyDeserializer   the Deserializer for the key type
     * @param valueDeserializer the Deserializer for the value type
     * @param <K> the key type
     * @param <V> the value type
     * @return {@link TestOutputTopic} object
     */
    public final <K, V> TestOutputTopic<K, V> createOutputTopic(final String topicName,
                                                                final Deserializer<K> keyDeserializer,
                                                                final Deserializer<V> valueDeserializer) {
        return new TestOutputTopic<>(this, topicName, keyDeserializer, valueDeserializer);
    }

    /**
     * Get all the names of all the topics to which records have been produced during the test run.
     * <p>
     * Call this method after piping the input into the test driver to retrieve the full set of topic names the topology
     * produced records to.
     * <p>
     * The returned set of topic names may include user (e.g., output) and internal (e.g., changelog, repartition) topic
     * names.
     *
     * @return the set of topic names the topology has produced to
     */
    public final Set<String> producedTopicNames() {
        return Collections.unmodifiableSet(outputRecordsByTopic.keySet());
    }

    ProducerRecord<byte[], byte[]> readRecord(final String topic) {
        final Queue<? extends ProducerRecord<byte[], byte[]>> outputRecords = getRecordsQueue(topic);
        if (outputRecords == null) {
            return null;
        }
        return outputRecords.poll();
    }

    <K, V> TestRecord<K, V> readRecord(final String topic,
                                       final Deserializer<K> keyDeserializer,
                                       final Deserializer<V> valueDeserializer) {
        final Queue<? extends ProducerRecord<byte[], byte[]>> outputRecords = getRecordsQueue(topic);
        if (outputRecords == null) {
            throw new NoSuchElementException("Uninitialized topic: " + topic);
        }
        final ProducerRecord<byte[], byte[]> record = outputRecords.poll();
        if (record == null) {
            throw new NoSuchElementException("Empty topic: " + topic);
        }
        final K key = keyDeserializer.deserialize(record.topic(), record.headers(), record.key());
        final V value = valueDeserializer.deserialize(record.topic(), record.headers(), record.value());
        return new TestRecord<>(key, value, record.headers(), record.timestamp());
    }

    <K, V> void pipeRecord(final String topic,
                           final TestRecord<K, V> record,
                           final Serializer<K> keySerializer,
                           final Serializer<V> valueSerializer,
                           final Instant time) {
        final byte[] serializedKey = keySerializer.serialize(topic, record.headers(), record.key());
        final byte[] serializedValue = valueSerializer.serialize(topic, record.headers(), record.value());
        final long timestamp;
        if (time != null) {
            timestamp = time.toEpochMilli();
        } else if (record.timestamp() != null) {
            timestamp = record.timestamp();
        } else {
            throw new IllegalStateException("Provided `TestRecord` does not have a timestamp and no timestamp overwrite was provided via `time` parameter.");
        }

        pipeRecord(topic, timestamp, serializedKey, serializedValue, record.headers());
    }

    final long getQueueSize(final String topic) {
        final Queue<ProducerRecord<byte[], byte[]>> queue = getRecordsQueue(topic);
        if (queue == null) {
            //Return 0 if not initialized, getRecordsQueue throw exception if non existing topic
            return 0;
        }
        return queue.size();
    }

    final boolean isEmpty(final String topic) {
        return getQueueSize(topic) == 0;
    }

    /**
     * Get all {@link StateStore StateStores} from the topology.
     * The stores can be a "regular" or global stores.
     * <p>
     * This is often useful in test cases to pre-populate the store before the test case instructs the topology to
     * {@link TestInputTopic#pipeInput(TestRecord)}  process an input message}, and/or to check the store afterward.
     * <p>
     * Note, that {@code StateStore} might be {@code null} if a store is added but not connected to any processor.
     * <p>
     * <strong>Caution:</strong> Using this method to access stores that are added by the DSL is unsafe as the store
     * types may change. Stores added by the DSL should only be accessed via the corresponding typed methods
     * like {@link #getKeyValueStore(String)} etc.
     *
     * @return all stores my name
     * @see #getStateStore(String)
     * @see #getKeyValueStore(String)
     * @see #getTimestampedKeyValueStore(String)
     * @see #getWindowStore(String)
     * @see #getTimestampedWindowStore(String)
     * @see #getSessionStore(String)
     */
    public Map<String, StateStore> getAllStateStores() {
        final Map<String, StateStore> allStores = new HashMap<>();
        for (final String storeName : internalTopologyBuilder.allStateStoreName()) {
            allStores.put(storeName, getStateStore(storeName, false));
        }
        return allStores;
    }

    /**
     * Get the {@link StateStore} with the given name.
     * The store can be a "regular" or global store.
     * <p>
     * Should be used for custom stores only.
     * For built-in stores, the corresponding typed methods like {@link #getKeyValueStore(String)} should be used.
     * <p>
     * This is often useful in test cases to pre-populate the store before the test case instructs the topology to
     * {@link TestInputTopic#pipeInput(TestRecord) process an input message}, and/or to check the store afterward.
     *
     * @param name the name of the store
     * @return the state store, or {@code null} if no store has been registered with the given name
     * @throws IllegalArgumentException if the store is a built-in store like {@link KeyValueStore},
     * {@link WindowStore}, or {@link SessionStore}
     *
     * @see #getAllStateStores()
     * @see #getKeyValueStore(String)
     * @see #getTimestampedKeyValueStore(String)
     * @see #getWindowStore(String)
     * @see #getTimestampedWindowStore(String)
     * @see #getSessionStore(String)
     */
    public StateStore getStateStore(final String name) throws IllegalArgumentException {
        return getStateStore(name, true);
    }

    private StateStore getStateStore(final String name,
                                     final boolean throwForBuiltInStores) {
        if (task != null) {
            final StateStore stateStore = ((ProcessorContextImpl) task.processorContext()).stateManager().getStore(name);
            if (stateStore != null) {
                if (throwForBuiltInStores) {
                    throwIfBuiltInStore(stateStore);
                }
                return stateStore;
            }
        }

        if (globalStateManager != null) {
            final StateStore stateStore = globalStateManager.getStore(name);
            if (stateStore != null) {
                if (throwForBuiltInStores) {
                    throwIfBuiltInStore(stateStore);
                }
                return stateStore;
            }

        }

        return null;
    }

    private void throwIfBuiltInStore(final StateStore stateStore) {
        if (stateStore instanceof TimestampedKeyValueStore) {
            throw new IllegalArgumentException("Store " + stateStore.name()
                                                   + " is a timestamped key-value store and should be accessed via `getTimestampedKeyValueStore()`");
        }
        if (stateStore instanceof ReadOnlyKeyValueStore) {
            throw new IllegalArgumentException("Store " + stateStore.name()
                                                   + " is a key-value store and should be accessed via `getKeyValueStore()`");
        }
        if (stateStore instanceof TimestampedWindowStore) {
            throw new IllegalArgumentException("Store " + stateStore.name()
                                                   + " is a timestamped window store and should be accessed via `getTimestampedWindowStore()`");
        }
        if (stateStore instanceof ReadOnlyWindowStore) {
            throw new IllegalArgumentException("Store " + stateStore.name()
                                                   + " is a window store and should be accessed via `getWindowStore()`");
        }
        if (stateStore instanceof ReadOnlySessionStore) {
            throw new IllegalArgumentException("Store " + stateStore.name()
                                                   + " is a session store and should be accessed via `getSessionStore()`");
        }
    }

    /**
     * Get the {@link KeyValueStore} or {@link TimestampedKeyValueStore} with the given name.
     * The store can be a "regular" or global store.
     * <p>
     * If the registered store is a {@link TimestampedKeyValueStore} this method will return a value-only query
     * interface. <strong>It is highly recommended to update the code for this case to avoid bugs and to use
     * {@link #getTimestampedKeyValueStore(String)} for full store access instead.</strong>
     * <p>
     * This is often useful in test cases to pre-populate the store before the test case instructs the topology to
     * {@link TestInputTopic#pipeInput(TestRecord) process an input message}, and/or to check the store afterward.
     *
     * @param name the name of the store
     * @return the key value store, or {@code null} if no {@link KeyValueStore} or {@link TimestampedKeyValueStore}
     * has been registered with the given name
     * @see #getAllStateStores()
     * @see #getStateStore(String)
     * @see #getTimestampedKeyValueStore(String)
     * @see #getWindowStore(String)
     * @see #getTimestampedWindowStore(String)
     * @see #getSessionStore(String)
     */
    @SuppressWarnings("unchecked")
    public <K, V> KeyValueStore<K, V> getKeyValueStore(final String name) {
        final StateStore store = getStateStore(name, false);
        if (store instanceof TimestampedKeyValueStore) {
            log.info("Method #getTimestampedKeyValueStore() should be used to access a TimestampedKeyValueStore.");
            return new KeyValueStoreFacade<>((TimestampedKeyValueStore<K, V>) store);
        }
        return store instanceof KeyValueStore ? (KeyValueStore<K, V>) store : null;
    }

    /**
     * Get the {@link TimestampedKeyValueStore} with the given name.
     * The store can be a "regular" or global store.
     * <p>
     * This is often useful in test cases to pre-populate the store before the test case instructs the topology to
     * {@link TestInputTopic#pipeInput(TestRecord) process an input message}, and/or to check the store afterward.
     *
     * @param name the name of the store
     * @return the key value store, or {@code null} if no {@link TimestampedKeyValueStore} has been registered with the given name
     * @see #getAllStateStores()
     * @see #getStateStore(String)
     * @see #getKeyValueStore(String)
     * @see #getWindowStore(String)
     * @see #getTimestampedWindowStore(String)
     * @see #getSessionStore(String)
     */
    @SuppressWarnings("unchecked")
    public <K, V> KeyValueStore<K, ValueAndTimestamp<V>> getTimestampedKeyValueStore(final String name) {
        final StateStore store = getStateStore(name, false);
        return store instanceof TimestampedKeyValueStore ? (TimestampedKeyValueStore<K, V>) store : null;
    }

    /**
     * Get the {@link WindowStore} or {@link TimestampedWindowStore} with the given name.
     * The store can be a "regular" or global store.
     * <p>
     * If the registered store is a {@link TimestampedWindowStore} this method will return a value-only query
     * interface. <strong>It is highly recommended to update the code for this case to avoid bugs and to use
     * {@link #getTimestampedWindowStore(String)} for full store access instead.</strong>
     * <p>
     * This is often useful in test cases to pre-populate the store before the test case instructs the topology to
     * {@link TestInputTopic#pipeInput(TestRecord) process an input message}, and/or to check the store afterward.
     *
     * @param name the name of the store
     * @return the key value store, or {@code null} if no {@link WindowStore} or {@link TimestampedWindowStore}
     * has been registered with the given name
     * @see #getAllStateStores()
     * @see #getStateStore(String)
     * @see #getKeyValueStore(String)
     * @see #getTimestampedKeyValueStore(String)
     * @see #getTimestampedWindowStore(String)
     * @see #getSessionStore(String)
     */
    @SuppressWarnings("unchecked")
    public <K, V> WindowStore<K, V> getWindowStore(final String name) {
        final StateStore store = getStateStore(name, false);
        if (store instanceof TimestampedWindowStore) {
            log.info("Method #getTimestampedWindowStore() should be used to access a TimestampedWindowStore.");
            return new WindowStoreFacade<>((TimestampedWindowStore<K, V>) store);
        }
        return store instanceof WindowStore ? (WindowStore<K, V>) store : null;
    }

    /**
     * Get the {@link TimestampedWindowStore} with the given name.
     * The store can be a "regular" or global store.
     * <p>
     * This is often useful in test cases to pre-populate the store before the test case instructs the topology to
     * {@link TestInputTopic#pipeInput(TestRecord) process an input message}, and/or to check the store afterward.
     *
     * @param name the name of the store
     * @return the key value store, or {@code null} if no {@link TimestampedWindowStore} has been registered with the given name
     * @see #getAllStateStores()
     * @see #getStateStore(String)
     * @see #getKeyValueStore(String)
     * @see #getTimestampedKeyValueStore(String)
     * @see #getWindowStore(String)
     * @see #getSessionStore(String)
     */
    @SuppressWarnings("unchecked")
    public <K, V> WindowStore<K, ValueAndTimestamp<V>> getTimestampedWindowStore(final String name) {
        final StateStore store = getStateStore(name, false);
        return store instanceof TimestampedWindowStore ? (TimestampedWindowStore<K, V>) store : null;
    }

    /**
     * Get the {@link SessionStore} with the given name.
     * The store can be a "regular" or global store.
     * <p>
     * This is often useful in test cases to pre-populate the store before the test case instructs the topology to
     * {@link TestInputTopic#pipeInput(TestRecord) process an input message}, and/or to check the store afterward.
     *
     * @param name the name of the store
     * @return the key value store, or {@code null} if no {@link SessionStore} has been registered with the given name
     * @see #getAllStateStores()
     * @see #getStateStore(String)
     * @see #getKeyValueStore(String)
     * @see #getTimestampedKeyValueStore(String)
     * @see #getWindowStore(String)
     * @see #getTimestampedWindowStore(String)
     */
    @SuppressWarnings("unchecked")
    public <K, V> SessionStore<K, V> getSessionStore(final String name) {
        final StateStore store = getStateStore(name, false);
        return store instanceof SessionStore ? (SessionStore<K, V>) store : null;
    }

    /**
     * Close the driver, its topology, and all processors.
     */
    public void close() {
        if (task != null) {
            task.suspend();
            task.prepareCommit();
            task.postCommit(true);
            task.closeClean();
        }
        if (globalStateTask != null) {
            try {
                globalStateTask.close(false);
            } catch (final IOException e) {
                // ignore
            }
        }
        completeAllProcessableWork();
        if (task != null && task.hasRecordsQueued()) {
            log.warn("Found some records that cannot be processed due to the" +
                         " {} configuration during TopologyTestDriver#close().",
                     StreamsConfig.MAX_TASK_IDLE_MS_CONFIG);
        }
        if (processingMode == AT_LEAST_ONCE) {
            producer.close();
        }
        stateDirectory.clean();
    }

    static class MockChangelogRegister implements ChangelogRegister {
        private final Set<TopicPartition> restoringPartitions = new HashSet<>();

        @Override
        public void register(final TopicPartition partition, final ProcessorStateManager stateManager) {
            restoringPartitions.add(partition);
        }

        @Override
        public void unregister(final Collection<TopicPartition> partitions) {
            restoringPartitions.removeAll(partitions);
        }
    }

    static class MockTime implements Time {
        private final AtomicLong timeMs;
        private final AtomicLong highResTimeNs;

        MockTime(final long startTimestampMs) {
            this.timeMs = new AtomicLong(startTimestampMs);
            this.highResTimeNs = new AtomicLong(startTimestampMs * 1000L * 1000L);
        }

        @Override
        public long milliseconds() {
            return timeMs.get();
        }

        @Override
        public long nanoseconds() {
            return highResTimeNs.get();
        }

        @Override
        public long hiResClockMs() {
            return TimeUnit.NANOSECONDS.toMillis(nanoseconds());
        }

        @Override
        public void sleep(final long ms) {
            if (ms < 0) {
                throw new IllegalArgumentException("Sleep ms cannot be negative.");
            }
            timeMs.addAndGet(ms);
            highResTimeNs.addAndGet(TimeUnit.MILLISECONDS.toNanos(ms));
        }

        @Override
        public void waitObject(final Object obj, final Supplier<Boolean> condition, final long timeoutMs) {
            throw new UnsupportedOperationException();
        }
    }

    static class KeyValueStoreFacade<K, V> extends ReadOnlyKeyValueStoreFacade<K, V> implements KeyValueStore<K, V> {

        public KeyValueStoreFacade(final TimestampedKeyValueStore<K, V> inner) {
            super(inner);
        }

        @Deprecated
        @Override
        public void init(final ProcessorContext context,
                         final StateStore root) {
            inner.init(context, root);
        }

        @Override
        public void init(final StateStoreContext context, final StateStore root) {
            inner.init(context, root);
        }

        @Override
        public void put(final K key,
                        final V value) {
            inner.put(key, ValueAndTimestamp.make(value, ConsumerRecord.NO_TIMESTAMP));
        }

        @Override
        public V putIfAbsent(final K key,
                             final V value) {
            return getValueOrNull(inner.putIfAbsent(key, ValueAndTimestamp.make(value, ConsumerRecord.NO_TIMESTAMP)));
        }

        @Override
        public void putAll(final List<KeyValue<K, V>> entries) {
            for (final KeyValue<K, V> entry : entries) {
                inner.put(entry.key, ValueAndTimestamp.make(entry.value, ConsumerRecord.NO_TIMESTAMP));
            }
        }

        @Override
        public V delete(final K key) {
            return getValueOrNull(inner.delete(key));
        }

        @Override
        public void flush() {
            inner.flush();
        }

        @Override
        public void close() {
            inner.close();
        }

        @Override
        public String name() {
            return inner.name();
        }

        @Override
        public boolean persistent() {
            return inner.persistent();
        }

        @Override
        public boolean isOpen() {
            return inner.isOpen();
        }
    }

    static class WindowStoreFacade<K, V> extends ReadOnlyWindowStoreFacade<K, V> implements WindowStore<K, V> {

        public WindowStoreFacade(final TimestampedWindowStore<K, V> store) {
            super(store);
        }

        @Deprecated
        @Override
        public void init(final ProcessorContext context,
                         final StateStore root) {
            inner.init(context, root);
        }

        @Override
        public void init(final StateStoreContext context, final StateStore root) {
            inner.init(context, root);
        }

<<<<<<< HEAD
        @Deprecated
        @Override
        public void put(final K key,
                        final V value) {
            inner.put(key, ValueAndTimestamp.make(value, ConsumerRecord.NO_TIMESTAMP));
        }

=======
>>>>>>> 7da881ff
        @Override
        public void put(final K key,
                        final V value,
                        final long windowStartTimestamp) {
            inner.put(key, ValueAndTimestamp.make(value, ConsumerRecord.NO_TIMESTAMP), windowStartTimestamp);
        }

        @Override
<<<<<<< HEAD
=======
        public WindowStoreIterator<V> fetch(final K key,
                                            final long timeFrom,
                                            final long timeTo) {
            return fetch(key, Instant.ofEpochMilli(timeFrom), Instant.ofEpochMilli(timeTo));
        }

        @Override
>>>>>>> 7da881ff
        public WindowStoreIterator<V> backwardFetch(final K key,
                                                    final long timeFrom,
                                                    final long timeTo) {
            return backwardFetch(key, Instant.ofEpochMilli(timeFrom), Instant.ofEpochMilli(timeTo));
        }

        @Override
<<<<<<< HEAD
=======
        public KeyValueIterator<Windowed<K>, V> fetch(final K keyFrom,
                                                      final K keyTo,
                                                      final long timeFrom,
                                                      final long timeTo) {
            return fetch(keyFrom, keyTo, Instant.ofEpochMilli(timeFrom),
                Instant.ofEpochMilli(timeTo));
        }

        @Override
>>>>>>> 7da881ff
        public KeyValueIterator<Windowed<K>, V> backwardFetch(final K keyFrom,
                                                              final K keyTo,
                                                              final long timeFrom,
                                                              final long timeTo) {
            return backwardFetch(keyFrom, keyTo, Instant.ofEpochMilli(timeFrom), Instant.ofEpochMilli(timeTo));
        }

        @Override
<<<<<<< HEAD
        public KeyValueIterator<Windowed<K>, V> backwardFetchAll(final long timeFrom, final long timeTo) {
=======
        public KeyValueIterator<Windowed<K>, V> fetchAll(final long timeFrom,
                                                         final long timeTo) {
            return fetchAll(Instant.ofEpochMilli(timeFrom), Instant.ofEpochMilli(timeTo));
        }

        @Override
        public KeyValueIterator<Windowed<K>, V> backwardFetchAll(final long timeFrom,
                                                                 final long timeTo) {
>>>>>>> 7da881ff
            return backwardFetchAll(Instant.ofEpochMilli(timeFrom), Instant.ofEpochMilli(timeTo));
        }

        @Override
        public void flush() {
            inner.flush();
        }

        @Override
        public void close() {
            inner.close();
        }

        @Override
        public String name() {
            return inner.name();
        }

        @Override
        public boolean persistent() {
            return inner.persistent();
        }

        @Override
        public boolean isOpen() {
            return inner.isOpen();
        }
    }

    private static class TestDriverProducer extends StreamsProducer {

        public TestDriverProducer(final StreamsConfig config,
                                  final KafkaClientSupplier clientSupplier,
                                  final LogContext logContext) {
<<<<<<< HEAD
            super(config, "TopologyTestDriver-Thread", clientSupplier, new TaskId(0, 0), UUID.randomUUID(), logContext);
=======
            super(config, "TopologyTestDriver-StreamThread-1", clientSupplier, new TaskId(0, 0), UUID.randomUUID(), logContext);
>>>>>>> 7da881ff
        }

        @Override
        public void commitTransaction(final Map<TopicPartition, OffsetAndMetadata> offsets,
                                      final ConsumerGroupMetadata consumerGroupMetadata) throws ProducerFencedException {
            super.commitTransaction(offsets, consumerGroupMetadata);
        }
    }
}<|MERGE_RESOLUTION|>--- conflicted
+++ resolved
@@ -43,15 +43,6 @@
 import org.apache.kafka.streams.errors.LogAndContinueExceptionHandler;
 import org.apache.kafka.streams.errors.TopologyException;
 import org.apache.kafka.streams.kstream.Windowed;
-<<<<<<< HEAD
-import org.apache.kafka.streams.processor.StateStoreContext;
-import org.apache.kafka.streams.processor.internals.StreamsProducer;
-import org.apache.kafka.streams.state.KeyValueIterator;
-import org.apache.kafka.streams.state.WindowStoreIterator;
-import org.apache.kafka.streams.state.internals.ReadOnlyKeyValueStoreFacade;
-import org.apache.kafka.streams.state.internals.ReadOnlyWindowStoreFacade;
-=======
->>>>>>> 7da881ff
 import org.apache.kafka.streams.processor.ProcessorContext;
 import org.apache.kafka.streams.processor.PunctuationType;
 import org.apache.kafka.streams.processor.Punctuator;
@@ -123,11 +114,7 @@
 
 import static org.apache.kafka.streams.processor.internals.StreamThread.ProcessingMode.AT_LEAST_ONCE;
 import static org.apache.kafka.streams.processor.internals.StreamThread.ProcessingMode.EXACTLY_ONCE_ALPHA;
-<<<<<<< HEAD
-import static org.apache.kafka.streams.processor.internals.StreamThread.ProcessingMode.EXACTLY_ONCE_BETA;
-=======
 import static org.apache.kafka.streams.processor.internals.StreamThread.ProcessingMode.EXACTLY_ONCE_V2;
->>>>>>> 7da881ff
 import static org.apache.kafka.streams.state.ValueAndTimestamp.getValueOrNull;
 
 /**
@@ -1269,16 +1256,6 @@
             inner.init(context, root);
         }
 
-<<<<<<< HEAD
-        @Deprecated
-        @Override
-        public void put(final K key,
-                        final V value) {
-            inner.put(key, ValueAndTimestamp.make(value, ConsumerRecord.NO_TIMESTAMP));
-        }
-
-=======
->>>>>>> 7da881ff
         @Override
         public void put(final K key,
                         final V value,
@@ -1287,8 +1264,6 @@
         }
 
         @Override
-<<<<<<< HEAD
-=======
         public WindowStoreIterator<V> fetch(final K key,
                                             final long timeFrom,
                                             final long timeTo) {
@@ -1296,7 +1271,6 @@
         }
 
         @Override
->>>>>>> 7da881ff
         public WindowStoreIterator<V> backwardFetch(final K key,
                                                     final long timeFrom,
                                                     final long timeTo) {
@@ -1304,8 +1278,6 @@
         }
 
         @Override
-<<<<<<< HEAD
-=======
         public KeyValueIterator<Windowed<K>, V> fetch(final K keyFrom,
                                                       final K keyTo,
                                                       final long timeFrom,
@@ -1315,7 +1287,6 @@
         }
 
         @Override
->>>>>>> 7da881ff
         public KeyValueIterator<Windowed<K>, V> backwardFetch(final K keyFrom,
                                                               final K keyTo,
                                                               final long timeFrom,
@@ -1324,9 +1295,6 @@
         }
 
         @Override
-<<<<<<< HEAD
-        public KeyValueIterator<Windowed<K>, V> backwardFetchAll(final long timeFrom, final long timeTo) {
-=======
         public KeyValueIterator<Windowed<K>, V> fetchAll(final long timeFrom,
                                                          final long timeTo) {
             return fetchAll(Instant.ofEpochMilli(timeFrom), Instant.ofEpochMilli(timeTo));
@@ -1335,7 +1303,6 @@
         @Override
         public KeyValueIterator<Windowed<K>, V> backwardFetchAll(final long timeFrom,
                                                                  final long timeTo) {
->>>>>>> 7da881ff
             return backwardFetchAll(Instant.ofEpochMilli(timeFrom), Instant.ofEpochMilli(timeTo));
         }
 
@@ -1370,11 +1337,7 @@
         public TestDriverProducer(final StreamsConfig config,
                                   final KafkaClientSupplier clientSupplier,
                                   final LogContext logContext) {
-<<<<<<< HEAD
-            super(config, "TopologyTestDriver-Thread", clientSupplier, new TaskId(0, 0), UUID.randomUUID(), logContext);
-=======
             super(config, "TopologyTestDriver-StreamThread-1", clientSupplier, new TaskId(0, 0), UUID.randomUUID(), logContext);
->>>>>>> 7da881ff
         }
 
         @Override
