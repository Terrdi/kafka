--- conflicted
+++ resolved
@@ -712,11 +712,7 @@
     }
 
     private <T extends StateStore> void doTest(final String name, final Consumer<T> checker) {
-<<<<<<< HEAD
-        final Processor<String, Long> processor = new Processor<String, Long>() {
-=======
         @SuppressWarnings("deprecation") final org.apache.kafka.streams.processor.Processor<String, Long> processor = new org.apache.kafka.streams.processor.Processor<String, Long>() {
->>>>>>> 7da881ff
             @Override
             public void init(final ProcessorContext context) {
                 final T store = context.getStateStore(name);
