--- conflicted
+++ resolved
@@ -330,11 +330,7 @@
 
     @Test
     public void shouldResetOffsetsToLastCommittedForSpecifiedPartitions() {
-<<<<<<< HEAD
-        task = createStatelessTask(createConfig("100"), StreamsConfig.METRICS_LATEST);
-=======
-        task = createStatelessTask(createConfig("100"));
->>>>>>> 7da881ff
+        task = createStatelessTask(createConfig("100"));
         task.addPartitionsForOffsetReset(Collections.singleton(partition1));
 
         consumer.seek(partition1, 5L);
@@ -358,11 +354,7 @@
 
     @Test
     public void shouldAutoOffsetResetIfNoCommittedOffsetFound() {
-<<<<<<< HEAD
-        task = createStatelessTask(createConfig("100"), StreamsConfig.METRICS_LATEST);
-=======
-        task = createStatelessTask(createConfig("100"));
->>>>>>> 7da881ff
+        task = createStatelessTask(createConfig("100"));
         task.addPartitionsForOffsetReset(Collections.singleton(partition1));
 
         final AtomicReference<AssertionError> shouldNotSeek = new AtomicReference<>();
@@ -1179,11 +1171,8 @@
         task = createStatelessTask(createConfig("100"));
         task.initializeIfNeeded();
         task.completeRestoration(noOpResetter -> { });
-<<<<<<< HEAD
-=======
 
         assertThat("task is not idling", !task.timeCurrentIdlingStarted().isPresent());
->>>>>>> 7da881ff
 
         assertFalse(task.process(0L));
 
