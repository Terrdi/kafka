/*
 * Licensed to the Apache Software Foundation (ASF) under one or more
 * contributor license agreements. See the NOTICE file distributed with
 * this work for additional information regarding copyright ownership.
 * The ASF licenses this file to You under the Apache License, Version 2.0
 * (the "License"); you may not use this file except in compliance with
 * the License. You may obtain a copy of the License at
 *
 *    http://www.apache.org/licenses/LICENSE-2.0
 *
 * Unless required by applicable law or agreed to in writing, software
 * distributed under the License is distributed on an "AS IS" BASIS,
 * WITHOUT WARRANTIES OR CONDITIONS OF ANY KIND, either express or implied.
 * See the License for the specific language governing permissions and
 * limitations under the License.
 */
package org.apache.kafka.streams.integration;

import kafka.utils.MockTime;
import org.apache.kafka.clients.consumer.ConsumerConfig;
import org.apache.kafka.clients.producer.ProducerConfig;
import org.apache.kafka.common.serialization.LongSerializer;
import org.apache.kafka.common.serialization.Serdes;
import org.apache.kafka.common.serialization.StringSerializer;
import org.apache.kafka.common.utils.Bytes;
import org.apache.kafka.streams.KafkaStreams;
import org.apache.kafka.streams.KeyValue;
import org.apache.kafka.streams.StreamsBuilder;
import org.apache.kafka.streams.StreamsConfig;
import org.apache.kafka.streams.integration.utils.EmbeddedKafkaCluster;
import org.apache.kafka.streams.integration.utils.IntegrationTestUtils;
import org.apache.kafka.streams.kstream.Consumed;
import org.apache.kafka.streams.kstream.ForeachAction;
import org.apache.kafka.streams.kstream.GlobalKTable;
import org.apache.kafka.streams.kstream.KStream;
import org.apache.kafka.streams.kstream.KeyValueMapper;
import org.apache.kafka.streams.kstream.Materialized;
import org.apache.kafka.streams.kstream.ValueJoiner;
import org.apache.kafka.streams.state.KeyValueStore;
import org.apache.kafka.streams.state.QueryableStoreTypes;
import org.apache.kafka.streams.state.ReadOnlyKeyValueStore;
import org.apache.kafka.test.IntegrationTest;
import org.apache.kafka.test.TestUtils;
import org.junit.After;
import org.junit.AfterClass;
import org.junit.Before;
import org.junit.BeforeClass;
import org.junit.Rule;
import org.junit.Test;
import org.junit.experimental.categories.Category;
import org.junit.rules.TestName;
import org.junit.runner.RunWith;
import org.junit.runners.Parameterized;

import java.io.IOException;
import java.util.Arrays;
import java.util.Collection;
import java.util.HashMap;
import java.util.Iterator;
import java.util.Map;
import java.util.Properties;

import static org.apache.kafka.streams.integration.utils.IntegrationTestUtils.safeUniqueTestName;
import static org.junit.Assert.assertNotNull;

@RunWith(Parameterized.class)
@Category({IntegrationTest.class})
public class GlobalKTableEOSIntegrationTest {
    private static final int NUM_BROKERS = 1;
    private static final Properties BROKER_CONFIG;
    static {
        BROKER_CONFIG = new Properties();
        BROKER_CONFIG.put("transaction.state.log.replication.factor", (short) 1);
        BROKER_CONFIG.put("transaction.state.log.min.isr", 1);
    }

    public static final EmbeddedKafkaCluster CLUSTER =
            new EmbeddedKafkaCluster(NUM_BROKERS, BROKER_CONFIG);

    @BeforeClass
    public static void startCluster() throws IOException {
        CLUSTER.start();
    }

    @AfterClass
    public static void closeCluster() {
        CLUSTER.stop();
    }

<<<<<<< HEAD

=======
    @SuppressWarnings("deprecation")
>>>>>>> 7da881ff
    @Parameterized.Parameters(name = "{0}")
    public static Collection<String[]> data() {
        return Arrays.asList(new String[][] {
            {StreamsConfig.EXACTLY_ONCE},
            {StreamsConfig.EXACTLY_ONCE_V2}
        });
    }

    @Parameterized.Parameter
    public String eosConfig;

    private final MockTime mockTime = CLUSTER.time;
    private final KeyValueMapper<String, Long, Long> keyMapper = (key, value) -> value;
    private final ValueJoiner<Long, String, String> joiner = (value1, value2) -> value1 + "+" + value2;
    private final String globalStore = "globalStore";
    private final Map<String, String> results = new HashMap<>();
    private StreamsBuilder builder;
    private Properties streamsConfiguration;
    private KafkaStreams kafkaStreams;
    private String globalTableTopic;
    private String streamTopic;
    private GlobalKTable<Long, String> globalTable;
    private KStream<String, Long> stream;
    private ForeachAction<String, String> foreachAction;

    @Rule
    public TestName testName = new TestName();

    @Before
    public void before() throws Exception {
        builder = new StreamsBuilder();
        createTopics();
        streamsConfiguration = new Properties();
        final String safeTestName = safeUniqueTestName(getClass(), testName);
        streamsConfiguration.put(StreamsConfig.APPLICATION_ID_CONFIG, "app-" + safeTestName);
        streamsConfiguration.put(StreamsConfig.BOOTSTRAP_SERVERS_CONFIG, CLUSTER.bootstrapServers());
        streamsConfiguration.put(StreamsConfig.STATE_DIR_CONFIG, TestUtils.tempDirectory().getPath());
        streamsConfiguration.put(StreamsConfig.CACHE_MAX_BYTES_BUFFERING_CONFIG, 0);
        streamsConfiguration.put(StreamsConfig.COMMIT_INTERVAL_MS_CONFIG, 100L);
        streamsConfiguration.put(StreamsConfig.PROCESSING_GUARANTEE_CONFIG, eosConfig);
        streamsConfiguration.put(ConsumerConfig.AUTO_OFFSET_RESET_CONFIG, "earliest");
        streamsConfiguration.put(ConsumerConfig.SESSION_TIMEOUT_MS_CONFIG, 1000);
        streamsConfiguration.put(ConsumerConfig.HEARTBEAT_INTERVAL_MS_CONFIG, 300);
        globalTable = builder.globalTable(
            globalTableTopic,
            Consumed.with(Serdes.Long(), Serdes.String()),
            Materialized.<Long, String, KeyValueStore<Bytes, byte[]>>as(globalStore)
                .withKeySerde(Serdes.Long())
                .withValueSerde(Serdes.String()));
        final Consumed<String, Long> stringLongConsumed = Consumed.with(Serdes.String(), Serdes.Long());
        stream = builder.stream(streamTopic, stringLongConsumed);
        foreachAction = results::put;
    }

    @After
    public void after() throws Exception {
        if (kafkaStreams != null) {
            kafkaStreams.close();
        }
        IntegrationTestUtils.purgeLocalStreamsState(streamsConfiguration);
    }

    @Test
    public void shouldKStreamGlobalKTableLeftJoin() throws Exception {
        final KStream<String, String> streamTableJoin = stream.leftJoin(globalTable, keyMapper, joiner);
        streamTableJoin.foreach(foreachAction);
        produceInitialGlobalTableValues();
        startStreams();
        produceTopicValues(streamTopic);

        final Map<String, String> expected = new HashMap<>();
        expected.put("a", "1+A");
        expected.put("b", "2+B");
        expected.put("c", "3+C");
        expected.put("d", "4+D");
        expected.put("e", "5+null");

        TestUtils.waitForCondition(
            () -> results.equals(expected),
            30000L,
            () -> "waiting for initial values;" +
                "\n  expected: " + expected +
                "\n  received: " + results
        );


        produceGlobalTableValues();

        final ReadOnlyKeyValueStore<Long, String> replicatedStore = IntegrationTestUtils
            .getStore(globalStore, kafkaStreams, QueryableStoreTypes.keyValueStore());
        assertNotNull(replicatedStore);


        final Map<Long, String> expectedState = new HashMap<>();
        expectedState.put(1L, "F");
        expectedState.put(2L, "G");
        expectedState.put(3L, "H");
        expectedState.put(4L, "I");
        expectedState.put(5L, "J");

        final Map<Long, String> globalState = new HashMap<>();
        TestUtils.waitForCondition(
            () -> {
                globalState.clear();
                replicatedStore.all().forEachRemaining(pair -> globalState.put(pair.key, pair.value));
                return globalState.equals(expectedState);
            },
            30000,
            () -> "waiting for data in replicated store" +
                "\n  expected: " + expectedState +
                "\n  received: " + globalState
        );


        produceTopicValues(streamTopic);

        expected.put("a", "1+F");
        expected.put("b", "2+G");
        expected.put("c", "3+H");
        expected.put("d", "4+I");
        expected.put("e", "5+J");

        TestUtils.waitForCondition(
            () -> results.equals(expected),
            30000L,
            () -> "waiting for final values" +
                "\n  expected: " + expected +
                "\n  received: " + results
        );
    }

    @Test
    public void shouldKStreamGlobalKTableJoin() throws Exception {
        final KStream<String, String> streamTableJoin = stream.join(globalTable, keyMapper, joiner);
        streamTableJoin.foreach(foreachAction);
        produceInitialGlobalTableValues();
        startStreams();
        produceTopicValues(streamTopic);

        final Map<String, String> expected = new HashMap<>();
        expected.put("a", "1+A");
        expected.put("b", "2+B");
        expected.put("c", "3+C");
        expected.put("d", "4+D");

        TestUtils.waitForCondition(
            () -> results.equals(expected),
            30000L,
            () -> "waiting for initial values" +
                "\n  expected: " + expected +
                "\n  received: " + results
        );


        produceGlobalTableValues();

        final ReadOnlyKeyValueStore<Long, String> replicatedStore = IntegrationTestUtils
            .getStore(globalStore, kafkaStreams, QueryableStoreTypes.keyValueStore());
        assertNotNull(replicatedStore);


        final Map<Long, String> expectedState = new HashMap<>();
        expectedState.put(1L, "F");
        expectedState.put(2L, "G");
        expectedState.put(3L, "H");
        expectedState.put(4L, "I");
        expectedState.put(5L, "J");

        final Map<Long, String> globalState = new HashMap<>();
        TestUtils.waitForCondition(
            () -> {
                globalState.clear();
                replicatedStore.all().forEachRemaining(pair -> globalState.put(pair.key, pair.value));
                return globalState.equals(expectedState);
            },
            30000,
            () -> "waiting for data in replicated store" +
                "\n  expected: " + expectedState +
                "\n  received: " + globalState
        );


        produceTopicValues(streamTopic);

        expected.put("a", "1+F");
        expected.put("b", "2+G");
        expected.put("c", "3+H");
        expected.put("d", "4+I");
        expected.put("e", "5+J");

        TestUtils.waitForCondition(
            () -> results.equals(expected),
            30000L,
            () -> "waiting for final values" +
                "\n  expected: " + expected +
                "\n  received: " + results
        );
    }

    @Test
    public void shouldRestoreTransactionalMessages() throws Exception {
        produceInitialGlobalTableValues();

        startStreams();

        final Map<Long, String> expected = new HashMap<>();
        expected.put(1L, "A");
        expected.put(2L, "B");
        expected.put(3L, "C");
        expected.put(4L, "D");

        final ReadOnlyKeyValueStore<Long, String> store = IntegrationTestUtils
            .getStore(globalStore, kafkaStreams, QueryableStoreTypes.keyValueStore());
        assertNotNull(store);

        final Map<Long, String> result = new HashMap<>();
        TestUtils.waitForCondition(
            () -> {
                result.clear();
                final Iterator<KeyValue<Long, String>> it = store.all();
                while (it.hasNext()) {
                    final KeyValue<Long, String> kv = it.next();
                    result.put(kv.key, kv.value);
                }
                return result.equals(expected);
            },
            30000L,
            () -> "waiting for initial values" +
                "\n  expected: " + expected +
                "\n  received: " + results
        );
    }
    
    @Test
    public void shouldNotRestoreAbortedMessages() throws Exception {
        produceAbortedMessages();
        produceInitialGlobalTableValues();
        produceAbortedMessages();

        startStreams();
        
        final Map<Long, String> expected = new HashMap<>();
        expected.put(1L, "A");
        expected.put(2L, "B");
        expected.put(3L, "C");
        expected.put(4L, "D");

        final ReadOnlyKeyValueStore<Long, String> store = IntegrationTestUtils
            .getStore(globalStore, kafkaStreams, QueryableStoreTypes.keyValueStore());
        assertNotNull(store);

        final Map<Long, String> result = new HashMap<>();
        TestUtils.waitForCondition(
            () -> {
                result.clear();
                store.all().forEachRemaining(pair -> result.put(pair.key, pair.value));
                return result.equals(expected);
            },
            30000L,
            () -> "waiting for initial values" +
                "\n  expected: " + expected +
                "\n  received: " + results
        );
    }

    private void createTopics() throws Exception {
        final String safeTestName = safeUniqueTestName(getClass(), testName);
        streamTopic = "stream-" + safeTestName;
        globalTableTopic = "globalTable-" + safeTestName;
        CLUSTER.createTopics(streamTopic);
        CLUSTER.createTopic(globalTableTopic, 2, 1);
    }
    
    private void startStreams() {
        kafkaStreams = new KafkaStreams(builder.build(), streamsConfiguration);
        kafkaStreams.start();
    }

    private void produceTopicValues(final String topic) {
        final Properties config = new Properties();
        config.setProperty(ProducerConfig.ENABLE_IDEMPOTENCE_CONFIG, "true");

        IntegrationTestUtils.produceKeyValuesSynchronously(
            topic,
            Arrays.asList(
                new KeyValue<>("a", 1L),
                new KeyValue<>("b", 2L),
                new KeyValue<>("c", 3L),
                new KeyValue<>("d", 4L),
                new KeyValue<>("e", 5L)
            ),
            TestUtils.producerConfig(
                CLUSTER.bootstrapServers(),
                StringSerializer.class,
                LongSerializer.class,
                config
            ),
            mockTime
        );
    }

    private void produceAbortedMessages() throws Exception {
        final Properties properties = new Properties();
        properties.put(ProducerConfig.TRANSACTIONAL_ID_CONFIG, "someid");

        IntegrationTestUtils.produceAbortedKeyValuesSynchronouslyWithTimestamp(
            globalTableTopic, Arrays.asList(
                new KeyValue<>(1L, "A"),
                new KeyValue<>(2L, "B"),
                new KeyValue<>(3L, "C"),
                new KeyValue<>(4L, "D")
            ),
            TestUtils.producerConfig(
                CLUSTER.bootstrapServers(),
                LongSerializer.class,
                StringSerializer.class,
                properties
            ),
            mockTime.milliseconds()
        );
    }

    private void produceInitialGlobalTableValues() {
        final Properties properties = new Properties();
        properties.put(ProducerConfig.TRANSACTIONAL_ID_CONFIG, "someid");

        IntegrationTestUtils.produceKeyValuesSynchronously(
            globalTableTopic,
            Arrays.asList(
                new KeyValue<>(1L, "A"),
                new KeyValue<>(2L, "B"),
                new KeyValue<>(3L, "C"),
                new KeyValue<>(4L, "D")
            ),
            TestUtils.producerConfig(
                CLUSTER.bootstrapServers(),
                LongSerializer.class,
                StringSerializer.class,
                properties
            ),
            mockTime,
            true
        );
    }

    private void produceGlobalTableValues() {
        final Properties config = new Properties();
        config.setProperty(ProducerConfig.ENABLE_IDEMPOTENCE_CONFIG, "true");

        IntegrationTestUtils.produceKeyValuesSynchronously(
            globalTableTopic,
            Arrays.asList(
                new KeyValue<>(1L, "F"),
                new KeyValue<>(2L, "G"),
                new KeyValue<>(3L, "H"),
                new KeyValue<>(4L, "I"),
                new KeyValue<>(5L, "J")
            ),
            TestUtils.producerConfig(
                CLUSTER.bootstrapServers(),
                LongSerializer.class,
                StringSerializer.class,
                config
            ),
            mockTime
        );
    }
}<|MERGE_RESOLUTION|>--- conflicted
+++ resolved
@@ -87,11 +87,7 @@
         CLUSTER.stop();
     }
 
-<<<<<<< HEAD
-
-=======
     @SuppressWarnings("deprecation")
->>>>>>> 7da881ff
     @Parameterized.Parameters(name = "{0}")
     public static Collection<String[]> data() {
         return Arrays.asList(new String[][] {
