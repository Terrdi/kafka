--- conflicted
+++ resolved
@@ -602,15 +602,9 @@
                     errorMessage.startsWith("Broker unexpectedly doesn't support requireStable flag on version ")) {
 
                     log.error("Shutting down because the Kafka cluster seems to be on a too old version. " +
-<<<<<<< HEAD
-                              "Setting {}=\"{}\" requires broker version 2.5 or higher.",
-                          StreamsConfig.PROCESSING_GUARANTEE_CONFIG,
-                          EXACTLY_ONCE_BETA);
-=======
                               "Setting {}=\"{}\"/\"{}\" requires broker version 2.5 or higher.",
                           StreamsConfig.PROCESSING_GUARANTEE_CONFIG,
                           StreamsConfig.EXACTLY_ONCE_V2, StreamsConfig.EXACTLY_ONCE_BETA);
->>>>>>> 7da881ff
                 }
                 failedStreamThreadSensor.record();
                 this.streamsUncaughtExceptionHandler.accept(e);
