/*
 * Licensed to the Apache Software Foundation (ASF) under one or more
 * contributor license agreements. See the NOTICE file distributed with
 * this work for additional information regarding copyright ownership.
 * The ASF licenses this file to You under the Apache License, Version 2.0
 * (the "License"); you may not use this file except in compliance with
 * the License. You may obtain a copy of the License at
 *
 *    http://www.apache.org/licenses/LICENSE-2.0
 *
 * Unless required by applicable law or agreed to in writing, software
 * distributed under the License is distributed on an "AS IS" BASIS,
 * WITHOUT WARRANTIES OR CONDITIONS OF ANY KIND, either express or implied.
 * See the License for the specific language governing permissions and
 * limitations under the License.
 */
package org.apache.kafka.streams.processor.internals;

import org.apache.kafka.clients.consumer.CommitFailedException;
import org.apache.kafka.clients.consumer.ConsumerGroupMetadata;
import org.apache.kafka.clients.consumer.OffsetAndMetadata;
import org.apache.kafka.clients.producer.Callback;
import org.apache.kafka.clients.producer.KafkaProducer;
import org.apache.kafka.clients.producer.Producer;
import org.apache.kafka.clients.producer.ProducerConfig;
import org.apache.kafka.clients.producer.ProducerRecord;
import org.apache.kafka.clients.producer.RecordMetadata;
import org.apache.kafka.common.KafkaException;
import org.apache.kafka.common.Metric;
import org.apache.kafka.common.MetricName;
import org.apache.kafka.common.PartitionInfo;
import org.apache.kafka.common.TopicPartition;
import org.apache.kafka.common.errors.InvalidProducerEpochException;
import org.apache.kafka.common.errors.ProducerFencedException;
import org.apache.kafka.common.errors.TimeoutException;
import org.apache.kafka.common.errors.UnknownProducerIdException;
import org.apache.kafka.common.utils.LogContext;
import org.apache.kafka.streams.KafkaClientSupplier;
import org.apache.kafka.streams.StreamsConfig;
import org.apache.kafka.streams.errors.StreamsException;
import org.apache.kafka.streams.errors.TaskMigratedException;
import org.apache.kafka.streams.processor.TaskId;
import org.slf4j.Logger;

import java.util.List;
import java.util.Map;
import java.util.Objects;
import java.util.UUID;
import java.util.concurrent.Future;

import static org.apache.kafka.streams.processor.internals.ClientUtils.getTaskProducerClientId;
import static org.apache.kafka.streams.processor.internals.ClientUtils.getThreadProducerClientId;
import static org.apache.kafka.streams.processor.internals.StreamThread.ProcessingMode.EXACTLY_ONCE_V2;

/**
 * {@code StreamsProducer} manages the producers within a Kafka Streams application.
 * <p>
 * If EOS is enabled, it is responsible to init and begin transactions if necessary.
 * It also tracks the transaction status, ie, if a transaction is in-fight.
 * <p>
 * For non-EOS, the user should not call transaction related methods.
 */
public class StreamsProducer {
    private final Logger log;
    private final String logPrefix;

    private final Map<String, Object> eosV2ProducerConfigs;
    private final KafkaClientSupplier clientSupplier;
    private final StreamThread.ProcessingMode processingMode;

    private Producer<byte[], byte[]> producer;
    private boolean transactionInFlight = false;
    private boolean transactionInitialized = false;

    public StreamsProducer(final StreamsConfig config,
                           final String threadId,
                           final KafkaClientSupplier clientSupplier,
                           final TaskId taskId,
                           final UUID processId,
                           final LogContext logContext) {
        Objects.requireNonNull(config, "config cannot be null");
        Objects.requireNonNull(threadId, "threadId cannot be null");
        this.clientSupplier = Objects.requireNonNull(clientSupplier, "clientSupplier cannot be null");
        log = Objects.requireNonNull(logContext, "logContext cannot be null").logger(getClass());
        logPrefix = logContext.logPrefix().trim();

        processingMode = StreamThread.processingMode(config);

        final Map<String, Object> producerConfigs;
        switch (processingMode) {
            case AT_LEAST_ONCE: {
                producerConfigs = config.getProducerConfigs(getThreadProducerClientId(threadId));
                eosV2ProducerConfigs = null;

                break;
            }
            case EXACTLY_ONCE_ALPHA: {
                producerConfigs = config.getProducerConfigs(
                    getTaskProducerClientId(
                        threadId,
                        Objects.requireNonNull(taskId, "taskId cannot be null for exactly-once alpha")
                    )
                );

                final String applicationId = config.getString(StreamsConfig.APPLICATION_ID_CONFIG);
                producerConfigs.put(ProducerConfig.TRANSACTIONAL_ID_CONFIG, applicationId + "-" + taskId);

                eosV2ProducerConfigs = null;

                break;
            }
            case EXACTLY_ONCE_V2: {
                producerConfigs = config.getProducerConfigs(getThreadProducerClientId(threadId));

                final String applicationId = config.getString(StreamsConfig.APPLICATION_ID_CONFIG);
                producerConfigs.put(
                    ProducerConfig.TRANSACTIONAL_ID_CONFIG,
                    applicationId + "-" +
                        Objects.requireNonNull(processId, "processId cannot be null for exactly-once v2") +
                        "-" + threadId.split("-StreamThread-")[1]);

                eosV2ProducerConfigs = producerConfigs;

                break;
            }
            default:
                throw new IllegalArgumentException("Unknown processing mode: " + processingMode);
        }

        producer = clientSupplier.getProducer(producerConfigs);
    }

    private String formatException(final String message) {
        return message + " [" + logPrefix + "]";
    }

    boolean eosEnabled() {
        return StreamThread.eosEnabled(processingMode);
    }

    /**
     * @throws IllegalStateException if EOS is disabled
     */
    void initTransaction() {
        if (!eosEnabled()) {
            throw new IllegalStateException(formatException("Exactly-once is not enabled"));
        }
        if (!transactionInitialized) {
            // initialize transactions if eos is turned on, which will block if the previous transaction has not
            // completed yet; do not start the first transaction until the topology has been initialized later
            try {
                producer.initTransactions();
                transactionInitialized = true;
            } catch (final TimeoutException timeoutException) {
                log.warn(
                    "Timeout exception caught trying to initialize transactions. " +
                        "The broker is either slow or in bad state (like not having enough replicas) in " +
                        "responding to the request, or the connection to broker was interrupted sending " +
                        "the request or receiving the response. " +
                        "Will retry initializing the task in the next loop. " +
                        "Consider overwriting {} to a larger value to avoid timeout errors",
                    ProducerConfig.MAX_BLOCK_MS_CONFIG
                );

                // re-throw to trigger `task.timeout.ms`
                throw timeoutException;
            } catch (final KafkaException exception) {
                throw new StreamsException(
                    formatException("Error encountered trying to initialize transactions"),
                    exception
                );
            }
        }
    }

    public void resetProducer() {
        if (processingMode != EXACTLY_ONCE_V2) {
            throw new IllegalStateException("Expected eos-v2 to be enabled, but the processing mode was " + processingMode);
        }

        producer.close();

        producer = clientSupplier.getProducer(eosV2ProducerConfigs);
        transactionInitialized = false;
    }

    private void maybeBeginTransaction() {
        if (eosEnabled() && !transactionInFlight) {
            try {
                producer.beginTransaction();
                transactionInFlight = true;
            } catch (final ProducerFencedException | InvalidProducerEpochException error) {
                throw new TaskMigratedException(
                    formatException("Producer got fenced trying to begin a new transaction"),
                    error
                );
            } catch (final KafkaException error) {
                throw new StreamsException(
                    formatException("Error encountered trying to begin a new transaction"),
                    error
                );
            }
        }
    }

    Future<RecordMetadata> send(final ProducerRecord<byte[], byte[]> record,
                                final Callback callback) {
        maybeBeginTransaction();
        try {
            return producer.send(record, callback);
        } catch (final KafkaException uncaughtException) {
            if (isRecoverable(uncaughtException)) {
                // producer.send() call may throw a KafkaException which wraps a FencedException,
                // in this case we should throw its wrapped inner cause so that it can be
                // captured and re-wrapped as TaskMigratedException
                throw new TaskMigratedException(
                    formatException("Producer got fenced trying to send a record"),
                    uncaughtException.getCause()
                );
            } else {
                throw new StreamsException(
                    formatException(String.format("Error encountered trying to send record to topic %s", record.topic())),
                    uncaughtException
                );
            }
        }
    }

    private static boolean isRecoverable(final KafkaException uncaughtException) {
        return uncaughtException.getCause() instanceof ProducerFencedException ||
            uncaughtException.getCause() instanceof InvalidProducerEpochException ||
            uncaughtException.getCause() instanceof UnknownProducerIdException;
    }

    /**
     * @throws IllegalStateException if EOS is disabled
     * @throws TaskMigratedException
     */
    protected void commitTransaction(final Map<TopicPartition, OffsetAndMetadata> offsets,
<<<<<<< HEAD
                           final ConsumerGroupMetadata consumerGroupMetadata) {
=======
                                     final ConsumerGroupMetadata consumerGroupMetadata) {
>>>>>>> 7da881ff
        if (!eosEnabled()) {
            throw new IllegalStateException(formatException("Exactly-once is not enabled"));
        }
        maybeBeginTransaction();
        try {
            // EOS-v2 assumes brokers are on version 2.5+ and thus can understand the full set of consumer group metadata
            // Thus if we are using EOS-v1 and can't make this assumption, we must downgrade the request to include only the group id metadata
            final ConsumerGroupMetadata maybeDowngradedGroupMetadata = processingMode == EXACTLY_ONCE_V2 ? consumerGroupMetadata : new ConsumerGroupMetadata(consumerGroupMetadata.groupId());
            producer.sendOffsetsToTransaction(offsets, maybeDowngradedGroupMetadata);
            producer.commitTransaction();
            transactionInFlight = false;
        } catch (final ProducerFencedException | InvalidProducerEpochException | CommitFailedException error) {
            throw new TaskMigratedException(
                formatException("Producer got fenced trying to commit a transaction"),
                error
            );
        } catch (final TimeoutException timeoutException) {
            // re-throw to trigger `task.timeout.ms`
            throw timeoutException;
        } catch (final KafkaException error) {
            throw new StreamsException(
                formatException("Error encountered trying to commit a transaction"),
                error
            );
        }
    }

    /**
     * @throws IllegalStateException if EOS is disabled
     */
    void abortTransaction() {
        if (!eosEnabled()) {
            throw new IllegalStateException(formatException("Exactly-once is not enabled"));
        }
        if (transactionInFlight) {
            try {
                producer.abortTransaction();
            } catch (final TimeoutException logAndSwallow) {
                // no need to re-throw because we abort a TX only if we close a task dirty,
                // and thus `task.timeout.ms` does not apply
                log.warn(
                    "Aborting transaction failed due to timeout." +
                        " Will rely on broker to eventually abort the transaction after the transaction timeout passed.",
                    logAndSwallow
                );
            } catch (final ProducerFencedException | InvalidProducerEpochException error) {
                // The producer is aborting the txn when there's still an ongoing one,
                // which means that we did not commit the task while closing it, which
                // means that it is a dirty close. Therefore it is possible that the dirty
                // close is due to an fenced exception already thrown previously, and hence
                // when calling abortTxn here the same exception would be thrown again.
                // Even if the dirty close was not due to an observed fencing exception but
                // something else (e.g. task corrupted) we can still ignore the exception here
                // since transaction already got aborted by brokers/transactional-coordinator if this happens
                log.debug("Encountered {} while aborting the transaction; this is expected and hence swallowed", error.getMessage());
            } catch (final KafkaException error) {
                throw new StreamsException(
                    formatException("Error encounter trying to abort a transaction"),
                    error
                );
            }
            transactionInFlight = false;
        }
    }

    /**
     * Cf {@link KafkaProducer#partitionsFor(String)}
     */
    List<PartitionInfo> partitionsFor(final String topic) {
        return producer.partitionsFor(topic);
    }

    Map<MetricName, ? extends Metric> metrics() {
        return producer.metrics();
    }

    void flush() {
        producer.flush();
    }

    void close() {
        producer.close();
    }

    // for testing only
    Producer<byte[], byte[]> kafkaProducer() {
        return producer;
    }
}<|MERGE_RESOLUTION|>--- conflicted
+++ resolved
@@ -237,11 +237,7 @@
      * @throws TaskMigratedException
      */
     protected void commitTransaction(final Map<TopicPartition, OffsetAndMetadata> offsets,
-<<<<<<< HEAD
-                           final ConsumerGroupMetadata consumerGroupMetadata) {
-=======
                                      final ConsumerGroupMetadata consumerGroupMetadata) {
->>>>>>> 7da881ff
         if (!eosEnabled()) {
             throw new IllegalStateException(formatException("Exactly-once is not enabled"));
         }
