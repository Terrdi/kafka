/*
 * Licensed to the Apache Software Foundation (ASF) under one or more
 * contributor license agreements. See the NOTICE file distributed with
 * this work for additional information regarding copyright ownership.
 * The ASF licenses this file to You under the Apache License, Version 2.0
 * (the "License"); you may not use this file except in compliance with
 * the License. You may obtain a copy of the License at
 *
 *    http://www.apache.org/licenses/LICENSE-2.0
 *
 * Unless required by applicable law or agreed to in writing, software
 * distributed under the License is distributed on an "AS IS" BASIS,
 * WITHOUT WARRANTIES OR CONDITIONS OF ANY KIND, either express or implied.
 * See the License for the specific language governing permissions and
 * limitations under the License.
 */
package org.apache.kafka.streams.kstream;

import org.apache.kafka.streams.processor.TimestampExtractor;

import java.time.Duration;
import java.util.Map;
import java.util.Objects;

import static org.apache.kafka.streams.internals.ApiUtils.prepareMillisCheckFailMsgPrefix;
import static org.apache.kafka.streams.internals.ApiUtils.validateMillisecondDuration;

/**
 * The window specifications used for joins.
 * <p>
 * A {@code JoinWindows} instance defines a maximum time difference for a {@link KStream#join(KStream, ValueJoiner,
 * JoinWindows) join over two streams} on the same key.
 * In SQL-style you would express this join as
 * <pre>{@code
 *     SELECT * FROM stream1, stream2
 *     WHERE
 *       stream1.key = stream2.key
 *       AND
 *       stream1.ts - before <= stream2.ts AND stream2.ts <= stream1.ts + after
 * }</pre>
 * There are three different window configuration supported:
 * <ul>
 *     <li>before = after = time-difference</li>
 *     <li>before = 0 and after = time-difference</li>
 *     <li>before = time-difference and after = 0</li>
 * </ul>
 * A join is symmetric in the sense, that a join specification on the first stream returns the same result record as
 * a join specification on the second stream with flipped before and after values.
 * <p>
 * Both values (before and after) must not result in an "inverse" window, i.e., upper-interval bound cannot be smaller
 * than lower-interval bound.
 * <p>
 * {@code JoinWindows} are sliding windows, thus, they are aligned to the actual record timestamps.
 * This implies, that each input record defines its own window with start and end time being relative to the record's
 * timestamp.
 * <p>
 * For time semantics, see {@link TimestampExtractor}.
 *
 * @see TimeWindows
 * @see UnlimitedWindows
 * @see SessionWindows
 * @see KStream#join(KStream, ValueJoiner, JoinWindows)
 * @see KStream#join(KStream, ValueJoiner, JoinWindows, StreamJoined)
 * @see KStream#leftJoin(KStream, ValueJoiner, JoinWindows)
 * @see KStream#leftJoin(KStream, ValueJoiner, JoinWindows, StreamJoined)
 * @see KStream#outerJoin(KStream, ValueJoiner, JoinWindows)
 * @see KStream#outerJoin(KStream, ValueJoiner, JoinWindows, StreamJoined)
 * @see TimestampExtractor
 */
<<<<<<< HEAD
public final class JoinWindows extends Windows<Window> {
=======
public class JoinWindows extends Windows<Window> {
>>>>>>> 7da881ff

    /** Maximum time difference for tuples that are before the join tuple. */
    public final long beforeMs;
    /** Maximum time difference for tuples that are after the join tuple. */
    public final long afterMs;

    private final long graceMs;

<<<<<<< HEAD
    private JoinWindows(final long beforeMs,
                        final long afterMs,
                        final long graceMs) {
=======
    protected final boolean enableSpuriousResultFix;

    protected JoinWindows(final JoinWindows joinWindows) {
        beforeMs = joinWindows.beforeMs;
        afterMs = joinWindows.afterMs;
        graceMs = joinWindows.graceMs;
        enableSpuriousResultFix = joinWindows.enableSpuriousResultFix;
    }

    private JoinWindows(final long beforeMs,
                        final long afterMs,
                        final long graceMs,
                        final boolean enableSpuriousResultFix) {
>>>>>>> 7da881ff
        if (beforeMs + afterMs < 0) {
            throw new IllegalArgumentException("Window interval (ie, beforeMs+afterMs) must not be negative.");
        }
        this.afterMs = afterMs;
        this.beforeMs = beforeMs;
        this.graceMs = graceMs;
<<<<<<< HEAD
=======
        this.enableSpuriousResultFix = enableSpuriousResultFix;
    }

    public static JoinWindows ofTimeDifferenceAndGrace(final Duration timeDifference, final Duration afterWindowEnd) {
        return new JoinWindows(timeDifference.toMillis(), timeDifference.toMillis(), afterWindowEnd.toMillis(), true);
>>>>>>> 7da881ff
    }

    public static JoinWindows ofTimeDifferenceWithNoGrace(final Duration timeDifference) {
        return new JoinWindows(timeDifference.toMillis(), timeDifference.toMillis(), 0L, true);
    }

     /**
     * Specifies that records of the same key are joinable if their timestamps are within {@code timeDifference},
     * i.e., the timestamp of a record from the secondary stream is max {@code timeDifference} earlier or later than
     * the timestamp of the record from the primary stream.
     *
     * @param timeDifference join window interval
     * @throws IllegalArgumentException if {@code timeDifference} is negative or can't be represented as {@code long milliseconds}
     */
    public static JoinWindows of(final Duration timeDifference) throws IllegalArgumentException {
        final String msgPrefix = prepareMillisCheckFailMsgPrefix(timeDifference, "timeDifference");
        final long timeDifferenceMs = validateMillisecondDuration(timeDifference, msgPrefix);
<<<<<<< HEAD
        return new JoinWindows(timeDifferenceMs, timeDifferenceMs, DEFAULT_GRACE_PERIOD_MS);
=======
        return new JoinWindows(timeDifferenceMs, timeDifferenceMs, DEFAULT_GRACE_PERIOD_MS, false);
>>>>>>> 7da881ff
    }

    /**
     * Changes the start window boundary to {@code timeDifference} but keep the end window boundary as is.
     * Thus, records of the same key are joinable if the timestamp of a record from the secondary stream is at most
     * {@code timeDifference} earlier than the timestamp of the record from the primary stream.
     * {@code timeDifference} can be negative but its absolute value must not be larger than current window "after"
     * value (which would result in a negative window size).
     *
     * @param timeDifference relative window start time
     * @throws IllegalArgumentException if the resulting window size is negative or {@code timeDifference} can't be represented as {@code long milliseconds}
     */
    public JoinWindows before(final Duration timeDifference) throws IllegalArgumentException {
        final String msgPrefix = prepareMillisCheckFailMsgPrefix(timeDifference, "timeDifference");
        final long timeDifferenceMs = validateMillisecondDuration(timeDifference, msgPrefix);
<<<<<<< HEAD
        return new JoinWindows(timeDifferenceMs, afterMs, DEFAULT_GRACE_PERIOD_MS);
=======
        return new JoinWindows(timeDifferenceMs, afterMs, graceMs, enableSpuriousResultFix);
>>>>>>> 7da881ff
    }

    /**
     * Changes the end window boundary to {@code timeDifference} but keep the start window boundary as is.
     * Thus, records of the same key are joinable if the timestamp of a record from the secondary stream is at most
     * {@code timeDifference} later than the timestamp of the record from the primary stream.
     * {@code timeDifference} can be negative but its absolute value must not be larger than current window "before"
     * value (which would result in a negative window size).
     *
     * @param timeDifference relative window end time
     * @throws IllegalArgumentException if the resulting window size is negative or {@code timeDifference} can't be represented as {@code long milliseconds}
     */
    public JoinWindows after(final Duration timeDifference) throws IllegalArgumentException {
        final String msgPrefix = prepareMillisCheckFailMsgPrefix(timeDifference, "timeDifference");
        final long timeDifferenceMs = validateMillisecondDuration(timeDifference, msgPrefix);
<<<<<<< HEAD
        return new JoinWindows(beforeMs, timeDifferenceMs, DEFAULT_GRACE_PERIOD_MS);
=======
        return new JoinWindows(beforeMs, timeDifferenceMs, graceMs, enableSpuriousResultFix);
>>>>>>> 7da881ff
    }

    /**
     * Not supported by {@code JoinWindows}.
     * Throws {@link UnsupportedOperationException}.
     *
     * @throws UnsupportedOperationException at every invocation
     */
    @Override
    public Map<Long, Window> windowsFor(final long timestamp) {
        throw new UnsupportedOperationException("windowsFor() is not supported by JoinWindows.");
    }

    @Override
    public long size() {
        return beforeMs + afterMs;
    }

    /**
     * Reject out-of-order events that are delayed more than {@code afterWindowEnd}
     * after the end of its window.
     * <p>
     * Delay is defined as (stream_time - record_timestamp).
     *
     * @param afterWindowEnd The grace period to admit out-of-order events to a window.
     * @return this updated builder
     * @throws IllegalArgumentException if the {@code afterWindowEnd} is negative of can't be represented as {@code long milliseconds}
     */
    public JoinWindows grace(final Duration afterWindowEnd) throws IllegalArgumentException {
        final String msgPrefix = prepareMillisCheckFailMsgPrefix(afterWindowEnd, "afterWindowEnd");
        final long afterWindowEndMs = validateMillisecondDuration(afterWindowEnd, msgPrefix);
        if (afterWindowEndMs < 0) {
            throw new IllegalArgumentException("Grace period must not be negative.");
        }
<<<<<<< HEAD
        return new JoinWindows(beforeMs, afterMs, afterWindowEndMs);
=======
        return new JoinWindows(beforeMs, afterMs, afterWindowEndMs, false);
>>>>>>> 7da881ff
    }

    @Override
    public long gracePeriodMs() {
        return graceMs;
    }

    @Override
    public boolean equals(final Object o) {
        if (this == o) {
            return true;
        }
        if (o == null || getClass() != o.getClass()) {
            return false;
        }
        final JoinWindows that = (JoinWindows) o;
        return beforeMs == that.beforeMs &&
            afterMs == that.afterMs &&
            graceMs == that.graceMs;
    }

    @Override
    public int hashCode() {
        return Objects.hash(beforeMs, afterMs, graceMs);
    }

    @Override
    public String toString() {
        return "JoinWindows{" +
            "beforeMs=" + beforeMs +
            ", afterMs=" + afterMs +
            ", graceMs=" + graceMs +
            '}';
    }
}<|MERGE_RESOLUTION|>--- conflicted
+++ resolved
@@ -67,11 +67,7 @@
  * @see KStream#outerJoin(KStream, ValueJoiner, JoinWindows, StreamJoined)
  * @see TimestampExtractor
  */
-<<<<<<< HEAD
-public final class JoinWindows extends Windows<Window> {
-=======
 public class JoinWindows extends Windows<Window> {
->>>>>>> 7da881ff
 
     /** Maximum time difference for tuples that are before the join tuple. */
     public final long beforeMs;
@@ -80,11 +76,6 @@
 
     private final long graceMs;
 
-<<<<<<< HEAD
-    private JoinWindows(final long beforeMs,
-                        final long afterMs,
-                        final long graceMs) {
-=======
     protected final boolean enableSpuriousResultFix;
 
     protected JoinWindows(final JoinWindows joinWindows) {
@@ -98,21 +89,17 @@
                         final long afterMs,
                         final long graceMs,
                         final boolean enableSpuriousResultFix) {
->>>>>>> 7da881ff
         if (beforeMs + afterMs < 0) {
             throw new IllegalArgumentException("Window interval (ie, beforeMs+afterMs) must not be negative.");
         }
         this.afterMs = afterMs;
         this.beforeMs = beforeMs;
         this.graceMs = graceMs;
-<<<<<<< HEAD
-=======
         this.enableSpuriousResultFix = enableSpuriousResultFix;
     }
 
     public static JoinWindows ofTimeDifferenceAndGrace(final Duration timeDifference, final Duration afterWindowEnd) {
         return new JoinWindows(timeDifference.toMillis(), timeDifference.toMillis(), afterWindowEnd.toMillis(), true);
->>>>>>> 7da881ff
     }
 
     public static JoinWindows ofTimeDifferenceWithNoGrace(final Duration timeDifference) {
@@ -130,11 +117,7 @@
     public static JoinWindows of(final Duration timeDifference) throws IllegalArgumentException {
         final String msgPrefix = prepareMillisCheckFailMsgPrefix(timeDifference, "timeDifference");
         final long timeDifferenceMs = validateMillisecondDuration(timeDifference, msgPrefix);
-<<<<<<< HEAD
-        return new JoinWindows(timeDifferenceMs, timeDifferenceMs, DEFAULT_GRACE_PERIOD_MS);
-=======
         return new JoinWindows(timeDifferenceMs, timeDifferenceMs, DEFAULT_GRACE_PERIOD_MS, false);
->>>>>>> 7da881ff
     }
 
     /**
@@ -150,11 +133,7 @@
     public JoinWindows before(final Duration timeDifference) throws IllegalArgumentException {
         final String msgPrefix = prepareMillisCheckFailMsgPrefix(timeDifference, "timeDifference");
         final long timeDifferenceMs = validateMillisecondDuration(timeDifference, msgPrefix);
-<<<<<<< HEAD
-        return new JoinWindows(timeDifferenceMs, afterMs, DEFAULT_GRACE_PERIOD_MS);
-=======
         return new JoinWindows(timeDifferenceMs, afterMs, graceMs, enableSpuriousResultFix);
->>>>>>> 7da881ff
     }
 
     /**
@@ -170,11 +149,7 @@
     public JoinWindows after(final Duration timeDifference) throws IllegalArgumentException {
         final String msgPrefix = prepareMillisCheckFailMsgPrefix(timeDifference, "timeDifference");
         final long timeDifferenceMs = validateMillisecondDuration(timeDifference, msgPrefix);
-<<<<<<< HEAD
-        return new JoinWindows(beforeMs, timeDifferenceMs, DEFAULT_GRACE_PERIOD_MS);
-=======
         return new JoinWindows(beforeMs, timeDifferenceMs, graceMs, enableSpuriousResultFix);
->>>>>>> 7da881ff
     }
 
     /**
@@ -209,11 +184,7 @@
         if (afterWindowEndMs < 0) {
             throw new IllegalArgumentException("Grace period must not be negative.");
         }
-<<<<<<< HEAD
-        return new JoinWindows(beforeMs, afterMs, afterWindowEndMs);
-=======
         return new JoinWindows(beforeMs, afterMs, afterWindowEndMs, false);
->>>>>>> 7da881ff
     }
 
     @Override
