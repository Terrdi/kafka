/*
 * Licensed to the Apache Software Foundation (ASF) under one or more
 * contributor license agreements. See the NOTICE file distributed with
 * this work for additional information regarding copyright ownership.
 * The ASF licenses this file to You under the Apache License, Version 2.0
 * (the "License"); you may not use this file except in compliance with
 * the License. You may obtain a copy of the License at
 *
 *    http://www.apache.org/licenses/LICENSE-2.0
 *
 * Unless required by applicable law or agreed to in writing, software
 * distributed under the License is distributed on an "AS IS" BASIS,
 * WITHOUT WARRANTIES OR CONDITIONS OF ANY KIND, either express or implied.
 * See the License for the specific language governing permissions and
 * limitations under the License.
 */
package org.apache.kafka.streams.processor;

import org.apache.kafka.common.header.Headers;
import org.apache.kafka.common.serialization.Serde;
import org.apache.kafka.streams.StreamsBuilder;
import org.apache.kafka.streams.StreamsMetrics;
import org.apache.kafka.streams.Topology;
import org.apache.kafka.streams.errors.StreamsException;

import java.io.File;
import java.time.Duration;
import java.util.Map;
import org.apache.kafka.streams.kstream.ValueTransformerWithKeySupplier;

/**
 * Processor context interface.
 */
@SuppressWarnings("deprecation") // Not deprecating the old context, since it is used by Transformers. See KAFKA-10603.
public interface ProcessorContext {

    /**
     * Return the application id.
     *
     * @return the application id
     */
    String applicationId();

    /**
     * Return the task id.
     *
     * @return the task id
     */
    TaskId taskId();

    /**
     * Return the default key serde.
     *
     * @return the key serializer
     */
    Serde<?> keySerde();

    /**
     * Return the default value serde.
     *
     * @return the value serializer
     */
    Serde<?> valueSerde();

    /**
     * Return the state directory for the partition.
     *
     * @return the state directory
     */
    File stateDir();

    /**
     * Return Metrics instance.
     *
     * @return StreamsMetrics
     */
    StreamsMetrics metrics();

    /**
     * Register and possibly restores the specified storage engine.
     *
     * @param store the storage engine
     * @param stateRestoreCallback the restoration callback logic for log-backed state stores upon restart
     *
     * @throws IllegalStateException If store gets registered after initialized is already finished
     * @throws StreamsException if the store's change log does not contain the partition
     */
    void register(final StateStore store,
                  final StateRestoreCallback stateRestoreCallback);

    /**
     * Get the state store given the store name.
     *
     * @param name The store name
     * @param <S> The type or interface of the store to return
     * @return The state store instance
     *
     * @throws ClassCastException if the return type isn't a type or interface of the actual returned store.
     */
    <S extends StateStore> S getStateStore(final String name);

    /**
     * Schedule a periodic operation for processors. A processor may call this method during
     * {@link Processor#init(ProcessorContext) initialization} or
     * {@link Processor#process(Object, Object) processing} to
     * schedule a periodic callback &mdash; called a punctuation &mdash; to {@link Punctuator#punctuate(long)}.
     * The type parameter controls what notion of time is used for punctuation:
     * <ul>
     *   <li>{@link PunctuationType#STREAM_TIME} &mdash; uses "stream time", which is advanced by the processing of messages
     *   in accordance with the timestamp as extracted by the {@link TimestampExtractor} in use.
     *   The first punctuation will be triggered by the first record that is processed.
     *   <b>NOTE:</b> Only advanced if messages arrive</li>
     *   <li>{@link PunctuationType#WALL_CLOCK_TIME} &mdash; uses system time (the wall-clock time),
     *   which is advanced independent of whether new messages arrive.
     *   The first punctuation will be triggered after interval has elapsed.
     *   <b>NOTE:</b> This is best effort only as its granularity is limited by how long an iteration of the
     *   processing loop takes to complete</li>
     * </ul>
     *
     * <b>Skipping punctuations:</b> Punctuations will not be triggered more than once at any given timestamp.
     * This means that "missed" punctuation will be skipped.
     * It's possible to "miss" a punctuation if:
     * <ul>
     *   <li>with {@link PunctuationType#STREAM_TIME}, when stream time advances more than interval</li>
     *   <li>with {@link PunctuationType#WALL_CLOCK_TIME}, on GC pause, too short interval, ...</li>
     * </ul>
     *
     * @param interval the time interval between punctuations (supported minimum is 1 millisecond)
     * @param type one of: {@link PunctuationType#STREAM_TIME}, {@link PunctuationType#WALL_CLOCK_TIME}
     * @param callback a function consuming timestamps representing the current stream or system time
     * @return a handle allowing cancellation of the punctuation schedule established by this method
     * @throws IllegalArgumentException if the interval is not representable in milliseconds
     */
    Cancellable schedule(final Duration interval,
                         final PunctuationType type,
                         final Punctuator callback);

    /**
     * Forward a key/value pair to all downstream processors.
     * Used the input record's timestamp as timestamp for the output record.
     *
     * <p> If this method is called with {@link Punctuator#punctuate(long)} the record that
     * is sent downstream won't have any associated record metadata like topic, partition, or offset.
     *
     * @param key key
     * @param value value
     */
    <K, V> void forward(final K key, final V value);

    /**
     * Forward a key/value pair to the specified downstream processors.
     * Can be used to set the timestamp of the output record.
     *
     * <p> If this method is called with {@link Punctuator#punctuate(long)} the record that
     * is sent downstream won't have any associated record metadata like topic, partition, or offset.
     *
     * @param key key
     * @param value value
     * @param to the options to use when forwarding
     */
    <K, V> void forward(final K key, final V value, final To to);

    /**
<<<<<<< HEAD
     * Requests a commit.
=======
     * Request a commit.
>>>>>>> 7da881ff
     */
    void commit();

    /**
     * Return the topic name of the current input record; could be {@code null} if it is not
     * available.
     *
     * <p> For example, if this method is invoked within a {@link Punctuator#punctuate(long)
     * punctuation callback}, or while processing a record that was forwarded by a punctuation
     * callback, the record won't have an associated topic.
     * Another example is
     * {@link org.apache.kafka.streams.kstream.KTable#transformValues(ValueTransformerWithKeySupplier, String...)}
     * (and siblings), that do not always guarantee to provide a valid topic name, as they might be
     * executed "out-of-band" due to some internal optimizations applied by the Kafka Streams DSL.
     *
     * @return the topic name
     */
    String topic();

    /**
     * Return the partition id of the current input record; could be {@code -1} if it is not
     * available.
     *
     * <p> For example, if this method is invoked within a {@link Punctuator#punctuate(long)
     * punctuation callback}, or while processing a record that was forwarded by a punctuation
     * callback, the record won't have an associated partition id.
     * Another example is
     * {@link org.apache.kafka.streams.kstream.KTable#transformValues(ValueTransformerWithKeySupplier, String...)}
     * (and siblings), that do not always guarantee to provide a valid partition id, as they might be
     * executed "out-of-band" due to some internal optimizations applied by the Kafka Streams DSL.
     *
     * @return the partition id
     */
    int partition();

    /**
     * Return the offset of the current input record; could be {@code -1} if it is not
     * available.
     *
     * <p> For example, if this method is invoked within a {@link Punctuator#punctuate(long)
     * punctuation callback}, or while processing a record that was forwarded by a punctuation
     * callback, the record won't have an associated offset.
     * Another example is
     * {@link org.apache.kafka.streams.kstream.KTable#transformValues(ValueTransformerWithKeySupplier, String...)}
     * (and siblings), that do not always guarantee to provide a valid offset, as they might be
     * executed "out-of-band" due to some internal optimizations applied by the Kafka Streams DSL.
     *
     * @return the offset
     */
    long offset();

    /**
     * Return the headers of the current input record; could be an empty header if it is not
     * available.
     *
     * <p> For example, if this method is invoked within a {@link Punctuator#punctuate(long)
     * punctuation callback}, or while processing a record that was forwarded by a punctuation
     * callback, the record might not have any associated headers.
     * Another example is
     * {@link org.apache.kafka.streams.kstream.KTable#transformValues(ValueTransformerWithKeySupplier, String...)}
     * (and siblings), that do not always guarantee to provide valid headers, as they might be
     * executed "out-of-band" due to some internal optimizations applied by the Kafka Streams DSL.
     *
     * @return the headers
     */
    Headers headers();

    /**
     * Return the current timestamp.
     *
     * <p> If it is triggered while processing a record streamed from the source processor,
     * timestamp is defined as the timestamp of the current input record; the timestamp is extracted from
     * {@link org.apache.kafka.clients.consumer.ConsumerRecord ConsumerRecord} by {@link TimestampExtractor}.
     * Note, that an upstream {@link Processor} might have set a new timestamp by calling
     * {@link ProcessorContext#forward(Object, Object, To) forward(..., To.all().withTimestamp(...))}.
     * In particular, some Kafka Streams DSL operators set result record timestamps explicitly,
     * to guarantee deterministic results.
     *
     * <p> If it is triggered while processing a record generated not from the source processor (for example,
     * if this method is invoked from the punctuate call), timestamp is defined as the current
     * task's stream time, which is defined as the largest timestamp of any record processed by the task.
     *
     * @return the timestamp
     */
    long timestamp();

    /**
     * Return all the application config properties as key/value pairs.
     *
     * <p> The config properties are defined in the {@link org.apache.kafka.streams.StreamsConfig}
     * object and associated to the ProcessorContext.
     *
     * <p> The type of the values is dependent on the {@link org.apache.kafka.common.config.ConfigDef.Type type} of the property
     * (e.g. the value of {@link org.apache.kafka.streams.StreamsConfig#DEFAULT_KEY_SERDE_CLASS_CONFIG DEFAULT_KEY_SERDE_CLASS_CONFIG}
     * will be of type {@link Class}, even if it was specified as a String to
     * {@link org.apache.kafka.streams.StreamsConfig#StreamsConfig(Map) StreamsConfig(Map)}).
     *
     * @return all the key/values from the StreamsConfig properties
     */
    Map<String, Object> appConfigs();

    /**
     * Return all the application config properties with the given key prefix, as key/value pairs
     * stripping the prefix.
     *
     * <p> The config properties are defined in the {@link org.apache.kafka.streams.StreamsConfig}
     * object and associated to the ProcessorContext.
     *
     * @param prefix the properties prefix
     * @return the key/values matching the given prefix from the StreamsConfig properties.
     */
    Map<String, Object> appConfigsWithPrefix(final String prefix);

    /**
     * Return the current system timestamp (also called wall-clock time) in milliseconds.
     *
     * <p> Note: this method returns the internally cached system timestamp from the Kafka Stream runtime.
     * Thus, it may return a different value compared to {@code System.currentTimeMillis()}.
     *
     * @return the current system timestamp in milliseconds
     */
    long currentSystemTimeMs();

    /**
     * Return the current stream-time in milliseconds.
     *
     * <p> Stream-time is the maximum observed {@link TimestampExtractor record timestamp} so far
     * (including the currently processed record), i.e., it can be considered a high-watermark.
     * Stream-time is tracked on a per-task basis and is preserved across restarts and during task migration.
     *
     * <p> Note: this method is not supported for global processors (cf. {@link Topology#addGlobalStore} (...)
     * and {@link StreamsBuilder#addGlobalStore} (...),
     * because there is no concept of stream-time for this case.
     * Calling this method in a global processor will result in an {@link UnsupportedOperationException}.
     *
     * @return the current stream-time in milliseconds
     */
    long currentStreamTimeMs();
}<|MERGE_RESOLUTION|>--- conflicted
+++ resolved
@@ -161,11 +161,7 @@
     <K, V> void forward(final K key, final V value, final To to);
 
     /**
-<<<<<<< HEAD
-     * Requests a commit.
-=======
      * Request a commit.
->>>>>>> 7da881ff
      */
     void commit();
 
